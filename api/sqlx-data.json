{
  "db": "PostgreSQL",
  "0032af966463abcf8ebfd4847a0521f98971a0502331bbc959da814db01aead2": {
    "query": "CREATE TABLE deployment_request_logs( id BIGSERIAL PRIMARY KEY, deployment_id BYTEA NOT NULL CONSTRAINT deployment_request_logs_fk_deployment_id REFERENCES deployment(id), timestamp BIGINT NOT NULL CONSTRAINT deployment_request_logs_chk_unsigned CHECK(timestamp >= 0), ip_address VARCHAR(255) NOT NULL, ip_address_location GEOMETRY NOT NULL, method DEPLOYMENT_REQUEST_METHOD NOT NULL, host VARCHAR(255) NOT NULL CONSTRAINT deployment_request_logs_chk_host_is_lower_case CHECK(host = LOWER(host)), protocol DEPLOYMENT_REQUEST_PROTOCOL NOT NULL, path TEXT NOT NULL, response_time REAL NOT NULL );",
    "describe": {
      "columns": [],
      "parameters": {
        "Left": []
      },
      "nullable": []
    }
  },
  "003572bba6e2c9719d902eb4cefc74a1087b9eeb51e867eec080938d306e3bb4": {
    "query": "CREATE INDEX deployment_idx_registry_image_name_image_tag ON deployment (registry, image_name, image_tag);",
    "describe": {
      "columns": [],
      "parameters": {
        "Left": []
      },
      "nullable": []
    }
  },
<<<<<<< HEAD
  "00b302ed6c79495af5b7e5f794359434df28c659841415791e65c9bc357baf60": {
    "query": "SELECT * FROM workspace_user WHERE user_id = $1 ORDER BY workspace_id;",
=======
  "02cf8beffafabae130645732176997ebda9c3d99e4817d52447457feaedf590d": {
    "query": "ALTER TABLE deployment_static_sites ADD CONSTRAINT deployment_static_sites_fk_id_domain_name FOREIGN KEY(id, domain_name) REFERENCES deployed_domain(static_site_id, domain_name) DEFERRABLE INITIALLY IMMEDIATE;",
    "describe": {
      "columns": [],
      "parameters": {
        "Left": []
      },
      "nullable": []
    }
  },
  "0374aa1f08ec52b8e80cbaf8e46830423de21dc26eecd792a273e202c2317f54": {
    "query": "SELECT id, name, db_name, engine as \"engine: _\", version, num_nodes, database_plan as \"database_plan: _\", region, status as \"status: _\", host, port, username, password, organisation_id, digitalocean_db_id FROM managed_database WHERE organisation_id = $1 AND status != 'deleted';",
>>>>>>> 0bbb74c8
    "describe": {
      "columns": [
        {
          "ordinal": 0,
          "name": "user_id",
          "type_info": "Bytea"
        },
        {
          "ordinal": 1,
          "name": "workspace_id",
          "type_info": "Bytea"
        },
        {
          "ordinal": 2,
          "name": "role_id",
          "type_info": "Bytea"
        }
      ],
      "parameters": {
        "Left": [
          "Bytea"
        ]
      },
      "nullable": [
        false,
        false,
        false
      ]
    }
  },
  "0277efc621411f2c5dab60011f4026dce610214f5533bc22031bac5cb2e2e6ac": {
    "query": "CREATE TABLE workspace_user( user_id BYTEA NOT NULL CONSTRAINT workspace_user_fk_user_id REFERENCES \"user\"(id), workspace_id BYTEA NOT NULL CONSTRAINT workspace_user_fk_workspace_id REFERENCES workspace(id), role_id BYTEA NOT NULL CONSTRAINT workspace_user_fk_role_id REFERENCES role(id), CONSTRAINT workspace_user_pk PRIMARY KEY(user_id, workspace_id, role_id) );",
    "describe": {
      "columns": [],
      "parameters": {
        "Left": []
      },
      "nullable": []
    }
  },
  "046c6b19462914789d8ae29cf351948c95aeaa858d959a7b22af0937f54ace8d": {
    "query": "UPDATE deployment SET deployed_image = NULL WHERE id = $1;",
    "describe": {
      "columns": [],
      "parameters": {
        "Left": [
          "Bytea"
        ]
      },
      "nullable": []
    }
  },
  "0542a8e4d89792838222f1a7b10d4e01a198116017d6cc7d9b3a9c67b5f622a7": {
    "query": "SELECT username, account_type as \"account_type: ResourceOwnerType\", password, first_name, last_name, backup_email_local, backup_email_domain_id, backup_phone_country_code, backup_phone_number, business_email_local, business_domain_name, business_name, otp_hash, otp_expiry FROM user_to_sign_up WHERE username = $1;",
    "describe": {
      "columns": [
        {
          "ordinal": 0,
          "name": "username",
          "type_info": "Varchar"
        },
        {
          "ordinal": 1,
          "name": "account_type: ResourceOwnerType",
          "type_info": {
            "Custom": {
              "name": "resource_owner_type",
              "kind": {
                "Enum": [
                  "personal",
                  "business"
                ]
              }
            }
          }
        },
        {
          "ordinal": 2,
          "name": "password",
          "type_info": "Text"
        },
        {
          "ordinal": 3,
          "name": "first_name",
          "type_info": "Varchar"
        },
        {
          "ordinal": 4,
          "name": "last_name",
          "type_info": "Varchar"
        },
        {
          "ordinal": 5,
          "name": "backup_email_local",
          "type_info": "Varchar"
        },
        {
          "ordinal": 6,
          "name": "backup_email_domain_id",
          "type_info": "Bytea"
        },
        {
          "ordinal": 7,
          "name": "backup_phone_country_code",
          "type_info": "Bpchar"
        },
        {
          "ordinal": 8,
          "name": "backup_phone_number",
          "type_info": "Varchar"
        },
        {
          "ordinal": 9,
          "name": "business_email_local",
          "type_info": "Varchar"
        },
        {
          "ordinal": 10,
          "name": "business_domain_name",
          "type_info": "Varchar"
        },
        {
          "ordinal": 11,
          "name": "business_name",
          "type_info": "Varchar"
        },
        {
          "ordinal": 12,
          "name": "otp_hash",
          "type_info": "Text"
        },
        {
          "ordinal": 13,
          "name": "otp_expiry",
          "type_info": "Int8"
        }
      ],
      "parameters": {
        "Left": [
          "Text"
        ]
      },
      "nullable": [
        false,
        false,
        false,
        false,
        false,
        true,
        true,
        true,
        true,
        true,
        true,
        true,
        false,
        false
      ]
    }
  },
  "06789272443fac56afa6ba6b9593f6a708b86f8a69743d1c6485c68c8177bc91": {
    "query": "UPDATE deployment_static_sites SET domain_name = NULL WHERE id = $1;",
    "describe": {
      "columns": [],
      "parameters": {
        "Left": [
          "Bytea"
        ]
      },
      "nullable": []
    }
  },
  "0ba65499ecae8902b5e35d4c272af2c09970683633d0cb1822835ebaade7d41b": {
    "query": "CREATE TABLE role_permissions_resource( role_id BYTEA CONSTRAINT role_permissions_resource_fk_role_id REFERENCES role(id), permission_id BYTEA CONSTRAINT role_permissions_resource_fk_permission_id REFERENCES permission(id), resource_id BYTEA CONSTRAINT role_permissions_resource_fk_resource_id REFERENCES resource(id), CONSTRAINT role_permissions_resource_pk PRIMARY KEY(role_id, permission_id, resource_id) );",
    "describe": {
      "columns": [],
      "parameters": {
        "Left": []
      },
      "nullable": []
    }
  },
  "6ad2f021500f77e5ac540f128fc071c0aead61d48db51dc32132ccba1a2120ab": {
    "query": "UPDATE \"user\" SET last_name = $1 WHERE id = $2;",
    "describe": {
      "columns": [],
      "parameters": {
        "Left": [
          "Varchar",
          "Bytea"
        ]
      },
      "nullable": []
    }
  },
  "0d262a2cdb70f0c2af1b7b788df13c6d6da8ce31fd6172023a0490f6cbda6d94": {
    "query": "CREATE INDEX user_to_sign_up_idx_otp_expiry ON user_to_sign_up (otp_expiry);",
    "describe": {
      "columns": [],
      "parameters": {
        "Left": []
      },
      "nullable": []
    }
  },
  "0e697016c2da3ccb203f0ef61068ee1228e25a7fe59a5228385bf194eb8731ac": {
    "query": "SELECT resource_type.* FROM resource_type INNER JOIN resource ON resource.resource_type_id = resource_type.id WHERE resource.id = $1;",
    "describe": {
      "columns": [
        {
          "ordinal": 0,
          "name": "id",
          "type_info": "Bytea"
        },
        {
          "ordinal": 1,
          "name": "name",
          "type_info": "Varchar"
        },
        {
          "ordinal": 2,
          "name": "description",
          "type_info": "Varchar"
        }
      ],
      "parameters": {
        "Left": [
          "Bytea"
        ]
      },
      "nullable": [
        false,
        false,
        true
      ]
    }
  },
  "0e6e17bdb4e83d7126d179a97db5f66ee5e51337d86ea34b338742f410d86b1e": {
    "query": "SELECT domain.name, workspace_domain.id, workspace_domain.domain_type as \"domain_type: _\", workspace_domain.is_verified FROM domain INNER JOIN workspace_domain ON workspace_domain.id = domain.id INNER JOIN resource ON domain.id = resource.id WHERE resource.owner_id = $1;",
    "describe": {
      "columns": [
        {
          "ordinal": 0,
          "name": "name",
          "type_info": "Varchar"
        },
        {
          "ordinal": 1,
          "name": "id",
          "type_info": "Bytea"
        },
        {
          "ordinal": 2,
          "name": "domain_type: _",
          "type_info": {
            "Custom": {
              "name": "resource_owner_type",
              "kind": {
                "Enum": [
                  "personal",
                  "business"
                ]
              }
            }
          }
        },
        {
          "ordinal": 3,
          "name": "is_verified",
          "type_info": "Bool"
        }
      ],
      "parameters": {
        "Left": [
          "Bytea"
        ]
      },
      "nullable": [
        false,
        false,
        false,
        false
      ]
    }
  },
  "124c4789134d31861ed5682f3769ca275c6ead752b6681258b087ee7c85c8eb3": {
    "query": "UPDATE deployment SET deployed_image = $1 WHERE id = $2;",
    "describe": {
      "columns": [],
      "parameters": {
        "Left": [
          "Text",
          "Bytea"
        ]
      },
      "nullable": []
    }
  },
  "12ec65904ba0d3fc836a99a97125cc5d43442d0cc6d5c24a2d79a824a0d128fc": {
    "query": "UPDATE \"user\" SET backup_email_local = $1, backup_email_domain_id = $2 WHERE id = $3;",
    "describe": {
      "columns": [],
      "parameters": {
        "Left": [
          "Varchar",
          "Bytea",
          "Bytea"
        ]
      },
      "nullable": []
    }
  },
  "1478e049e620cdd3592a2f14e0f25a668c95e62854c5facb14517c62d6210275": {
    "query": "CREATE INDEX business_email_idx_user_id ON business_email (user_id);",
    "describe": {
      "columns": [],
      "parameters": {
        "Left": []
      },
      "nullable": []
    }
  },
  "14da6d3904de6025049163bd747b1b346d7da4620259d5aab5f437f50b02a3b2": {
    "query": "ALTER TABLE managed_database ADD CONSTRAINT managed_database_fk_id_workspace_id FOREIGN KEY(id, workspace_id) REFERENCES resource(id, owner_id);",
    "describe": {
      "columns": [],
      "parameters": {
        "Left": []
      },
      "nullable": []
    }
  },
  "15d97c8249593f00516ac5b30598779bda9d6214d2341d0166ada2e5dbc4a9e5": {
    "query": "UPDATE managed_database SET status = $1 WHERE id = $2;",
    "describe": {
      "columns": [],
      "parameters": {
        "Left": [
          {
            "Custom": {
              "name": "managed_database_status",
              "kind": {
                "Enum": [
                  "creating",
                  "running",
                  "stopped",
                  "errored",
                  "deleted"
                ]
              }
            }
          },
          "Bytea"
        ]
      },
      "nullable": []
    }
  },
<<<<<<< HEAD
  "17110d0af21fc886aaa70147d26f326a861ca13713b0c00fb8646642b5fb8f9f": {
    "query": "INSERT INTO \"user\" VALUES ( $1, $2, $3, $4, $5, NULL, NULL, NULL, $6, $7, $8, $9, $10 );",
=======
  "1bd6e3eab4fe178e754c33cdee617ba5825efdf15a2b5734b57b1e71894ed244": {
    "query": "CREATE TABLE managed_database( id BYTEA CONSTRAINT managed_database_pk PRIMARY KEY, name VARCHAR(255) NOT NULL CONSTRAINT managed_database_chk_name_is_trimmed CHECK( name = TRIM(name) ), db_name VARCHAR(255) NOT NULL CONSTRAINT managed_database_chk_db_name_is_trimmed CHECK( db_name = TRIM(db_name) ), engine MANAGED_DATABASE_ENGINE NOT NULL, version TEXT NOT NULL, num_nodes INTEGER NOT NULL, database_plan MANAGED_DATABASE_PLAN NOT NULL, region TEXT NOT NULL, status MANAGED_DATABASE_STATUS NOT NULL, host TEXT NOT NULL, port INTEGER NOT NULL, username TEXT NOT NULL, password TEXT NOT NULL, organisation_id BYTEA NOT NULL, digitalocean_db_id TEXT CONSTRAINT managed_database_uq_digitalocean_db_id UNIQUE, CONSTRAINT managed_database_uq_name_organisation_id UNIQUE(name, organisation_id) );",
    "describe": {
      "columns": [],
      "parameters": {
        "Left": []
      },
      "nullable": []
    }
  },
  "1d910355f58fd3f630a39be384b98423a9abfc38721774e0d0d83080581433d4": {
    "query": "SELECT * FROM role_permissions_resource_type WHERE role_id = $1;",
    "describe": {
      "columns": [
        {
          "ordinal": 0,
          "name": "role_id",
          "type_info": "Bytea"
        },
        {
          "ordinal": 1,
          "name": "permission_id",
          "type_info": "Bytea"
        },
        {
          "ordinal": 2,
          "name": "resource_type_id",
          "type_info": "Bytea"
        }
      ],
      "parameters": {
        "Left": [
          "Bytea"
        ]
      },
      "nullable": [
        false,
        false,
        false
      ]
    }
  },
  "1de59097b9fe16c191902d40f6e1aa7c48834c86988b7e4510771391cc369afa": {
    "query": "INSERT INTO user_login VALUES ($1, $2, $3, $4, $5, $6);",
>>>>>>> 0bbb74c8
    "describe": {
      "columns": [],
      "parameters": {
        "Left": [
          "Bytea",
          "Varchar",
          "Text",
          "Varchar",
          "Varchar",
          "Int8",
          "Varchar",
          "Bytea",
          "Bpchar",
          "Varchar"
        ]
      },
      "nullable": []
    }
  },
  "1815e0c66b5645f7e4994f135c7d0622d3219c98297eab447d4cadf9bed4a1f4": {
    "query": "CREATE INDEX user_phone_number_idx_user_id ON user_phone_number (user_id);",
    "describe": {
      "columns": [],
      "parameters": {
        "Left": []
      },
      "nullable": []
    }
  },
  "19518b37fdef6233e6d06cf37a0aaae9240caf47976ca5b6ac070c9d69a6cec6": {
    "query": "SELECT username, account_type as \"account_type: ResourceOwnerType\", password, first_name, last_name, backup_email_local, backup_email_domain_id, backup_phone_country_code, backup_phone_number, business_email_local, business_domain_name, business_name, otp_hash, otp_expiry FROM user_to_sign_up WHERE business_domain_name = $1;",
    "describe": {
      "columns": [
        {
          "ordinal": 0,
          "name": "username",
          "type_info": "Varchar"
        },
        {
          "ordinal": 1,
          "name": "account_type: ResourceOwnerType",
          "type_info": {
            "Custom": {
              "name": "resource_owner_type",
              "kind": {
                "Enum": [
                  "personal",
                  "business"
                ]
              }
            }
          }
        },
        {
          "ordinal": 2,
          "name": "password",
          "type_info": "Text"
        },
        {
          "ordinal": 3,
          "name": "first_name",
          "type_info": "Varchar"
        },
        {
          "ordinal": 4,
          "name": "last_name",
          "type_info": "Varchar"
        },
        {
          "ordinal": 5,
          "name": "backup_email_local",
          "type_info": "Varchar"
        },
        {
          "ordinal": 6,
          "name": "backup_email_domain_id",
          "type_info": "Bytea"
        },
        {
          "ordinal": 7,
          "name": "backup_phone_country_code",
          "type_info": "Bpchar"
        },
        {
          "ordinal": 8,
          "name": "backup_phone_number",
          "type_info": "Varchar"
        },
        {
          "ordinal": 9,
          "name": "business_email_local",
          "type_info": "Varchar"
        },
        {
          "ordinal": 10,
          "name": "business_domain_name",
          "type_info": "Varchar"
        },
        {
          "ordinal": 11,
          "name": "business_name",
          "type_info": "Varchar"
        },
        {
          "ordinal": 12,
          "name": "otp_hash",
          "type_info": "Text"
        },
        {
          "ordinal": 13,
          "name": "otp_expiry",
          "type_info": "Int8"
        }
      ],
      "parameters": {
        "Left": [
          "Text"
        ]
      },
      "nullable": [
        false,
        false,
        false,
        false,
        false,
        true,
        true,
        true,
        true,
        true,
        true,
        true,
        false,
        false
      ]
    }
  },
  "1a3b8e1bff241f2560652afe203c892e15868c7c48da74963afeccc550d90a9d": {
    "query": "DELETE FROM role_permissions_resource_type WHERE role_id = $1;",
    "describe": {
      "columns": [],
      "parameters": {
        "Left": [
          "Bytea"
        ]
      },
      "nullable": []
    }
  },
  "1d910355f58fd3f630a39be384b98423a9abfc38721774e0d0d83080581433d4": {
    "query": "SELECT * FROM role_permissions_resource_type WHERE role_id = $1;",
    "describe": {
      "columns": [
        {
          "ordinal": 0,
          "name": "role_id",
          "type_info": "Bytea"
        },
        {
          "ordinal": 1,
          "name": "permission_id",
          "type_info": "Bytea"
        },
        {
          "ordinal": 2,
          "name": "resource_type_id",
          "type_info": "Bytea"
        }
      ],
      "parameters": {
        "Left": [
          "Bytea"
        ]
      },
      "nullable": [
        false,
        false,
        false
      ]
    }
  },
  "1de59097b9fe16c191902d40f6e1aa7c48834c86988b7e4510771391cc369afa": {
    "query": "INSERT INTO user_login VALUES ($1, $2, $3, $4, $5, $6);",
    "describe": {
      "columns": [],
      "parameters": {
        "Left": [
          "Bytea",
          "Text",
          "Int8",
          "Bytea",
          "Int8",
          "Int8"
        ]
      },
      "nullable": []
    }
  },
  "1e5535c954669e884b6431f2be4e4ca0bcda5682951aed45f1f01d607a1d4f1c": {
    "query": "INSERT INTO role_permissions_resource_type VALUES ($1, $2, $3);",
    "describe": {
      "columns": [],
      "parameters": {
        "Left": [
          "Bytea",
          "Bytea",
          "Bytea"
        ]
      },
      "nullable": []
    }
  },
  "1f65c222a8ec4a21b6fb7a909e9beea162a99fd19432a21f4eb0033c5e47c04a": {
    "query": "SELECT id, workspace_id, name as \"name: _\" FROM docker_registry_repository WHERE id = $1;",
    "describe": {
      "columns": [
        {
          "ordinal": 0,
          "name": "id",
          "type_info": "Bytea"
        },
        {
          "ordinal": 1,
          "name": "workspace_id",
          "type_info": "Bytea"
        },
        {
          "ordinal": 2,
          "name": "name: _",
          "type_info": {
            "Custom": {
              "name": "citext",
              "kind": "Simple"
            }
          }
        }
      ],
      "parameters": {
        "Left": [
          "Bytea"
        ]
      },
      "nullable": [
        false,
        false,
        false
      ]
    }
  },
  "1fbbf7824b6eec88e9a07501d790b7ec4a3d154754defc787de7e4c8ba323981": {
    "query": "CREATE TYPE MANAGED_DATABASE_STATUS AS ENUM( 'creating', /* Started the creation of database */ 'running', /* Database is running successfully */ 'stopped', /* Database is stopped by the user */ 'errored', /* Database encountered errors */ 'deleted' /* Database is deled by the user */ );",
    "describe": {
      "columns": [],
      "parameters": {
        "Left": []
      },
      "nullable": []
    }
  },
  "21fa37911614a4e908cfbb135f6f3fb123e022dee9606bdabafcc3ac7421464e": {
    "query": "ALTER TABLE deployment_static_sites ADD CONSTRAINT deployment_static_sites_fk_id_workspace_id FOREIGN KEY(id, workspace_id) REFERENCES resource(id, owner_id);",
    "describe": {
      "columns": [],
      "parameters": {
        "Left": []
      },
      "nullable": []
    }
  },
  "228e6bc3a8eb9c3113acda6e4fa32f347b99cf44fb9935e39461eaa8e8cef7e7": {
    "query": "SELECT * FROM meta_data WHERE id = 'version_major' OR id = 'version_minor' OR id = 'version_patch';",
    "describe": {
      "columns": [
        {
          "ordinal": 0,
          "name": "id",
          "type_info": "Varchar"
        },
        {
          "ordinal": 1,
          "name": "value",
          "type_info": "Text"
        }
      ],
      "parameters": {
        "Left": []
      },
      "nullable": [
        false,
        false
      ]
    }
  },
  "228f448b2b9762ad776a9141f6d887b5b8bc31c914c927619b580ae829b118a8": {
    "query": "DELETE FROM user_phone_number WHERE user_id = $1 AND country_code = $2 AND number = $3;",
    "describe": {
      "columns": [],
      "parameters": {
        "Left": [
          "Bytea",
          "Bpchar",
          "Text"
        ]
      },
      "nullable": []
    }
  },
  "22ffa1d7616fd7c73e9bceebff257394d23b60558ae748196429f04410e5d616": {
    "query": "UPDATE deployment SET machine_type = $1 WHERE id = $2;",
    "describe": {
      "columns": [],
      "parameters": {
        "Left": [
          {
            "Custom": {
              "name": "deployment_machine_type",
              "kind": {
                "Enum": [
                  "micro",
                  "small",
                  "medium",
                  "large"
                ]
              }
            }
          },
          "Bytea"
        ]
      },
      "nullable": []
    }
  },
  "239bbb35218f13adc811f8f262b5e8f75233129cc332d2e53b6568706d8e88f8": {
    "query": "INSERT INTO resource VALUES ($1, $2, $3, $4, $5);",
    "describe": {
      "columns": [],
      "parameters": {
        "Left": [
          "Bytea",
          "Varchar",
          "Bytea",
          "Bytea",
          "Int8"
        ]
      },
      "nullable": []
    }
  },
  "24651378057df5d6b31be9a55d60d02884c8c9d9f7cb441254a408e7dc4f05b9": {
    "query": "SELECT * FROM phone_number_country_code WHERE country_code = $1;",
    "describe": {
      "columns": [
        {
          "ordinal": 0,
          "name": "country_code",
          "type_info": "Bpchar"
        },
        {
          "ordinal": 1,
          "name": "phone_code",
          "type_info": "Varchar"
        },
        {
          "ordinal": 2,
          "name": "country_name",
          "type_info": "Varchar"
        }
      ],
      "parameters": {
        "Left": [
          "Bpchar"
        ]
      },
      "nullable": [
        false,
        false,
        false
      ]
    }
  },
  "24e16edd8088313c2a05603a117142c7b44712a2d17eec9df49175d005b424c1": {
    "query": "INSERT INTO deployment VALUES ( $1, $2, $3, NULL, $4, $5, 'created', NULL, NULL, $6, $7, $8, $9, $10 );",
    "describe": {
      "columns": [],
      "parameters": {
        "Left": [
          "Bytea",
          {
            "Custom": {
              "name": "citext",
              "kind": "Simple"
            }
          },
          "Varchar",
          "Varchar",
          "Varchar",
          "Text",
          "Varchar",
          "Int2",
          {
            "Custom": {
              "name": "deployment_machine_type",
              "kind": {
                "Enum": [
                  "micro",
                  "small",
                  "medium",
                  "large"
                ]
              }
            }
          },
          "Bytea"
        ]
      },
      "nullable": []
    }
  },
  "25a74d79e5822e2afec092e8b8a9d0bf67839fde9a61235bdab5923102de08cc": {
    "query": "DELETE FROM deployed_domain WHERE static_site_id = $1;",
    "describe": {
      "columns": [],
      "parameters": {
        "Left": [
          "Bytea"
        ]
      },
      "nullable": []
    }
  },
  "267cda1e5050dca6e8a3352b3ba5058efb79ec634733852a559df21880908120": {
    "query": "CREATE TABLE personal_domain ( id BYTEA CONSTRAINT personal_domain_pk PRIMARY KEY, domain_type RESOURCE_OWNER_TYPE NOT NULL CONSTRAINT personal_domain_chk_dmn_typ CHECK(domain_type = 'personal'), CONSTRAINT personal_domain_fk_id_domain_type FOREIGN KEY(id, domain_type) REFERENCES domain(id, type) );",
    "describe": {
      "columns": [],
      "parameters": {
        "Left": []
      },
      "nullable": []
    }
  },
  "26c63a9d85eee25db4d8485c105540b8a03589a791975cd71344224880ae0d0c": {
    "query": "SELECT id, name as \"name: _\", super_admin_id, active FROM workspace WHERE name = $1;",
    "describe": {
      "columns": [
        {
          "ordinal": 0,
          "name": "id",
          "type_info": "Bytea"
        },
        {
          "ordinal": 1,
          "name": "name: _",
          "type_info": {
            "Custom": {
              "name": "citext",
              "kind": "Simple"
            }
          }
        },
        {
          "ordinal": 2,
          "name": "super_admin_id",
          "type_info": "Bytea"
        },
        {
          "ordinal": 3,
          "name": "active",
          "type_info": "Bool"
        }
      ],
      "parameters": {
        "Left": [
          {
            "Custom": {
              "name": "citext",
              "kind": "Simple"
            }
          }
        ]
      },
      "nullable": [
        false,
        false,
        false,
        false
      ]
    }
  },
  "27c549c54b3d00c771f2f3aba6aca180ae35d5f6b89c25471bdf798369673a4e": {
    "query": "UPDATE deployment_static_sites SET name = $1 WHERE id = $2;",
    "describe": {
      "columns": [],
      "parameters": {
        "Left": [
          "Varchar",
          "Bytea"
        ]
      },
      "nullable": []
    }
  },
  "270a9741b4b636eaac230d41a5d74fc16d29d9d560bd8a9d5c636c8f5c77cd2f": {
    "query": "SELECT id, name as \"name: _\", registry, repository_id, image_name, image_tag, status as \"status: _\", deployed_image, digitalocean_app_id, region, domain_name, horizontal_scale, machine_type as \"machine_type: _\", workspace_id FROM deployment WHERE workspace_id = $1 AND status != 'deleted';",
    "describe": {
      "columns": [
        {
          "ordinal": 0,
          "name": "id",
          "type_info": "Bytea"
        },
        {
          "ordinal": 1,
          "name": "name: _",
          "type_info": {
            "Custom": {
              "name": "citext",
              "kind": "Simple"
            }
          }
        },
        {
          "ordinal": 2,
          "name": "registry",
          "type_info": "Varchar"
        },
        {
          "ordinal": 3,
          "name": "repository_id",
          "type_info": "Bytea"
        },
        {
          "ordinal": 4,
          "name": "image_name",
          "type_info": "Varchar"
        },
        {
          "ordinal": 5,
          "name": "image_tag",
          "type_info": "Varchar"
        },
        {
          "ordinal": 6,
          "name": "status: _",
          "type_info": {
            "Custom": {
              "name": "deployment_status",
              "kind": {
                "Enum": [
                  "created",
                  "pushed",
                  "deploying",
                  "running",
                  "stopped",
                  "errored",
                  "deleted"
                ]
              }
            }
          }
        },
        {
          "ordinal": 7,
          "name": "deployed_image",
          "type_info": "Text"
        },
        {
          "ordinal": 8,
          "name": "digitalocean_app_id",
          "type_info": "Text"
        },
        {
          "ordinal": 9,
          "name": "region",
          "type_info": "Text"
        },
        {
          "ordinal": 10,
          "name": "domain_name",
          "type_info": "Varchar"
        },
        {
          "ordinal": 11,
          "name": "horizontal_scale",
          "type_info": "Int2"
        },
        {
          "ordinal": 12,
          "name": "machine_type: _",
          "type_info": {
            "Custom": {
              "name": "deployment_machine_type",
              "kind": {
                "Enum": [
                  "micro",
                  "small",
                  "medium",
                  "large"
                ]
              }
            }
          }
        },
        {
          "ordinal": 13,
          "name": "workspace_id",
          "type_info": "Bytea"
        }
      ],
      "parameters": {
        "Left": [
          "Bytea"
        ]
      },
      "nullable": [
        false,
        false,
        false,
        true,
        true,
        false,
        false,
        true,
        true,
        false,
        true,
        false,
        false,
        false
      ]
    }
  },
  "2812382d5ca4d1161895439f22493c75e9e99c344fbb46ed89d3bb2441543a39": {
    "query": "SELECT * FROM role_permissions_resource WHERE role_id = $1;",
    "describe": {
      "columns": [
        {
          "ordinal": 0,
          "name": "role_id",
          "type_info": "Bytea"
        },
        {
          "ordinal": 1,
          "name": "permission_id",
          "type_info": "Bytea"
        },
        {
          "ordinal": 2,
          "name": "resource_id",
          "type_info": "Bytea"
        }
      ],
      "parameters": {
        "Left": [
          "Bytea"
        ]
      },
      "nullable": [
        false,
        false,
        false
      ]
    }
  },
  "2863c3de7f335fc67ebe731d7b25a0a38224f12146059dc432b52bf9c0da3ca7": {
    "query": "UPDATE deployment SET domain_name = NULL WHERE id = $1;",
    "describe": {
      "columns": [],
      "parameters": {
        "Left": [
          "Bytea"
        ]
      },
      "nullable": []
    }
  },
  "292b36a0ab84f6022c19fafc224ce4d2a090fa4a4df94a861480c5835ff6f864": {
    "query": "CREATE EXTENSION IF NOT EXISTS postgis;",
    "describe": {
      "columns": [],
      "parameters": {
        "Left": []
      },
      "nullable": []
    }
  },
  "2a3306e1296bee4aecb5ebd09308aa350474e0d2853ed76ce3eddc2eb3d80485": {
    "query": "CREATE TABLE workspace_domain ( id BYTEA CONSTRAINT workspace_domain_pk PRIMARY KEY, domain_type RESOURCE_OWNER_TYPE NOT NULL CONSTRAINT workspace_domain_chk_dmn_typ CHECK(domain_type = 'business'), is_verified BOOLEAN NOT NULL DEFAULT FALSE, CONSTRAINT workspace_domain_fk_id_domain_type FOREIGN KEY(id, domain_type) REFERENCES domain(id, type) );",
    "describe": {
      "columns": [],
      "parameters": {
        "Left": []
      },
      "nullable": []
    }
  },
  "2af902872bfbda747ebd3d9dc7f7b2d72c716f90024c1b06c758bd1d6cee7752": {
    "query": "CREATE TABLE deployment_static_sites( id BYTEA CONSTRAINT deployment_static_sites_pk PRIMARY KEY, name CITEXT NOT NULL, status DEPLOYMENT_STATUS NOT NULL DEFAULT 'created', domain_name VARCHAR(255) CONSTRAINT deployment_static_sites_pk_uq_domain_name UNIQUE CONSTRAINT deployment_static_sites_pk_chk_domain_name_is_lower_case CHECK(domain_name = LOWER(domain_name)), workspace_id BYTEA NOT NULL, CONSTRAINT deployment_static_sites_uq_name_workspace_id UNIQUE(name, workspace_id) );",
    "describe": {
      "columns": [],
      "parameters": {
        "Left": []
      },
      "nullable": []
    }
  },
  "2babea13ca72e7fcb354b2acb11e2b630677a5d4b29176390f839bc93a4a5f60": {
    "query": "SELECT data_center_locations.region FROM data_center_locations, deployment_request_logs INNER JOIN deployment ON deployment.id = deployment_request_logs.deployment_id WHERE deployment_id = $1 GROUP BY data_center_locations.region ORDER BY AVG( st_distancespheroid( deployment_request_logs.ip_address_location, data_center_locations.location, 'SPHEROID[\"WGS84\",6378137,298.257223563]' ) );",
    "describe": {
      "columns": [
        {
          "ordinal": 0,
          "name": "region",
          "type_info": "Text"
        }
      ],
      "parameters": {
        "Left": [
          "Bytea"
        ]
      },
      "nullable": [
        false
      ]
    }
  },
  "2d8f1c1831c073de654cab1bda49d554b9bcc05196b0161ec692cf35e814f1a8": {
    "query": "SELECT * FROM user_unverified_phone_number WHERE country_code = $1 AND phone_number = $2;",
    "describe": {
      "columns": [
        {
          "ordinal": 0,
          "name": "country_code",
          "type_info": "Bpchar"
        },
        {
          "ordinal": 1,
          "name": "phone_number",
          "type_info": "Varchar"
        },
        {
          "ordinal": 2,
          "name": "user_id",
          "type_info": "Bytea"
        },
        {
          "ordinal": 3,
          "name": "verification_token_hash",
          "type_info": "Text"
        },
        {
          "ordinal": 4,
          "name": "verification_token_expiry",
          "type_info": "Int8"
        }
      ],
      "parameters": {
        "Left": [
          "Bpchar",
          "Text"
        ]
      },
      "nullable": [
        false,
        false,
        false,
        false,
        false
      ]
    }
  },
  "30653640dbfdeb1e2caa666a9b85be290220813278ce2acad9cc3590b7198d18": {
    "query": "CREATE TYPE DEPLOYMENT_STATUS AS ENUM( 'created', /* Created, but nothing pushed to it yet */ 'pushed', /* Something is pushed, but the system has not deployed it yet */ 'deploying', /* Something is pushed, and the system is currently deploying it */ 'running', /* Deployment is running successfully */ 'stopped', /* Deployment is stopped by the user */ 'errored', /* Deployment is stopped because of too many errors */ 'deleted' /* Deployment is deleted by the user */ );",
    "describe": {
      "columns": [],
      "parameters": {
        "Left": []
      },
      "nullable": []
    }
  },
  "307345f2a5c65e8f92e5e1efff4d6b9975d1405095cb5e31dc91bc4e58b9f783": {
    "query": "DELETE FROM resource WHERE id = $1;",
    "describe": {
      "columns": [],
      "parameters": {
        "Left": [
          "Bytea"
        ]
      },
      "nullable": []
    }
  },
  "32bbca67f63e1e5aa72546ffbf96822796156627286ecd1c1f8a6156407579e3": {
    "query": "SELECT * FROM resource_type;",
    "describe": {
      "columns": [
        {
          "ordinal": 0,
          "name": "id",
          "type_info": "Bytea"
        },
        {
          "ordinal": 1,
          "name": "name",
          "type_info": "Varchar"
        },
        {
          "ordinal": 2,
          "name": "description",
          "type_info": "Varchar"
        }
      ],
      "parameters": {
        "Left": []
      },
      "nullable": [
        false,
        false,
        true
      ]
    }
  },
  "32e1d1c3f2941ccb9e7b57fab9af1f21eace50b2e07a7c5ac290ee835e17e8be": {
    "query": "SELECT \"user\".* FROM \"user\" LEFT JOIN personal_email ON personal_email.user_id = \"user\".id LEFT JOIN business_email ON business_email.user_id = \"user\".id LEFT JOIN domain ON domain.id = personal_email.domain_id OR domain.id = business_email.domain_id WHERE CONCAT(personal_email.local, '@', domain.name) = $1 OR CONCAT(business_email.local, '@', domain.name) = $1;",
    "describe": {
      "columns": [
        {
          "ordinal": 0,
          "name": "id",
          "type_info": "Bytea"
        },
        {
          "ordinal": 1,
          "name": "username",
          "type_info": "Varchar"
        },
        {
          "ordinal": 2,
          "name": "password",
          "type_info": "Text"
        },
        {
          "ordinal": 3,
          "name": "first_name",
          "type_info": "Varchar"
        },
        {
          "ordinal": 4,
          "name": "last_name",
          "type_info": "Varchar"
        },
        {
          "ordinal": 5,
          "name": "dob",
          "type_info": "Int8"
        },
        {
          "ordinal": 6,
          "name": "bio",
          "type_info": "Varchar"
        },
        {
          "ordinal": 7,
          "name": "location",
          "type_info": "Varchar"
        },
        {
          "ordinal": 8,
          "name": "created",
          "type_info": "Int8"
        },
        {
          "ordinal": 9,
          "name": "backup_email_local",
          "type_info": "Varchar"
        },
        {
          "ordinal": 10,
          "name": "backup_email_domain_id",
          "type_info": "Bytea"
        },
        {
          "ordinal": 11,
          "name": "backup_phone_country_code",
          "type_info": "Bpchar"
        },
        {
          "ordinal": 12,
          "name": "backup_phone_number",
          "type_info": "Varchar"
        }
      ],
      "parameters": {
        "Left": [
          "Text"
        ]
      },
      "nullable": [
        false,
        false,
        false,
        false,
        false,
        true,
        true,
        true,
        false,
        true,
        true,
        true,
        true
      ]
    }
  },
  "333da8ffd1e90a8f41cb260722d9a20053a709510eb7b022e28ee8a5ecc97c27": {
    "query": "SELECT id, name, type as \"type: ResourceOwnerType\" FROM domain WHERE id = $1;",
    "describe": {
      "columns": [
        {
          "ordinal": 0,
          "name": "id",
          "type_info": "Bytea"
        },
        {
          "ordinal": 1,
          "name": "name",
          "type_info": "Varchar"
        },
        {
          "ordinal": 2,
          "name": "type: ResourceOwnerType",
          "type_info": {
            "Custom": {
              "name": "resource_owner_type",
              "kind": {
                "Enum": [
                  "personal",
                  "business"
                ]
              }
            }
          }
        }
      ],
      "parameters": {
        "Left": [
          "Bytea"
        ]
      },
      "nullable": [
        false,
        false,
        false
      ]
    }
  },
  "34a6c091329abb7322f4583844fc2bcd5a5d8a6b610da77113647a6583bff569": {
    "query": "CREATE INDEX resource_idx_owner_id ON resource (owner_id);",
    "describe": {
      "columns": [],
      "parameters": {
        "Left": []
      },
      "nullable": []
    }
  },
  "34f46d1a8c399e4f56afcb2a4659f6f43236e395ff16bcffe4e80f7d5e3f7e28": {
    "query": "INSERT INTO deployed_domain VALUES (NULL, $1, $2) ON CONFLICT(static_site_id) DO UPDATE SET domain_name = EXCLUDED.domain_name;",
    "describe": {
      "columns": [],
      "parameters": {
        "Left": [
          "Bytea",
          "Varchar"
        ]
      },
      "nullable": []
    }
  },
  "35725518dbac83499f9bce45b05d2c9840f79915f0f28feb6e8981ccae25ad52": {
    "query": "SELECT * FROM role WHERE id = $1;",
    "describe": {
      "columns": [
        {
          "ordinal": 0,
          "name": "id",
          "type_info": "Bytea"
        },
        {
          "ordinal": 1,
          "name": "name",
          "type_info": "Varchar"
        },
        {
          "ordinal": 2,
          "name": "description",
          "type_info": "Varchar"
        },
        {
          "ordinal": 3,
          "name": "owner_id",
          "type_info": "Bytea"
        }
      ],
      "parameters": {
        "Left": [
          "Bytea"
        ]
      },
      "nullable": [
        false,
        false,
        true,
        false
      ]
    }
  },
  "35b8c34de1dcb2df4b41fa2f5699ad4740e04ee12a82258daf07c8b375ce56ed": {
    "query": "SELECT CONCAT(personal_email.local, '@', domain.name) as \"email!: String\" FROM personal_email INNER JOIN domain ON personal_email.domain_id = domain.id WHERE personal_email.user_id = $1;",
    "describe": {
      "columns": [
        {
          "ordinal": 0,
          "name": "email!: String",
          "type_info": "Text"
        }
      ],
      "parameters": {
        "Left": [
          "Bytea"
        ]
      },
      "nullable": [
        null
      ]
    }
  },
  "3617769bafd7eadca0d9e2f748b3c3a1c25d49edab4425862ed1ef69652b9e6f": {
    "query": "INSERT INTO permission VALUES ($1, $2, NULL);",
    "describe": {
      "columns": [],
      "parameters": {
        "Left": [
          "Bytea",
          "Varchar"
        ]
      },
      "nullable": []
    }
  },
  "361a222ab6032a49ecc053c2240d77a53d7865167b868e9974892ae433e39bdc": {
    "query": "SELECT username, account_type as \"account_type: ResourceOwnerType\", password, first_name, last_name, backup_email_local, backup_email_domain_id, backup_phone_country_code, backup_phone_number, business_email_local, business_domain_name, business_name, otp_hash, otp_expiry FROM user_to_sign_up WHERE backup_phone_country_code = $1 AND backup_phone_number = $2;",
    "describe": {
      "columns": [
        {
          "ordinal": 0,
          "name": "username",
          "type_info": "Varchar"
        },
        {
          "ordinal": 1,
          "name": "account_type: ResourceOwnerType",
          "type_info": {
            "Custom": {
              "name": "resource_owner_type",
              "kind": {
                "Enum": [
                  "personal",
                  "business"
                ]
              }
            }
          }
        },
        {
          "ordinal": 2,
          "name": "password",
          "type_info": "Text"
        },
        {
          "ordinal": 3,
          "name": "first_name",
          "type_info": "Varchar"
        },
        {
          "ordinal": 4,
          "name": "last_name",
          "type_info": "Varchar"
        },
        {
          "ordinal": 5,
          "name": "backup_email_local",
          "type_info": "Varchar"
        },
        {
          "ordinal": 6,
          "name": "backup_email_domain_id",
          "type_info": "Bytea"
        },
        {
          "ordinal": 7,
          "name": "backup_phone_country_code",
          "type_info": "Bpchar"
        },
        {
          "ordinal": 8,
          "name": "backup_phone_number",
          "type_info": "Varchar"
        },
        {
          "ordinal": 9,
          "name": "business_email_local",
          "type_info": "Varchar"
        },
        {
          "ordinal": 10,
          "name": "business_domain_name",
          "type_info": "Varchar"
        },
        {
          "ordinal": 11,
          "name": "business_name",
          "type_info": "Varchar"
        },
        {
          "ordinal": 12,
          "name": "otp_hash",
          "type_info": "Text"
        },
        {
          "ordinal": 13,
          "name": "otp_expiry",
          "type_info": "Int8"
        }
      ],
      "parameters": {
        "Left": [
          "Bpchar",
          "Text"
        ]
      },
      "nullable": [
        false,
        false,
        false,
        false,
        false,
        true,
        true,
        true,
        true,
        true,
        true,
        true,
        false,
        false
      ]
    }
  },
  "36a0388cf3596a9680d91066a7d42995585d612b28388075514b06318abd5238": {
    "query": "CREATE TABLE role( id BYTEA CONSTRAINT role_pk PRIMARY KEY, name VARCHAR(100) NOT NULL, description VARCHAR(500), owner_id BYTEA NOT NULL CONSTRAINT role_fk_owner_id REFERENCES workspace(id), CONSTRAINT role_uq_name_owner_id UNIQUE(name, owner_id) );",
    "describe": {
      "columns": [],
      "parameters": {
        "Left": []
      },
      "nullable": []
    }
  },
  "3735ed21a5154da535799d8cda3eadbb9b5758d93ff35ee0318330fed1b67858": {
    "query": "UPDATE deployment SET domain_name = $1 WHERE id = $2;",
    "describe": {
      "columns": [],
      "parameters": {
        "Left": [
          "Varchar",
          "Bytea"
        ]
      },
      "nullable": []
    }
  },
  "373f49a79215c14fff9b20f486d990ad59e47d670c7c95e11b2a205a3ff891cf": {
    "query": "CREATE TABLE phone_number_country_code( country_code CHAR(2) CONSTRAINT phone_number_country_code_pk PRIMARY KEY CONSTRAINT phone_number_country_code_chk_country_code_is_upper_case CHECK( country_code = UPPER(country_code) ), phone_code VARCHAR(5) NOT NULL, country_name VARCHAR(80) NOT NULL );",
    "describe": {
      "columns": [],
      "parameters": {
        "Left": []
      },
      "nullable": []
    }
  },
<<<<<<< HEAD
  "3965581880bfbe752b776a4c3b8cd706b08ab342b24781170ad0025fd8133a5f": {
    "query": "CREATE INDEX phone_number_country_code_idx_phone_code ON phone_number_country_code (phone_code);",
=======
  "3e1c7c964f42d01cacc43c45721cd51b50c40391ea6bdfac385230db38727a8c": {
    "query": "CREATE TABLE deployment( id BYTEA CONSTRAINT deployment_pk PRIMARY KEY, name VARCHAR(255) NOT NULL CONSTRAINT deployment_chk_name_is_trimmed CHECK( name = TRIM(name) ), registry VARCHAR(255) NOT NULL DEFAULT 'registry.patr.cloud', repository_id BYTEA CONSTRAINT deployment_fk_repository_id REFERENCES docker_registry_repository(id), image_name VARCHAR(512), image_tag VARCHAR(255) NOT NULL, status DEPLOYMENT_STATUS NOT NULL DEFAULT 'created', deployed_image TEXT, digitalocean_app_id TEXT CONSTRAINT deployment_uq_digitalocean_app_id UNIQUE, region TEXT NOT NULL DEFAULT 'do-blr', domain_name VARCHAR(255) CONSTRAINT deployment_uq_domain_name UNIQUE CONSTRAINT deployment_chk_domain_name_is_lower_case CHECK( domain_name = LOWER(domain_name) ), horizontal_scale SMALLINT NOT NULL CONSTRAINT deployment_chk_horizontal_scale_u8 CHECK( horizontal_scale >= 0 AND horizontal_scale <= 256 ) DEFAULT 1, machine_type DEPLOYMENT_MACHINE_TYPE NOT NULL DEFAULT 'small', organisation_id BYTEA NOT NULL, CONSTRAINT deployment_uq_name_organisation_id UNIQUE(name, organisation_id), CONSTRAINT deployment_uq_id_domain_name UNIQUE(id, domain_name), CONSTRAINT deployment_chk_repository_id_is_valid CHECK( ( registry = 'registry.patr.cloud' AND image_name IS NULL AND repository_id IS NOT NULL ) OR ( registry != 'registry.patr.cloud' AND image_name IS NOT NULL AND repository_id IS NULL ) ) );",
    "describe": {
      "columns": [],
      "parameters": {
        "Left": []
      },
      "nullable": []
    }
  },
  "3ea2adaf170e36688f0cacf60a3cd278db7ec604cbb48deb6d6a234085dec21c": {
    "query": "CREATE TYPE DEPLOYMENT_MACHINE_TYPE AS ENUM( 'micro', 'small', 'medium', 'large' );",
>>>>>>> 0bbb74c8
    "describe": {
      "columns": [],
      "parameters": {
        "Left": []
      },
      "nullable": []
    }
  },
  "3b6eab880413532e0812fc30a20ddb61b037543c908ea084b94c6da667bfeba9": {
    "query": "SELECT * FROM \"user\" ORDER BY created LIMIT 1;",
    "describe": {
      "columns": [
        {
          "ordinal": 0,
          "name": "id",
          "type_info": "Bytea"
        },
        {
          "ordinal": 1,
          "name": "username",
          "type_info": "Varchar"
        },
        {
          "ordinal": 2,
          "name": "password",
          "type_info": "Text"
        },
        {
          "ordinal": 3,
          "name": "first_name",
          "type_info": "Varchar"
        },
        {
          "ordinal": 4,
          "name": "last_name",
          "type_info": "Varchar"
        },
        {
          "ordinal": 5,
          "name": "dob",
          "type_info": "Int8"
        },
        {
          "ordinal": 6,
          "name": "bio",
          "type_info": "Varchar"
        },
        {
          "ordinal": 7,
          "name": "location",
          "type_info": "Varchar"
        },
        {
          "ordinal": 8,
          "name": "created",
          "type_info": "Int8"
        },
        {
          "ordinal": 9,
          "name": "backup_email_local",
          "type_info": "Varchar"
        },
        {
          "ordinal": 10,
          "name": "backup_email_domain_id",
          "type_info": "Bytea"
        },
        {
          "ordinal": 11,
          "name": "backup_phone_country_code",
          "type_info": "Bpchar"
        },
        {
          "ordinal": 12,
          "name": "backup_phone_number",
          "type_info": "Varchar"
        }
      ],
      "parameters": {
        "Left": []
      },
      "nullable": [
        false,
        false,
        false,
        false,
        false,
        true,
        true,
        true,
        false,
        true,
        true,
        true,
        true
      ]
    }
  },
  "3d7d9cb7f8508d11c312a20f5368b7c20bbe1cab40e6997c9db6700d408961f2": {
    "query": "CREATE TABLE user_phone_number( user_id BYTEA NOT NULL CONSTRAINT user_phone_number_fk_user_id REFERENCES \"user\"(id) DEFERRABLE INITIALLY IMMEDIATE, country_code CHAR(2) NOT NULL CONSTRAINT user_phone_number_fk_country_code REFERENCES phone_number_country_code(country_code) CONSTRAINT user_phone_number_chk_country_code_is_upper_case CHECK( country_code = UPPER(country_code) ), number VARCHAR(15) NOT NULL CONSTRAINT user_phone_number_chk_number_valid CHECK( LENGTH(number) >= 7 AND LENGTH(number) <= 15 AND CAST(number AS BIGINT) > 0 ), CONSTRAINT user_phone_number_pk PRIMARY KEY(country_code, number), CONSTRAINT user_phone_number_uq_user_id_country_code_number UNIQUE(user_id, country_code, number) );",
    "describe": {
      "columns": [],
      "parameters": {
        "Left": []
      },
      "nullable": []
    }
  },
  "3ea2adaf170e36688f0cacf60a3cd278db7ec604cbb48deb6d6a234085dec21c": {
    "query": "CREATE TYPE DEPLOYMENT_MACHINE_TYPE AS ENUM( 'micro', 'small', 'medium', 'large' );",
    "describe": {
      "columns": [],
      "parameters": {
        "Left": []
      },
      "nullable": []
    }
  },
  "3f3db5bf71dab7a287aa95fe76ec466e2fd65cb836c3c04dde424d244fc21cd4": {
    "query": "UPDATE deployment SET status = $1 WHERE id = $2;",
    "describe": {
      "columns": [],
      "parameters": {
        "Left": [
          {
            "Custom": {
              "name": "deployment_status",
              "kind": {
                "Enum": [
                  "created",
                  "pushed",
                  "deploying",
                  "running",
                  "stopped",
                  "errored",
                  "deleted"
                ]
              }
            }
          },
          "Bytea"
        ]
      },
      "nullable": []
    }
  },
  "3fd358a1ce65800e2194b888923a2346da3e63ce7ce91b99f8b8830a97e10346": {
    "query": "UPDATE \"user\" SET dob = $1;",
    "describe": {
      "columns": [],
      "parameters": {
        "Left": [
          "Int8"
        ]
      },
      "nullable": []
    }
  },
  "40b666a060e7b5f8d931025a326aa1468c93620b6184f795570911834a9b7604": {
    "query": "CREATE TYPE DEPLOYMENT_REQUEST_METHOD AS ENUM( 'get', 'post', 'put', 'delete', 'head', 'options', 'connect', 'patch' );",
    "describe": {
      "columns": [],
      "parameters": {
        "Left": []
      },
      "nullable": []
    }
  },
  "465499cd312427f9daac7b5b6a05aa0c4e266f2e44e2a880626698aee28a2577": {
    "query": "CREATE TABLE meta_data( id VARCHAR(100) CONSTRAINT meta_data_pk PRIMARY KEY, value TEXT NOT NULL );",
    "describe": {
      "columns": [],
      "parameters": {
        "Left": []
      },
      "nullable": []
    }
  },
  "46f648355b67521fcaf33dbed17366e270057a1989ceb86dc2448bc71260f8bc": {
    "query": "INSERT INTO deployment VALUES ( $1, $2, 'registry.patr.cloud', $3, NULL, $4, 'created', NULL, NULL, $5, NULL, $6, $7, $8 );",
    "describe": {
      "columns": [],
      "parameters": {
        "Left": [
          "Bytea",
          {
            "Custom": {
              "name": "citext",
              "kind": "Simple"
            }
          },
          "Bytea",
          "Varchar",
          "Text",
          "Int2",
          {
            "Custom": {
              "name": "deployment_machine_type",
              "kind": {
                "Enum": [
                  "micro",
                  "small",
                  "medium",
                  "large"
                ]
              }
            }
          },
          "Bytea"
        ]
      },
      "nullable": []
    }
  },
  "4a55c7a7b6725fdea08a4ff86fd2117e83df1e51f604371a22ba046ba2aa66fd": {
    "query": "INSERT INTO user_unverified_personal_email VALUES ($1, $2, $3, $4, $5) ON CONFLICT(local, domain_id) DO UPDATE SET user_id = EXCLUDED.user_id, verification_token_hash = EXCLUDED.verification_token_hash, verification_token_expiry = EXCLUDED.verification_token_expiry;",
    "describe": {
      "columns": [],
      "parameters": {
        "Left": [
          "Varchar",
          "Bytea",
          "Bytea",
          "Text",
          "Int8"
        ]
      },
      "nullable": []
    }
  },
  "4ab12a1f7aa25a5a9587ec546ef78b6d618792ab7304cd4800fe8d4b775311b9": {
    "query": "INSERT INTO deployment VALUES ( $1, $2, 'registry.patr.cloud', $3, NULL, $4, 'created', NULL, NULL, $5, $6, $7, $8, $9 );",
    "describe": {
      "columns": [],
      "parameters": {
        "Left": [
          "Bytea",
          {
            "Custom": {
              "name": "citext",
              "kind": "Simple"
            }
          },
          "Bytea",
          "Varchar",
          "Text",
          "Varchar",
          "Int2",
          {
            "Custom": {
              "name": "deployment_machine_type",
              "kind": {
                "Enum": [
                  "micro",
                  "small",
                  "medium",
                  "large"
                ]
              }
            }
          },
          "Bytea"
        ]
      },
      "nullable": []
    }
  },
  "4d4d3f0596fa4cb76250545fe274ac8edb6d56fd4a60d7f5b3085280ea880105": {
    "query": "UPDATE managed_database SET digitalocean_db_id = $1 WHERE id = $2;",
<<<<<<< HEAD
    "describe": {
      "columns": [],
      "parameters": {
        "Left": [
          "Text",
          "Bytea"
        ]
      },
      "nullable": []
    }
  },
  "4eb5c0a68aa7dfcda1189b43f6f4738d20579e03524d2e76e497c0b71d4a83e5": {
    "query": "SELECT domain.name as \"name!\", workspace_domain.id as \"id!\", workspace_domain.domain_type as \"domain_type!: _\", workspace_domain.is_verified as \"is_verified!\" FROM workspace_domain INNER JOIN domain ON domain.id = workspace_domain.id WHERE is_verified = FALSE;",
    "describe": {
      "columns": [
        {
          "ordinal": 0,
          "name": "name!",
          "type_info": "Varchar"
        },
        {
          "ordinal": 1,
          "name": "id!",
          "type_info": "Bytea"
        },
        {
          "ordinal": 2,
          "name": "domain_type!: _",
          "type_info": {
            "Custom": {
              "name": "resource_owner_type",
              "kind": {
                "Enum": [
                  "personal",
                  "business"
                ]
              }
            }
          }
        },
        {
          "ordinal": 3,
          "name": "is_verified!",
          "type_info": "Bool"
        }
      ],
      "parameters": {
        "Left": []
      },
      "nullable": [
        true,
        true,
        true,
        true
      ]
    }
  },
  "4f1a513b45750aa514a8928122a22edd728e7ae6bb07301dd58885e7ac3da3e4": {
    "query": "DELETE FROM role_permissions_resource WHERE role_id = $1;",
=======
>>>>>>> 0bbb74c8
    "describe": {
      "columns": [],
      "parameters": {
        "Left": [
          "Bytea"
        ]
      },
      "nullable": []
    }
  },
  "50282dcc98562ef247ea4d4978153d7ea74dc9001b89ed36885a6446f8543fc8": {
    "query": "DELETE FROM workspace_domain WHERE id = $1;",
    "describe": {
      "columns": [],
      "parameters": {
        "Left": [
          "Bytea"
        ]
      },
      "nullable": []
    }
  },
  "506fd619b8a6ae7471fc2271a3b044b77e3d82f26f14168ae27e14397af1e052": {
    "query": "SELECT user_unverified_personal_email.* FROM user_unverified_personal_email INNER JOIN domain ON domain.id = user_unverified_personal_email.domain_id WHERE user_id = $1 AND CONCAT(local, '@', domain.name) = $2;",
    "describe": {
      "columns": [
        {
          "ordinal": 0,
          "name": "local",
          "type_info": "Varchar"
        },
        {
          "ordinal": 1,
          "name": "domain_id",
          "type_info": "Bytea"
        },
        {
          "ordinal": 2,
          "name": "user_id",
          "type_info": "Bytea"
        },
        {
          "ordinal": 3,
          "name": "verification_token_hash",
          "type_info": "Text"
        },
        {
          "ordinal": 4,
          "name": "verification_token_expiry",
          "type_info": "Int8"
        }
      ],
      "parameters": {
        "Left": [
          "Bytea",
          "Text"
        ]
      },
      "nullable": [
        false,
        false,
        false,
        false,
        false
      ]
    }
  },
  "5077384c11f5fe95ca7b87498fdc22cadf66c2462b3bdec3da1b5f60b433e698": {
    "query": "CREATE TABLE user_unverified_personal_email( local VARCHAR(64) NOT NULL CONSTRAINT user_unverified_personal_email_chk_local_is_lower_case CHECK( local = LOWER(local) ), domain_id BYTEA NOT NULL CONSTRAINT user_unverified_personal_email_fk_domain_id REFERENCES personal_domain(id), user_id BYTEA NOT NULL CONSTRAINT user_unverified_personal_email_fk_user_id REFERENCES \"user\"(id), verification_token_hash TEXT NOT NULL, verification_token_expiry BIGINT NOT NULL CONSTRAINT user_unverified_personal_email_chk_token_expiry_unsigned CHECK(verification_token_expiry >= 0), CONSTRAINT user_unverified_personal_email_pk PRIMARY KEY(local, domain_id), CONSTRAINT user_unverified_personal_email_uq_user_id_local_domain_id UNIQUE(user_id, local, domain_id) );",
    "describe": {
      "columns": [],
      "parameters": {
        "Left": []
      },
      "nullable": []
    }
  },
  "512fc797aa6f75bb91a2241ed9d71a3329d080cf467e205854324f1b409af3af": {
    "query": "CREATE TABLE resource( id BYTEA CONSTRAINT resource_pk PRIMARY KEY, name VARCHAR(100) NOT NULL, resource_type_id BYTEA NOT NULL CONSTRAINT resource_fk_resource_type_id REFERENCES resource_type(id), owner_id BYTEA NOT NULL CONSTRAINT resource_fk_owner_id REFERENCES workspace(id) DEFERRABLE INITIALLY IMMEDIATE, created BIGINT NOT NULL CONSTRAINT resource_created_chk_unsigned CHECK(created >= 0), CONSTRAINT resource_uq_id_owner_id UNIQUE(id, owner_id) );",
    "describe": {
      "columns": [],
      "parameters": {
        "Left": []
      },
      "nullable": []
    }
  },
  "53be1449d4e62132badd4f4a94a28ce4d26861a7e9fb7e82691621679adc186a": {
    "query": "SELECT user_unverified_phone_number.* FROM user_unverified_phone_number INNER JOIN phone_number_country_code ON user_unverified_phone_number.country_code = phone_number_country_code.country_code WHERE user_id = $1 AND user_unverified_phone_number.country_code = $2 AND user_unverified_phone_number.phone_number = $3;",
    "describe": {
      "columns": [
        {
          "ordinal": 0,
          "name": "country_code",
          "type_info": "Bpchar"
        },
        {
          "ordinal": 1,
          "name": "phone_number",
          "type_info": "Varchar"
        },
        {
          "ordinal": 2,
          "name": "user_id",
          "type_info": "Bytea"
        },
        {
          "ordinal": 3,
          "name": "verification_token_hash",
          "type_info": "Text"
        },
        {
          "ordinal": 4,
          "name": "verification_token_expiry",
          "type_info": "Int8"
        }
      ],
      "parameters": {
        "Left": [
          "Bytea",
          "Bpchar",
          "Text"
        ]
      },
      "nullable": [
        false,
        false,
        false,
        false,
        false
      ]
    }
  },
  "58588b0fef1f1776ad864f5848e574efe54860064634245963578037c3030e81": {
    "query": "SELECT id, name as \"name: _\", super_admin_id, active FROM workspace WHERE id = $1;",
    "describe": {
      "columns": [
        {
          "ordinal": 0,
          "name": "id",
          "type_info": "Bytea"
        },
        {
          "ordinal": 1,
          "name": "name: _",
          "type_info": {
            "Custom": {
              "name": "citext",
              "kind": "Simple"
            }
          }
        },
        {
          "ordinal": 2,
          "name": "super_admin_id",
          "type_info": "Bytea"
        },
        {
          "ordinal": 3,
          "name": "active",
          "type_info": "Bool"
        }
      ],
      "parameters": {
        "Left": [
          "Bytea"
        ]
      },
      "nullable": [
        false,
        false,
        false,
        false
      ]
    }
  },
  "588f26be3faf5a2922b7ba1b1b613fa2fd7b741d0908f3c1337312ae4a9f3f7d": {
    "query": "SELECT id, workspace_id, name as \"name: _\" FROM docker_registry_repository WHERE name = $1 AND workspace_id = $2;",
    "describe": {
      "columns": [
        {
          "ordinal": 0,
          "name": "id",
          "type_info": "Bytea"
        },
        {
          "ordinal": 1,
          "name": "workspace_id",
          "type_info": "Bytea"
        },
        {
          "ordinal": 2,
          "name": "name: _",
          "type_info": {
            "Custom": {
              "name": "citext",
              "kind": "Simple"
            }
          }
        }
      ],
      "parameters": {
        "Left": [
          {
            "Custom": {
              "name": "citext",
              "kind": "Simple"
            }
          },
          "Bytea"
        ]
      },
      "nullable": [
        false,
        false,
        false
      ]
    }
  },
  "590ff578a9c44722785786cad76db74663d69b9ed9a2ae1ec072eff2fbe20f5d": {
    "query": "CREATE TABLE user_unverified_phone_number( country_code CHAR(2) NOT NULL CONSTRAINT user_unverified_phone_number_fk_country_code REFERENCES phone_number_country_code(country_code) CONSTRAINT user_unverified_phone_number_chk_country_code_is_upper_case CHECK( country_code = UPPER(country_code) ), phone_number VARCHAR(15) NOT NULL, user_id BYTEA NOT NULL CONSTRAINT user_unverified_phone_number_fk_user_id REFERENCES \"user\"(id), verification_token_hash TEXT NOT NULL, verification_token_expiry BIGINT NOT NULL CONSTRAINT user_unverified_phone_number_chk_token_expiry_unsigned CHECK(verification_token_expiry >= 0), CONSTRAINT user_univerified_phone_number_pk PRIMARY KEY(country_code, phone_number), CONSTRAINT user_univerified_phone_number_uq_country_code_phone_number UNIQUE(user_id, country_code, phone_number) );",
    "describe": {
      "columns": [],
      "parameters": {
        "Left": []
      },
      "nullable": []
    }
  },
  "5b2c77ea3a5cb8b691f7a5ba6f122c2fe324137ef48330812aa7bc5776481e2d": {
    "query": "INSERT INTO meta_data VALUES ('version_major', $1), ('version_minor', $2), ('version_patch', $3) ON CONFLICT(id) DO UPDATE SET value = EXCLUDED.value;",
    "describe": {
      "columns": [],
      "parameters": {
        "Left": [
          "Text",
          "Text",
          "Text"
        ]
      },
      "nullable": []
    }
  },
  "5d39c74aa502ba075ac3532d29826cf1889b77fc4ff4aa587a7e2482f240f6c1": {
    "query": "SELECT * FROM user_login WHERE login_id = $1 AND user_id = $2;",
    "describe": {
      "columns": [
        {
          "ordinal": 0,
          "name": "login_id",
          "type_info": "Bytea"
        },
        {
          "ordinal": 1,
          "name": "refresh_token",
          "type_info": "Text"
        },
        {
          "ordinal": 2,
          "name": "token_expiry",
          "type_info": "Int8"
        },
        {
          "ordinal": 3,
          "name": "user_id",
          "type_info": "Bytea"
        },
        {
          "ordinal": 4,
          "name": "last_login",
          "type_info": "Int8"
        },
        {
          "ordinal": 5,
          "name": "last_activity",
          "type_info": "Int8"
        }
      ],
      "parameters": {
        "Left": [
          "Bytea",
          "Bytea"
        ]
      },
      "nullable": [
        false,
        false,
        false,
        false,
        false,
        false
      ]
    }
  },
  "5f148eb2cfd81e700bc78ededf4dfd92702fcf36992957a1ae5ad82aaecb57a1": {
    "query": "INSERT INTO password_reset_request VALUES ($1, $2, $3) ON CONFLICT(user_id) DO UPDATE SET token = EXCLUDED.token, token_expiry = EXCLUDED.token_expiry;",
    "describe": {
      "columns": [],
      "parameters": {
        "Left": [
          "Bytea",
          "Text",
          "Int8"
        ]
      },
      "nullable": []
    }
  },
  "5f4da81e11690f78c860744212e2d92c210d50982c52e97afe27b96c070caa27": {
    "query": "SELECT * FROM resource WHERE id = $1;",
    "describe": {
      "columns": [
        {
          "ordinal": 0,
          "name": "id",
          "type_info": "Bytea"
        },
        {
          "ordinal": 1,
          "name": "name",
          "type_info": "Varchar"
        },
        {
          "ordinal": 2,
          "name": "resource_type_id",
          "type_info": "Bytea"
        },
        {
          "ordinal": 3,
          "name": "owner_id",
          "type_info": "Bytea"
        },
        {
          "ordinal": 4,
          "name": "created",
          "type_info": "Int8"
        }
      ],
      "parameters": {
        "Left": [
          "Bytea"
        ]
      },
      "nullable": [
        false,
        false,
        false,
        false,
        false
      ]
    }
  },
  "5fc2a16315f643c674608b60a4ed62f25ee2dd758d71f7bd865c9ccebe8e1df0": {
    "query": "SELECT id, name, type as \"type: _\" FROM domain WHERE name = $1;",
    "describe": {
      "columns": [
        {
          "ordinal": 0,
          "name": "id",
          "type_info": "Bytea"
        },
        {
          "ordinal": 1,
          "name": "name",
          "type_info": "Varchar"
        },
        {
          "ordinal": 2,
          "name": "type: _",
          "type_info": {
            "Custom": {
              "name": "resource_owner_type",
              "kind": {
                "Enum": [
                  "personal",
                  "business"
                ]
              }
            }
          }
        }
      ],
      "parameters": {
        "Left": [
          "Text"
        ]
      },
      "nullable": [
        false,
        false,
        false
      ]
    }
  },
  "60052c09546b142087edbb8c7677a63a9567bbdc0ae3a6cb1626a3fd3b520c67": {
    "query": "SELECT * FROM \"user\" WHERE id = $1;",
    "describe": {
      "columns": [
        {
          "ordinal": 0,
          "name": "id",
          "type_info": "Bytea"
        },
        {
          "ordinal": 1,
          "name": "username",
          "type_info": "Varchar"
        },
        {
          "ordinal": 2,
          "name": "password",
          "type_info": "Text"
        },
        {
          "ordinal": 3,
          "name": "first_name",
          "type_info": "Varchar"
        },
        {
          "ordinal": 4,
          "name": "last_name",
          "type_info": "Varchar"
        },
        {
          "ordinal": 5,
          "name": "dob",
          "type_info": "Int8"
        },
        {
          "ordinal": 6,
          "name": "bio",
          "type_info": "Varchar"
        },
        {
          "ordinal": 7,
          "name": "location",
          "type_info": "Varchar"
        },
        {
          "ordinal": 8,
          "name": "created",
          "type_info": "Int8"
        },
        {
          "ordinal": 9,
          "name": "backup_email_local",
          "type_info": "Varchar"
        },
        {
          "ordinal": 10,
          "name": "backup_email_domain_id",
          "type_info": "Bytea"
        },
        {
          "ordinal": 11,
          "name": "backup_phone_country_code",
          "type_info": "Bpchar"
        },
        {
          "ordinal": 12,
          "name": "backup_phone_number",
          "type_info": "Varchar"
        }
      ],
      "parameters": {
        "Left": [
          "Bytea"
        ]
      },
      "nullable": [
        false,
        false,
        false,
        false,
        false,
        true,
        true,
        true,
        false,
        true,
        true,
        true,
        true
      ]
    }
  },
  "6007d79c8c6d536e8728e0930244ff61dd9ca897b8fae56f8c583ad5d28eb2dc": {
    "query": "SELECT id, name as \"name: _\", db_name, engine as \"engine: _\", version, num_nodes, database_plan as \"database_plan: _\", region, status as \"status: _\", host, port, username, password, workspace_id, digitalocean_db_id FROM managed_database WHERE id = $1 AND status != 'deleted';",
    "describe": {
      "columns": [
        {
          "ordinal": 0,
          "name": "id",
          "type_info": "Bytea"
        },
        {
          "ordinal": 1,
          "name": "name: _",
          "type_info": {
            "Custom": {
              "name": "citext",
              "kind": "Simple"
            }
          }
        },
        {
          "ordinal": 2,
          "name": "db_name",
          "type_info": "Varchar"
        },
        {
          "ordinal": 3,
          "name": "engine: _",
          "type_info": {
            "Custom": {
              "name": "managed_database_engine",
              "kind": {
                "Enum": [
                  "postgres",
                  "mysql"
                ]
              }
            }
          }
        },
        {
          "ordinal": 4,
          "name": "version",
          "type_info": "Text"
        },
        {
          "ordinal": 5,
          "name": "num_nodes",
          "type_info": "Int4"
        },
        {
          "ordinal": 6,
          "name": "database_plan: _",
          "type_info": {
            "Custom": {
              "name": "managed_database_plan",
              "kind": {
                "Enum": [
                  "nano",
                  "micro",
                  "small",
                  "medium",
                  "large",
                  "xlarge",
                  "xxlarge",
                  "mammoth"
                ]
              }
            }
          }
        },
        {
          "ordinal": 7,
          "name": "region",
          "type_info": "Text"
        },
        {
          "ordinal": 8,
          "name": "status: _",
          "type_info": {
            "Custom": {
              "name": "managed_database_status",
              "kind": {
                "Enum": [
                  "creating",
                  "running",
                  "stopped",
                  "errored",
                  "deleted"
                ]
              }
            }
          }
        },
        {
          "ordinal": 9,
          "name": "host",
          "type_info": "Text"
        },
        {
          "ordinal": 10,
          "name": "port",
          "type_info": "Int4"
        },
        {
          "ordinal": 11,
          "name": "username",
          "type_info": "Text"
        },
        {
          "ordinal": 12,
          "name": "password",
          "type_info": "Text"
        },
        {
          "ordinal": 13,
          "name": "workspace_id",
          "type_info": "Bytea"
        },
        {
          "ordinal": 14,
          "name": "digitalocean_db_id",
          "type_info": "Text"
        }
      ],
      "parameters": {
        "Left": [
          "Bytea"
        ]
      },
      "nullable": [
        false,
        false,
        false,
        false,
        false,
        false,
        false,
        false,
        false,
        false,
        false,
        false,
        false,
        false,
        true
      ]
    }
  },
  "60ded43e4f51239958e87e35036ca9f048e2e21f33ef38db720f3edc9c1be38d": {
    "query": "INSERT INTO workspace VALUES ($1, $2, $3, $4);",
    "describe": {
      "columns": [],
      "parameters": {
        "Left": [
          "Bytea",
          {
            "Custom": {
              "name": "citext",
              "kind": "Simple"
            }
          },
          "Bytea",
          "Bool"
        ]
      },
      "nullable": []
    }
  },
  "61459ad9f96ec14221d1f72ea908e87f7d66f49747ddc186048cdf37ec5cf318": {
    "query": "UPDATE managed_database SET host = $1, port = $2, username = $3, password = $4 WHERE id = $5;",
    "describe": {
      "columns": [],
      "parameters": {
        "Left": [
          "Text",
          "Int4",
          "Text",
          "Text",
          "Bytea"
        ]
      },
      "nullable": []
    }
  },
  "62a2a00d856af6fbd0f37b18b4195f2a3bfb38be54228cb5f3c74f1e5ef71975": {
    "query": "CREATE TABLE docker_registry_repository( id BYTEA CONSTRAINT docker_registry_repository_pk PRIMARY KEY, workspace_id BYTEA NOT NULL CONSTRAINT docker_registry_repository_fk_workspace_id REFERENCES workspace(id), name CITEXT NOT NULL, CONSTRAINT docker_registry_repository_uq_workspace_id_name UNIQUE(workspace_id, name) );",
    "describe": {
      "columns": [],
      "parameters": {
        "Left": []
      },
      "nullable": []
    }
  },
  "6347966f096b558d4530dbd9a3e56ffceb6ced4f4fc945cf00d04a011401d5f4": {
    "query": "SELECT id, name as \"name: _\", registry, repository_id, image_name, image_tag, status as \"status: _\", deployed_image, digitalocean_app_id, region, domain_name, horizontal_scale, machine_type as \"machine_type: _\", workspace_id FROM deployment WHERE name = $1 AND workspace_id = $2 AND status != 'deleted';",
    "describe": {
      "columns": [
        {
          "ordinal": 0,
          "name": "id",
          "type_info": "Bytea"
        },
        {
          "ordinal": 1,
          "name": "name: _",
          "type_info": {
            "Custom": {
              "name": "citext",
              "kind": "Simple"
            }
          }
        },
        {
          "ordinal": 2,
          "name": "registry",
          "type_info": "Varchar"
        },
        {
          "ordinal": 3,
          "name": "repository_id",
          "type_info": "Bytea"
        },
        {
          "ordinal": 4,
          "name": "image_name",
          "type_info": "Varchar"
        },
        {
          "ordinal": 5,
          "name": "image_tag",
          "type_info": "Varchar"
        },
        {
          "ordinal": 6,
          "name": "status: _",
          "type_info": {
            "Custom": {
              "name": "deployment_status",
              "kind": {
                "Enum": [
                  "created",
                  "pushed",
                  "deploying",
                  "running",
                  "stopped",
                  "errored",
                  "deleted"
                ]
              }
            }
          }
        },
        {
          "ordinal": 7,
          "name": "deployed_image",
          "type_info": "Text"
        },
        {
          "ordinal": 8,
          "name": "digitalocean_app_id",
          "type_info": "Text"
        },
        {
          "ordinal": 9,
          "name": "region",
          "type_info": "Text"
        },
        {
          "ordinal": 10,
          "name": "domain_name",
          "type_info": "Varchar"
        },
        {
          "ordinal": 11,
          "name": "horizontal_scale",
          "type_info": "Int2"
        },
        {
          "ordinal": 12,
          "name": "machine_type: _",
          "type_info": {
            "Custom": {
              "name": "deployment_machine_type",
              "kind": {
                "Enum": [
                  "micro",
                  "small",
                  "medium",
                  "large"
                ]
              }
            }
          }
        },
        {
          "ordinal": 13,
          "name": "workspace_id",
          "type_info": "Bytea"
        }
      ],
      "parameters": {
        "Left": [
          {
            "Custom": {
              "name": "citext",
              "kind": "Simple"
            }
          },
          "Bytea"
        ]
      },
      "nullable": [
        false,
        false,
        false,
        true,
        true,
        false,
        false,
        true,
        true,
        false,
        true,
        false,
        false,
        false
      ]
    }
  },
  "647f5db16c8c918c9d1427223d80f176f791666d7aaff74d50ebd2ff7948e125": {
    "query": "SELECT user_to_sign_up.username, user_to_sign_up.account_type as \"account_type: ResourceOwnerType\", user_to_sign_up.password, user_to_sign_up.first_name, user_to_sign_up.last_name, user_to_sign_up.backup_email_local, user_to_sign_up.backup_email_domain_id, user_to_sign_up.backup_phone_country_code, user_to_sign_up.backup_phone_number, user_to_sign_up.business_email_local, user_to_sign_up.business_domain_name, user_to_sign_up.business_name, user_to_sign_up.otp_hash, user_to_sign_up.otp_expiry FROM user_to_sign_up INNER JOIN domain ON domain.id = user_to_sign_up.backup_email_domain_id WHERE CONCAT(user_to_sign_up.backup_email_local, '@', domain.name) = $1;",
    "describe": {
      "columns": [
        {
          "ordinal": 0,
          "name": "username",
          "type_info": "Varchar"
        },
        {
          "ordinal": 1,
          "name": "account_type: ResourceOwnerType",
          "type_info": {
            "Custom": {
              "name": "resource_owner_type",
              "kind": {
                "Enum": [
                  "personal",
                  "business"
                ]
              }
            }
          }
        },
        {
          "ordinal": 2,
          "name": "password",
          "type_info": "Text"
        },
        {
          "ordinal": 3,
          "name": "first_name",
          "type_info": "Varchar"
        },
        {
          "ordinal": 4,
          "name": "last_name",
          "type_info": "Varchar"
        },
        {
          "ordinal": 5,
          "name": "backup_email_local",
          "type_info": "Varchar"
        },
        {
          "ordinal": 6,
          "name": "backup_email_domain_id",
          "type_info": "Bytea"
        },
        {
          "ordinal": 7,
          "name": "backup_phone_country_code",
          "type_info": "Bpchar"
        },
        {
          "ordinal": 8,
          "name": "backup_phone_number",
          "type_info": "Varchar"
        },
        {
          "ordinal": 9,
          "name": "business_email_local",
          "type_info": "Varchar"
        },
        {
          "ordinal": 10,
          "name": "business_domain_name",
          "type_info": "Varchar"
        },
        {
          "ordinal": 11,
          "name": "business_name",
          "type_info": "Varchar"
        },
        {
          "ordinal": 12,
          "name": "otp_hash",
          "type_info": "Text"
        },
        {
          "ordinal": 13,
          "name": "otp_expiry",
          "type_info": "Int8"
        }
      ],
      "parameters": {
        "Left": [
          "Text"
        ]
      },
      "nullable": [
        false,
        false,
        false,
        false,
        false,
        true,
        true,
        true,
        true,
        true,
        true,
        true,
        false,
        false
      ]
    }
  },
  "6505122d8c40c26849eb3a6144e2de08388b087d10d049cdbba7a1742fefc5de": {
    "query": "CREATE INDEX role_permissions_resource_idx_role_id ON role_permissions_resource (role_id);",
    "describe": {
      "columns": [],
      "parameters": {
        "Left": []
      },
      "nullable": []
    }
  },
  "67e67888c0f11aa2d21f4883d8d174ac0dcb4d98973ef24d028fcc0962c12602": {
    "query": "SELECT id, workspace_id, name as \"name: _\" FROM docker_registry_repository WHERE workspace_id = $1;",
    "describe": {
      "columns": [
        {
          "ordinal": 0,
          "name": "id",
          "type_info": "Bytea"
        },
        {
          "ordinal": 1,
          "name": "workspace_id",
          "type_info": "Bytea"
        },
        {
          "ordinal": 2,
          "name": "name: _",
          "type_info": {
            "Custom": {
              "name": "citext",
              "kind": "Simple"
            }
          }
        }
      ],
      "parameters": {
        "Left": [
          "Bytea"
        ]
      },
      "nullable": [
        false,
        false,
        false
      ]
    }
  },
  "6c06e110efb137ecfc7322d47557b6492b827c0f9d5690ada1f826a98865b9c0": {
    "query": "UPDATE user_to_sign_up SET otp_hash = $1, otp_expiry = $2 WHERE username = $3;",
    "describe": {
      "columns": [],
      "parameters": {
        "Left": [
          "Text",
          "Int8",
          "Text"
        ]
      },
      "nullable": []
    }
  },
  "6c358b1315434f217977f83c02a85672f43f7cb251a4594f25cc1616d91cd64b": {
    "query": "CREATE TABLE password_reset_request( user_id BYTEA CONSTRAINT password_reset_request_pk PRIMARY KEY CONSTRAINT password_reset_request_fk_user_id REFERENCES \"user\"(id), token TEXT NOT NULL, token_expiry BIGINT NOT NULL CONSTRAINT password_reset_request_token_expiry_chk_unsigned CHECK(token_expiry >= 0) );",
    "describe": {
      "columns": [],
      "parameters": {
        "Left": []
      },
      "nullable": []
    }
  },
  "6dbc380fc8baeb5fda2d60b842604897d273bbbd6ce217de66ee7789904c6255": {
    "query": "ALTER TABLE deployment ADD CONSTRAINT deployment_fk_id_domain_name FOREIGN KEY(id, domain_name) REFERENCES deployed_domain(deployment_id, domain_name) DEFERRABLE INITIALLY IMMEDIATE;",
    "describe": {
      "columns": [],
      "parameters": {
        "Left": []
      },
      "nullable": []
    }
  },
  "6e3a486525330c72b9c3f74b391246cbe883ee761d6b19654a714a2e4fca8302": {
    "query": "SELECT * FROM role_permissions_resource_type INNER JOIN permission ON role_permissions_resource_type.permission_id = permission.id WHERE role_permissions_resource_type.role_id = $1;",
    "describe": {
      "columns": [
        {
          "ordinal": 0,
          "name": "role_id",
          "type_info": "Bytea"
        },
        {
          "ordinal": 1,
          "name": "permission_id",
          "type_info": "Bytea"
        },
        {
          "ordinal": 2,
          "name": "resource_type_id",
          "type_info": "Bytea"
        },
        {
          "ordinal": 3,
          "name": "id",
          "type_info": "Bytea"
        },
        {
          "ordinal": 4,
          "name": "name",
          "type_info": "Varchar"
        },
        {
          "ordinal": 5,
          "name": "description",
          "type_info": "Varchar"
        }
      ],
      "parameters": {
        "Left": [
          "Bytea"
        ]
      },
      "nullable": [
        false,
        false,
        false,
        false,
        false,
        true
      ]
    }
  },
  "700a42ff64d9512f296127db349cbfbcfcebd91e7be8210456400648f6d1c104": {
    "query": "CREATE TABLE deployment_environment_variable( deployment_id BYTEA CONSTRAINT deployment_environment_variable_fk_deployment_id REFERENCES deployment(id), name VARCHAR(256) NOT NULL, value TEXT NOT NULL, CONSTRAINT deployment_environment_variable_pk PRIMARY KEY(deployment_id, name) );",
    "describe": {
      "columns": [],
      "parameters": {
        "Left": []
      },
      "nullable": []
    }
  },
  "70a177cbc77cadf3e53c50c2d1f8244b87977e8a613671d8572dd96a2f429d94": {
    "query": "CREATE TABLE business_email( user_id BYTEA NOT NULL CONSTRAINT business_email_fk_user_id REFERENCES \"user\"(id), local VARCHAR(64) NOT NULL CONSTRAINT business_email_chk_local_is_lower_case CHECK( local = LOWER(local) ), domain_id BYTEA NOT NULL CONSTRAINT business_email_fk_domain_id REFERENCES workspace_domain(id), CONSTRAINT business_email_pk PRIMARY KEY(local, domain_id) );",
    "describe": {
      "columns": [],
      "parameters": {
        "Left": []
      },
      "nullable": []
    }
  },
  "71ff08322f8de97449cd587405c9ee718a6ecd559e60fa30ec584d455f6bfb05": {
    "query": "CREATE TABLE personal_email( user_id BYTEA NOT NULL CONSTRAINT personal_email_fk_user_id REFERENCES \"user\"(id) DEFERRABLE INITIALLY IMMEDIATE, local VARCHAR(64) NOT NULL CONSTRAINT personal_email_chk_local_is_lower_case CHECK( local = LOWER(local) ), domain_id BYTEA NOT NULL CONSTRAINT personal_email_fk_domain_id REFERENCES personal_domain(id), CONSTRAINT personal_email_pk PRIMARY KEY(local, domain_id), CONSTRAINT personal_email_uq_user_id_local_domain_id UNIQUE(user_id, local, domain_id) );",
    "describe": {
      "columns": [],
      "parameters": {
        "Left": []
      },
      "nullable": []
    }
  },
  "7295608182b46ec27e844f5ea11527047aece89adb58dc9bcdb1a3c4eda3418c": {
    "query": "SELECT * FROM role WHERE owner_id = $1;",
    "describe": {
      "columns": [
        {
          "ordinal": 0,
          "name": "id",
          "type_info": "Bytea"
        },
        {
          "ordinal": 1,
          "name": "name",
          "type_info": "Varchar"
        },
        {
          "ordinal": 2,
          "name": "description",
          "type_info": "Varchar"
        },
        {
          "ordinal": 3,
          "name": "owner_id",
          "type_info": "Bytea"
        }
      ],
      "parameters": {
        "Left": [
          "Bytea"
        ]
      },
      "nullable": [
        false,
        false,
        true,
        false
      ]
    }
  },
  "72c096aa3b93c9ff181107d858a3f414083391d839451f7acf0e5fe828acbdc0": {
    "query": "INSERT INTO resource_type VALUES ($1, $2, NULL);",
    "describe": {
      "columns": [],
      "parameters": {
        "Left": [
          "Bytea",
          "Varchar"
        ]
      },
      "nullable": []
    }
  },
<<<<<<< HEAD
  "76eec457cbc55c59ffcd68717dff0147f0e47cb0e1cd7eeb99c864674342f21f": {
    "query": "SELECT id, name as \"name: _\", registry, repository_id, image_name, image_tag, status as \"status: _\", deployed_image, digitalocean_app_id, region, domain_name, horizontal_scale, machine_type as \"machine_type: _\", workspace_id FROM deployment WHERE domain_name = $1;",
=======
  "700a42ff64d9512f296127db349cbfbcfcebd91e7be8210456400648f6d1c104": {
    "query": "CREATE TABLE deployment_environment_variable( deployment_id BYTEA CONSTRAINT deployment_environment_variable_fk_deployment_id REFERENCES deployment(id), name VARCHAR(256) NOT NULL, value TEXT NOT NULL, CONSTRAINT deployment_environment_variable_pk PRIMARY KEY(deployment_id, name) );",
    "describe": {
      "columns": [],
      "parameters": {
        "Left": []
      },
      "nullable": []
    }
  },
  "71f39966c240a455a6d0c2b403e009d97ebbc21be073c95e580049345d432597": {
    "query": "CREATE TABLE deployment_static_sites( id BYTEA CONSTRAINT deployment_static_sites_pk PRIMARY KEY, name VARCHAR(255) NOT NULL CONSTRAINT deployment_static_sites_chk_name_is_trimmed CHECK( name = TRIM(name) ), status DEPLOYMENT_STATUS NOT NULL DEFAULT 'created', domain_name VARCHAR(255) CONSTRAINT deployment_static_sites_uq_domain_name UNIQUE CONSTRAINT deployment_static_sites_chk_domain_name_is_lower_case CHECK(domain_name = LOWER(domain_name)), organisation_id BYTEA NOT NULL, CONSTRAINT deployment_static_sites_uq_name_organisation_id UNIQUE(name, organisation_id), CONSTRAINT deployment_static_sites_uq_id_domain_name UNIQUE(id, domain_name) );",
    "describe": {
      "columns": [],
      "parameters": {
        "Left": []
      },
      "nullable": []
    }
  },
  "71ff08322f8de97449cd587405c9ee718a6ecd559e60fa30ec584d455f6bfb05": {
    "query": "CREATE TABLE personal_email( user_id BYTEA NOT NULL CONSTRAINT personal_email_fk_user_id REFERENCES \"user\"(id) DEFERRABLE INITIALLY IMMEDIATE, local VARCHAR(64) NOT NULL CONSTRAINT personal_email_chk_local_is_lower_case CHECK( local = LOWER(local) ), domain_id BYTEA NOT NULL CONSTRAINT personal_email_fk_domain_id REFERENCES personal_domain(id), CONSTRAINT personal_email_pk PRIMARY KEY(local, domain_id), CONSTRAINT personal_email_uq_user_id_local_domain_id UNIQUE(user_id, local, domain_id) );",
    "describe": {
      "columns": [],
      "parameters": {
        "Left": []
      },
      "nullable": []
    }
  },
  "7295608182b46ec27e844f5ea11527047aece89adb58dc9bcdb1a3c4eda3418c": {
    "query": "SELECT * FROM role WHERE owner_id = $1;",
>>>>>>> 0bbb74c8
    "describe": {
      "columns": [
        {
          "ordinal": 0,
          "name": "id",
          "type_info": "Bytea"
        },
        {
          "ordinal": 1,
          "name": "name: _",
          "type_info": {
            "Custom": {
              "name": "citext",
              "kind": "Simple"
            }
          }
        },
        {
          "ordinal": 2,
          "name": "registry",
          "type_info": "Varchar"
        },
        {
          "ordinal": 3,
          "name": "repository_id",
          "type_info": "Bytea"
        },
        {
          "ordinal": 4,
          "name": "image_name",
          "type_info": "Varchar"
        },
        {
          "ordinal": 5,
          "name": "image_tag",
          "type_info": "Varchar"
        },
        {
          "ordinal": 6,
          "name": "status: _",
          "type_info": {
            "Custom": {
              "name": "deployment_status",
              "kind": {
                "Enum": [
                  "created",
                  "pushed",
                  "deploying",
                  "running",
                  "stopped",
                  "errored",
                  "deleted"
                ]
              }
            }
          }
        },
        {
          "ordinal": 7,
          "name": "deployed_image",
          "type_info": "Text"
        },
        {
          "ordinal": 8,
          "name": "digitalocean_app_id",
          "type_info": "Text"
        },
        {
          "ordinal": 9,
          "name": "region",
          "type_info": "Text"
        },
        {
          "ordinal": 10,
          "name": "domain_name",
          "type_info": "Varchar"
        },
        {
          "ordinal": 11,
          "name": "horizontal_scale",
          "type_info": "Int2"
        },
        {
          "ordinal": 12,
          "name": "machine_type: _",
          "type_info": {
            "Custom": {
              "name": "deployment_machine_type",
              "kind": {
                "Enum": [
                  "micro",
                  "small",
                  "medium",
                  "large"
                ]
              }
            }
          }
        },
        {
          "ordinal": 13,
          "name": "workspace_id",
          "type_info": "Bytea"
        }
      ],
      "parameters": {
        "Left": [
          "Text"
        ]
      },
      "nullable": [
        false,
        false,
        false,
        true,
        true,
        false,
        false,
        true,
        true,
        false,
        true,
        false,
        false,
        false
      ]
    }
  },
  "782949dcc37fdbd3869a003cb06ce6740c514fbca85fa9c28ccfc09b8dc63112": {
    "query": "INSERT INTO managed_database VALUES ( $1, $2, $3, $4, $5, $6, $7, $8, 'creating', $9, $10, $11, $12, $13, $14 );",
    "describe": {
      "columns": [],
      "parameters": {
        "Left": [
          "Bytea",
          {
            "Custom": {
              "name": "citext",
              "kind": "Simple"
            }
          },
          "Varchar",
          {
            "Custom": {
              "name": "managed_database_engine",
              "kind": {
                "Enum": [
                  "postgres",
                  "mysql"
                ]
              }
            }
          },
          "Text",
          "Int4",
          {
            "Custom": {
              "name": "managed_database_plan",
              "kind": {
                "Enum": [
                  "nano",
                  "micro",
                  "small",
                  "medium",
                  "large",
                  "xlarge",
                  "xxlarge",
                  "mammoth"
                ]
              }
            }
          },
          "Text",
          "Text",
          "Int4",
          "Text",
          "Text",
          "Bytea",
          "Text"
        ]
      },
      "nullable": []
    }
  },
  "78ee352900e2f83d97240e8cdacc8e68c4a678b2f8a7d5adf20252b15356632e": {
    "query": "INSERT INTO deployment VALUES ( $1, $2, $3, NULL, $4, $5, 'created', NULL, NULL, $6, NULL, $7, $8, $9 );",
    "describe": {
      "columns": [],
      "parameters": {
        "Left": [
          "Bytea",
          {
            "Custom": {
              "name": "citext",
              "kind": "Simple"
            }
          },
          "Varchar",
          "Varchar",
          "Varchar",
          "Text",
          "Int2",
          {
            "Custom": {
              "name": "deployment_machine_type",
              "kind": {
                "Enum": [
                  "micro",
                  "small",
                  "medium",
                  "large"
                ]
              }
            }
          },
          "Bytea"
        ]
      },
      "nullable": []
    }
  },
  "799f1b78ac4c1bd45251b83af9dea7179be61357e5241533c66406c1cf0b60de": {
    "query": "DELETE FROM user_unverified_personal_email WHERE user_id = $1 AND local = $2 AND domain_id = $3;",
    "describe": {
      "columns": [],
      "parameters": {
        "Left": [
          "Bytea",
          "Text",
          "Bytea"
        ]
      },
      "nullable": []
    }
  },
  "7c5a4a0c3e45414231965992272912e05a6dfc88247f92f17cc9a389b08af83d": {
    "query": "INSERT INTO deployment_static_sites VALUES ($1, $2, 'created', NULL, $3);",
    "describe": {
      "columns": [],
      "parameters": {
        "Left": [
          "Bytea",
          {
            "Custom": {
              "name": "citext",
              "kind": "Simple"
            }
          },
          "Bytea"
        ]
      },
      "nullable": []
    }
  },
  "7d4f82ad1a647d0bcb90321774d7e4261578091c7822d00cef3ec66a8a4f0174": {
    "query": "CREATE INDEX role_permissions_resource_type_idx_role_id_resource_type_id ON role_permissions_resource_type (role_id, resource_type_id);",
    "describe": {
      "columns": [],
      "parameters": {
        "Left": []
      },
      "nullable": []
    }
  },
  "985017bf290c3b482b9ecf7c939085b9f344b97e9ef6f57696fe91e7affb5e91": {
    "query": "UPDATE \"user\" SET location = $1 WHERE id = $2;",
    "describe": {
      "columns": [],
      "parameters": {
        "Left": [
          "Varchar",
          "Bytea"
        ]
      },
      "nullable": []
    }
  },
  "7d7aecddd3798072b31f38365d1df927f243e07f2ef08719c4086349b47cb239": {
    "query": "SELECT \"user\".*, domain.name FROM workspace_domain INNER JOIN domain ON domain.id = workspace_domain.id INNER JOIN resource ON workspace_domain.id = resource.id INNER JOIN workspace ON resource.owner_id = workspace.id INNER JOIN \"user\" ON workspace.super_admin_id = \"user\".id WHERE workspace_domain.id = $1;",
    "describe": {
      "columns": [
        {
          "ordinal": 0,
          "name": "id",
          "type_info": "Bytea"
        },
        {
          "ordinal": 1,
          "name": "username",
          "type_info": "Varchar"
        },
        {
          "ordinal": 2,
          "name": "password",
          "type_info": "Text"
        },
        {
          "ordinal": 3,
          "name": "first_name",
          "type_info": "Varchar"
        },
        {
          "ordinal": 4,
          "name": "last_name",
          "type_info": "Varchar"
        },
        {
          "ordinal": 5,
          "name": "dob",
          "type_info": "Int8"
        },
        {
          "ordinal": 6,
          "name": "bio",
          "type_info": "Varchar"
        },
        {
          "ordinal": 7,
          "name": "location",
          "type_info": "Varchar"
        },
        {
          "ordinal": 8,
          "name": "created",
          "type_info": "Int8"
        },
        {
          "ordinal": 9,
          "name": "backup_email_local",
          "type_info": "Varchar"
        },
        {
          "ordinal": 10,
          "name": "backup_email_domain_id",
          "type_info": "Bytea"
        },
        {
          "ordinal": 11,
          "name": "backup_phone_country_code",
          "type_info": "Bpchar"
        },
        {
          "ordinal": 12,
          "name": "backup_phone_number",
          "type_info": "Varchar"
        },
        {
          "ordinal": 13,
          "name": "name",
          "type_info": "Varchar"
        }
      ],
      "parameters": {
        "Left": [
          "Bytea"
        ]
      },
      "nullable": [
        false,
        false,
        false,
        false,
        false,
        true,
        true,
        true,
        false,
        true,
        true,
        true,
        true,
        false
      ]
    }
  },
  "8038e82b88abf353ef3e60bac7d76d66c8ec63e16a7afa0eac39148ed349c9f5": {
    "query": "INSERT INTO deployment_environment_variable VALUES ($1, $2, $3);",
    "describe": {
      "columns": [],
      "parameters": {
        "Left": [
          "Bytea",
          "Varchar",
          "Text"
        ]
      },
      "nullable": []
    }
  },
  "806d8ffb3f6de78af43ad472fe58308b0f0cb0d822f8dbf40cc9f018bc70f220": {
    "query": "SELECT * FROM password_reset_request WHERE user_id = $1;",
    "describe": {
      "columns": [
        {
          "ordinal": 0,
          "name": "user_id",
          "type_info": "Bytea"
        },
        {
          "ordinal": 1,
          "name": "token",
          "type_info": "Text"
        },
        {
          "ordinal": 2,
          "name": "token_expiry",
          "type_info": "Int8"
        }
      ],
      "parameters": {
        "Left": [
          "Bytea"
        ]
      },
      "nullable": [
        false,
        false,
        false
      ]
    }
  },
  "80fa0cff43932600e815f32385f983ff6c643e04f261fd5df7ff43b8ca98a9cf": {
    "query": "ALTER TABLE workspace_domain ADD CONSTRAINT workspace_domain_fk_id FOREIGN KEY(id) REFERENCES resource(id);",
    "describe": {
      "columns": [],
      "parameters": {
        "Left": []
      },
      "nullable": []
    }
  },
  "81b89a964e176af57c481f109c4e5d1fe334a498ef49639f2aaab01aedef6d0e": {
    "query": "CREATE TYPE DEPLOYMENT_REQUEST_PROTOCOL AS ENUM( 'http', 'https' );",
    "describe": {
      "columns": [],
      "parameters": {
        "Left": []
      },
      "nullable": []
    }
  },
  "83a586b096ea87c7e5eb14460466a8af8c8ae61e37bef3f740026f4cf331dafb": {
    "query": "INSERT INTO data_center_locations VALUES ('aws-us-east-1', ST_SetSRID(POINT(-77.4524237, 38.9940541)::GEOMETRY, 4326)), ('aws-us-east-2', ST_SetSRID(POINT(-82.7541337, 40.0946354)::GEOMETRY, 4326)), ('aws-us-west-2', ST_SetSRID(POINT(-119.2684488, 45.9174667)::GEOMETRY, 4326)), ('aws-eu-west-1', ST_SetSRID(POINT(-6.224503, 53.4056545)::GEOMETRY, 4326)), ('aws-eu-west-2', ST_SetSRID(POINT(-0.0609266, 51.5085036)::GEOMETRY, 4326)), ('aws-eu-west-3', ST_SetSRID(POINT(2.2976644, 48.6009709)::GEOMETRY, 4326)), ('aws-eu-central-1', ST_SetSRID(POINT(8.6303932, 50.0992094)::GEOMETRY, 4326)), ('aws-ap-southeast-1', ST_SetSRID(POINT(103.6930643, 1.3218269)::GEOMETRY, 4326)), ('aws-ap-southeast-2', ST_SetSRID(POINT(151.1907535, -33.9117717)::GEOMETRY, 4326)), ('aws-ap-northeast-1', ST_SetSRID(POINT(139.7459176, 35.617436)::GEOMETRY, 4326)), ('aws-ap-northeast-2', ST_SetSRID(POINT(126.8736237, 37.5616592)::GEOMETRY, 4326)), ('aws-ap-south-1', ST_SetSRID(POINT(72.9667878, 19.2425503)::GEOMETRY, 4326)), ('aws-ca-central-1', ST_SetSRID(POINT(-73.6, 45.5)::GEOMETRY, 4326)), ('aws-eu-north-1', ST_SetSRID(POINT(17.8419717, 59.326242)::GEOMETRY, 4326)), ('do-tor', ST_SetSRID(POINT(-79.3623, 43.6547)::GEOMETRY, 4326)), ('do-sfo', ST_SetSRID(POINT(-121.9753, 37.3417)::GEOMETRY, 4326)), ('do-nyc', ST_SetSRID(POINT(-73.981, 40.7597)::GEOMETRY, 4326)), ('do-lon', ST_SetSRID(POINT(-0.6289, 51.5225)::GEOMETRY, 4326)), ('do-ams', ST_SetSRID(POINT(4.9479, 52.3006)::GEOMETRY, 4326)), ('do-sgp', ST_SetSRID(POINT(103.695, 1.32123)::GEOMETRY, 4326)), ('do-fra', ST_SetSRID(POINT(8.6843, 50.1188)::GEOMETRY, 4326)), ('do-blr', ST_SetSRID(POINT(77.5855, 12.9634)::GEOMETRY, 4326));",
    "describe": {
      "columns": [],
      "parameters": {
        "Left": []
      },
      "nullable": []
    }
  },
  "85c2b0a9bf48c5cc257af57e4ecf5b439153fe1b82d213953db1f10bdc14fd87": {
    "query": "SELECT * FROM resource_type WHERE id = $1;",
    "describe": {
      "columns": [
        {
          "ordinal": 0,
          "name": "id",
          "type_info": "Bytea"
        },
        {
          "ordinal": 1,
          "name": "name",
          "type_info": "Varchar"
        },
        {
          "ordinal": 2,
          "name": "description",
          "type_info": "Varchar"
        }
      ],
      "parameters": {
        "Left": [
          "Bytea"
        ]
      },
      "nullable": [
        false,
        false,
        true
      ]
    }
  },
  "860c561776aaf1f078eb0392b11b2be437f2cf6847a00b4d7214a158514664c4": {
    "query": "CREATE INDEX role_permissions_resource_idx_role_id_resource_id ON role_permissions_resource (role_id, resource_id);",
    "describe": {
      "columns": [],
      "parameters": {
        "Left": []
      },
      "nullable": []
    }
  },
  "873d6d3789fe5ca0d11c2b14280e2e6e7dad6162dd2c74c5108e77916face3ad": {
    "query": "INSERT INTO phone_number_country_code VALUES ($$AF$$, $$93$$, $$Afghanistan$$), ($$AX$$, $$358$$, $$Aland Islands$$), ($$AL$$, $$355$$, $$Albania$$), ($$DZ$$, $$213$$, $$Algeria$$), ($$AS$$, $$1684$$, $$American Samoa$$), ($$AD$$, $$376$$, $$Andorra$$), ($$AO$$, $$244$$, $$Angola$$), ($$AI$$, $$1264$$, $$Anguilla$$), ($$AQ$$, $$672$$, $$Antarctica$$), ($$AG$$, $$1268$$, $$Antigua and Barbuda$$), ($$AR$$, $$54$$, $$Argentina$$), ($$AM$$, $$374$$, $$Armenia$$), ($$AW$$, $$297$$, $$Aruba$$), ($$AU$$, $$61$$, $$Australia$$), ($$AT$$, $$43$$, $$Austria$$), ($$AZ$$, $$994$$, $$Azerbaijan$$), ($$BS$$, $$1242$$, $$Bahamas$$), ($$BH$$, $$973$$, $$Bahrain$$), ($$BD$$, $$880$$, $$Bangladesh$$), ($$BB$$, $$1246$$, $$Barbados$$), ($$BY$$, $$375$$, $$Belarus$$), ($$BE$$, $$32$$, $$Belgium$$), ($$BZ$$, $$501$$, $$Belize$$), ($$BJ$$, $$229$$, $$Benin$$), ($$BM$$, $$1441$$, $$Bermuda$$), ($$BT$$, $$975$$, $$Bhutan$$), ($$BO$$, $$591$$, $$Bolivia$$), ($$BQ$$, $$599$$, $$Bonaire, Sint Eustatius and Saba$$), ($$BA$$, $$387$$, $$Bosnia and Herzegovina$$), ($$BW$$, $$267$$, $$Botswana$$), ($$BV$$, $$55$$, $$Bouvet Island$$), ($$BR$$, $$55$$, $$Brazil$$), ($$IO$$, $$246$$, $$British Indian Ocean Territory$$), ($$BN$$, $$673$$, $$Brunei Darussalam$$), ($$BG$$, $$359$$, $$Bulgaria$$), ($$BF$$, $$226$$, $$Burkina Faso$$), ($$BI$$, $$257$$, $$Burundi$$), ($$KH$$, $$855$$, $$Cambodia$$), ($$CM$$, $$237$$, $$Cameroon$$), ($$CA$$, $$1$$, $$Canada$$), ($$CV$$, $$238$$, $$Cape Verde$$), ($$KY$$, $$1345$$, $$Cayman Islands$$), ($$CF$$, $$236$$, $$Central African Republic$$), ($$TD$$, $$235$$, $$Chad$$), ($$CL$$, $$56$$, $$Chile$$), ($$CN$$, $$86$$, $$China$$), ($$CX$$, $$61$$, $$Christmas Island$$), ($$CC$$, $$672$$, $$Cocos (Keeling) Islands$$), ($$CO$$, $$57$$, $$Colombia$$), ($$KM$$, $$269$$, $$Comoros$$), ($$CG$$, $$242$$, $$Congo$$), ($$CD$$, $$242$$, $$Congo, Democratic Republic of the Congo$$), ($$CK$$, $$682$$, $$Cook Islands$$), ($$CR$$, $$506$$, $$Costa Rica$$), ($$CI$$, $$225$$, $$Cote D'Ivoire$$), ($$HR$$, $$385$$, $$Croatia$$), ($$CU$$, $$53$$, $$Cuba$$), ($$CW$$, $$599$$, $$Curacao$$), ($$CY$$, $$357$$, $$Cyprus$$), ($$CZ$$, $$420$$, $$Czech Republic$$), ($$DK$$, $$45$$, $$Denmark$$), ($$DJ$$, $$253$$, $$Djibouti$$), ($$DM$$, $$1767$$, $$Dominica$$), ($$DO$$, $$1809$$, $$Dominican Republic$$), ($$EC$$, $$593$$, $$Ecuador$$), ($$EG$$, $$20$$, $$Egypt$$), ($$SV$$, $$503$$, $$El Salvador$$), ($$GQ$$, $$240$$, $$Equatorial Guinea$$), ($$ER$$, $$291$$, $$Eritrea$$), ($$EE$$, $$372$$, $$Estonia$$), ($$ET$$, $$251$$, $$Ethiopia$$), ($$FK$$, $$500$$, $$Falkland Islands (Malvinas)$$), ($$FO$$, $$298$$, $$Faroe Islands$$), ($$FJ$$, $$679$$, $$Fiji$$), ($$FI$$, $$358$$, $$Finland$$), ($$FR$$, $$33$$, $$France$$), ($$GF$$, $$594$$, $$French Guiana$$), ($$PF$$, $$689$$, $$French Polynesia$$), ($$TF$$, $$262$$, $$French Southern Territories$$), ($$GA$$, $$241$$, $$Gabon$$), ($$GM$$, $$220$$, $$Gambia$$), ($$GE$$, $$995$$, $$Georgia$$), ($$DE$$, $$49$$, $$Germany$$), ($$GH$$, $$233$$, $$Ghana$$), ($$GI$$, $$350$$, $$Gibraltar$$), ($$GR$$, $$30$$, $$Greece$$), ($$GL$$, $$299$$, $$Greenland$$), ($$GD$$, $$1473$$, $$Grenada$$), ($$GP$$, $$590$$, $$Guadeloupe$$), ($$GU$$, $$1671$$, $$Guam$$), ($$GT$$, $$502$$, $$Guatemala$$), ($$GG$$, $$44$$, $$Guernsey$$), ($$GN$$, $$224$$, $$Guinea$$), ($$GW$$, $$245$$, $$Guinea-Bissau$$), ($$GY$$, $$592$$, $$Guyana$$), ($$HT$$, $$509$$, $$Haiti$$), ($$HM$$, $$0$$, $$Heard Island and Mcdonald Islands$$), ($$VA$$, $$39$$, $$Holy See (Vatican City State)$$), ($$HN$$, $$504$$, $$Honduras$$), ($$HK$$, $$852$$, $$Hong Kong$$), ($$HU$$, $$36$$, $$Hungary$$), ($$IS$$, $$354$$, $$Iceland$$), ($$IN$$, $$91$$, $$India$$), ($$ID$$, $$62$$, $$Indonesia$$), ($$IR$$, $$98$$, $$Iran, Islamic Republic of$$), ($$IQ$$, $$964$$, $$Iraq$$), ($$IE$$, $$353$$, $$Ireland$$), ($$IM$$, $$44$$, $$Isle of Man$$), ($$IL$$, $$972$$, $$Israel$$), ($$IT$$, $$39$$, $$Italy$$), ($$JM$$, $$1876$$, $$Jamaica$$), ($$JP$$, $$81$$, $$Japan$$), ($$JE$$, $$44$$, $$Jersey$$), ($$JO$$, $$962$$, $$Jordan$$), ($$KZ$$, $$7$$, $$Kazakhstan$$), ($$KE$$, $$254$$, $$Kenya$$), ($$KI$$, $$686$$, $$Kiribati$$), ($$KP$$, $$850$$, $$Korea, Democratic People's Republic of$$), ($$KR$$, $$82$$, $$Korea, Republic of$$), ($$XK$$, $$381$$, $$Kosovo$$), ($$KW$$, $$965$$, $$Kuwait$$), ($$KG$$, $$996$$, $$Kyrgyzstan$$), ($$LA$$, $$856$$, $$Lao People's Democratic Republic$$), ($$LV$$, $$371$$, $$Latvia$$), ($$LB$$, $$961$$, $$Lebanon$$), ($$LS$$, $$266$$, $$Lesotho$$), ($$LR$$, $$231$$, $$Liberia$$), ($$LY$$, $$218$$, $$Libyan Arab Jamahiriya$$), ($$LI$$, $$423$$, $$Liechtenstein$$), ($$LT$$, $$370$$, $$Lithuania$$), ($$LU$$, $$352$$, $$Luxembourg$$), ($$MO$$, $$853$$, $$Macao$$), ($$MK$$, $$389$$, $$Macedonia, the Former Yugoslav Republic of$$), ($$MG$$, $$261$$, $$Madagascar$$), ($$MW$$, $$265$$, $$Malawi$$), ($$MY$$, $$60$$, $$Malaysia$$), ($$MV$$, $$960$$, $$Maldives$$), ($$ML$$, $$223$$, $$Mali$$), ($$MT$$, $$356$$, $$Malta$$), ($$MH$$, $$692$$, $$Marshall Islands$$), ($$MQ$$, $$596$$, $$Martinique$$), ($$MR$$, $$222$$, $$Mauritania$$), ($$MU$$, $$230$$, $$Mauritius$$), ($$YT$$, $$269$$, $$Mayotte$$), ($$MX$$, $$52$$, $$Mexico$$), ($$FM$$, $$691$$, $$Micronesia, Federated States of$$), ($$MD$$, $$373$$, $$Moldova, Republic of$$), ($$MC$$, $$377$$, $$Monaco$$), ($$MN$$, $$976$$, $$Mongolia$$), ($$ME$$, $$382$$, $$Montenegro$$), ($$MS$$, $$1664$$, $$Montserrat$$), ($$MA$$, $$212$$, $$Morocco$$), ($$MZ$$, $$258$$, $$Mozambique$$), ($$MM$$, $$95$$, $$Myanmar$$), ($$NA$$, $$264$$, $$Namibia$$), ($$NR$$, $$674$$, $$Nauru$$), ($$NP$$, $$977$$, $$Nepal$$), ($$NL$$, $$31$$, $$Netherlands$$), ($$AN$$, $$599$$, $$Netherlands Antilles$$), ($$NC$$, $$687$$, $$New Caledonia$$), ($$NZ$$, $$64$$, $$New Zealand$$), ($$NI$$, $$505$$, $$Nicaragua$$), ($$NE$$, $$227$$, $$Niger$$), ($$NG$$, $$234$$, $$Nigeria$$), ($$NU$$, $$683$$, $$Niue$$), ($$NF$$, $$672$$, $$Norfolk Island$$), ($$MP$$, $$1670$$, $$Northern Mariana Islands$$), ($$NO$$, $$47$$, $$Norway$$), ($$OM$$, $$968$$, $$Oman$$), ($$PK$$, $$92$$, $$Pakistan$$), ($$PW$$, $$680$$, $$Palau$$), ($$PS$$, $$970$$, $$Palestinian Territory, Occupied$$), ($$PA$$, $$507$$, $$Panama$$), ($$PG$$, $$675$$, $$Papua New Guinea$$), ($$PY$$, $$595$$, $$Paraguay$$), ($$PE$$, $$51$$, $$Peru$$), ($$PH$$, $$63$$, $$Philippines$$), ($$PN$$, $$64$$, $$Pitcairn$$), ($$PL$$, $$48$$, $$Poland$$), ($$PT$$, $$351$$, $$Portugal$$), ($$PR$$, $$1787$$, $$Puerto Rico$$), ($$QA$$, $$974$$, $$Qatar$$), ($$RE$$, $$262$$, $$Reunion$$), ($$RO$$, $$40$$, $$Romania$$), ($$RU$$, $$70$$, $$Russian Federation$$), ($$RW$$, $$250$$, $$Rwanda$$), ($$BL$$, $$590$$, $$Saint Barthelemy$$), ($$SH$$, $$290$$, $$Saint Helena$$), ($$KN$$, $$1869$$, $$Saint Kitts and Nevis$$), ($$LC$$, $$1758$$, $$Saint Lucia$$), ($$MF$$, $$590$$, $$Saint Martin$$), ($$PM$$, $$508$$, $$Saint Pierre and Miquelon$$), ($$VC$$, $$1784$$, $$Saint Vincent and the Grenadines$$), ($$WS$$, $$684$$, $$Samoa$$), ($$SM$$, $$378$$, $$San Marino$$), ($$ST$$, $$239$$, $$Sao Tome and Principe$$), ($$SA$$, $$966$$, $$Saudi Arabia$$), ($$SN$$, $$221$$, $$Senegal$$), ($$RS$$, $$381$$, $$Serbia$$), ($$CS$$, $$381$$, $$Serbia and Montenegro$$), ($$SC$$, $$248$$, $$Seychelles$$), ($$SL$$, $$232$$, $$Sierra Leone$$), ($$SG$$, $$65$$, $$Singapore$$), ($$SX$$, $$1$$, $$Sint Maarten$$), ($$SK$$, $$421$$, $$Slovakia$$), ($$SI$$, $$386$$, $$Slovenia$$), ($$SB$$, $$677$$, $$Solomon Islands$$), ($$SO$$, $$252$$, $$Somalia$$), ($$ZA$$, $$27$$, $$South Africa$$), ($$GS$$, $$500$$, $$South Georgia and the South Sandwich Islands$$), ($$SS$$, $$211$$, $$South Sudan$$), ($$ES$$, $$34$$, $$Spain$$), ($$LK$$, $$94$$, $$Sri Lanka$$), ($$SD$$, $$249$$, $$Sudan$$), ($$SR$$, $$597$$, $$Suriname$$), ($$SJ$$, $$47$$, $$Svalbard and Jan Mayen$$), ($$SZ$$, $$268$$, $$Swaziland$$), ($$SE$$, $$46$$, $$Sweden$$), ($$CH$$, $$41$$, $$Switzerland$$), ($$SY$$, $$963$$, $$Syrian Arab Republic$$), ($$TW$$, $$886$$, $$Taiwan, Province of China$$), ($$TJ$$, $$992$$, $$Tajikistan$$), ($$TZ$$, $$255$$, $$Tanzania, United Republic of$$), ($$TH$$, $$66$$, $$Thailand$$), ($$TL$$, $$670$$, $$Timor-Leste$$), ($$TG$$, $$228$$, $$Togo$$), ($$TK$$, $$690$$, $$Tokelau$$), ($$TO$$, $$676$$, $$Tonga$$), ($$TT$$, $$1868$$, $$Trinidad and Tobago$$), ($$TN$$, $$216$$, $$Tunisia$$), ($$TR$$, $$90$$, $$Turkey$$), ($$TM$$, $$7370$$, $$Turkmenistan$$), ($$TC$$, $$1649$$, $$Turks and Caicos Islands$$), ($$TV$$, $$688$$, $$Tuvalu$$), ($$UG$$, $$256$$, $$Uganda$$), ($$UA$$, $$380$$, $$Ukraine$$), ($$AE$$, $$971$$, $$United Arab Emirates$$), ($$GB$$, $$44$$, $$United Kingdom$$), ($$US$$, $$1$$, $$United States$$), ($$UM$$, $$1$$, $$United States Minor Outlying Islands$$), ($$UY$$, $$598$$, $$Uruguay$$), ($$UZ$$, $$998$$, $$Uzbekistan$$), ($$VU$$, $$678$$, $$Vanuatu$$), ($$VE$$, $$58$$, $$Venezuela$$), ($$VN$$, $$84$$, $$Viet Nam$$), ($$VG$$, $$1284$$, $$Virgin Islands, British$$), ($$VI$$, $$1340$$, $$Virgin Islands, U.s.$$), ($$WF$$, $$681$$, $$Wallis and Futuna$$), ($$EH$$, $$212$$, $$Western Sahara$$), ($$YE$$, $$967$$, $$Yemen$$), ($$ZM$$, $$260$$, $$Zambia$$), ($$ZW$$, $$263$$, $$Zimbabwe$$);",
    "describe": {
      "columns": [],
      "parameters": {
        "Left": []
      },
      "nullable": []
    }
  },
  "87bca736fca728f58dad62df4bc2c4973eaad8c008f9b456c629907210a26ce3": {
    "query": "DELETE FROM personal_email WHERE user_id = $1 AND local = $2 AND domain_id = $3;",
    "describe": {
      "columns": [],
      "parameters": {
        "Left": [
          "Bytea",
          "Text",
          "Bytea"
        ]
      },
      "nullable": []
    }
  },
  "8900ed9f8b98bca306f1abb236ad79db5f8adc6c8178e9749ca03a0da091e0b0": {
    "query": "SELECT * FROM user_login WHERE user_id = $1;",
    "describe": {
      "columns": [
        {
          "ordinal": 0,
          "name": "login_id",
          "type_info": "Bytea"
        },
        {
          "ordinal": 1,
          "name": "refresh_token",
          "type_info": "Text"
        },
        {
          "ordinal": 2,
          "name": "token_expiry",
          "type_info": "Int8"
        },
        {
          "ordinal": 3,
          "name": "user_id",
          "type_info": "Bytea"
        },
        {
          "ordinal": 4,
          "name": "last_login",
          "type_info": "Int8"
        },
        {
          "ordinal": 5,
          "name": "last_activity",
          "type_info": "Int8"
        }
      ],
      "parameters": {
        "Left": [
          "Bytea"
        ]
      },
      "nullable": [
        false,
        false,
        false,
        false,
        false,
        false
      ]
    }
  },
  "8cb6670b215102202242b6d68955a7bc913f3995df415bf4f8796eb8732e3c08": {
    "query": "SELECT * FROM \"user\" WHERE username = $1;",
    "describe": {
      "columns": [
        {
          "ordinal": 0,
          "name": "id",
          "type_info": "Bytea"
        },
        {
          "ordinal": 1,
          "name": "username",
          "type_info": "Varchar"
        },
        {
          "ordinal": 2,
          "name": "password",
          "type_info": "Text"
        },
        {
          "ordinal": 3,
          "name": "first_name",
          "type_info": "Varchar"
        },
        {
          "ordinal": 4,
          "name": "last_name",
          "type_info": "Varchar"
        },
        {
          "ordinal": 5,
          "name": "dob",
          "type_info": "Int8"
        },
        {
          "ordinal": 6,
          "name": "bio",
          "type_info": "Varchar"
        },
        {
          "ordinal": 7,
          "name": "location",
          "type_info": "Varchar"
        },
        {
          "ordinal": 8,
          "name": "created",
          "type_info": "Int8"
        },
        {
          "ordinal": 9,
          "name": "backup_email_local",
          "type_info": "Varchar"
        },
        {
          "ordinal": 10,
          "name": "backup_email_domain_id",
          "type_info": "Bytea"
        },
        {
          "ordinal": 11,
          "name": "backup_phone_country_code",
          "type_info": "Bpchar"
        },
        {
          "ordinal": 12,
          "name": "backup_phone_number",
          "type_info": "Varchar"
        }
      ],
      "parameters": {
        "Left": [
          "Text"
        ]
      },
      "nullable": [
        false,
        false,
        false,
        false,
        false,
        true,
        true,
        true,
        false,
        true,
        true,
        true,
        true
      ]
    }
  },
  "8d72ae0818e4164c031c48aefd83eab24188d066b54ef81050d670d08804ff7e": {
    "query": "DELETE FROM deployment_environment_variable WHERE deployment_id = $1;",
    "describe": {
      "columns": [],
      "parameters": {
        "Left": [
          "Bytea"
        ]
      },
      "nullable": []
    }
  },
  "8e8442a69038da41e5966a479775fb1d9dbe1408096ccc93695d0c4713eb59b1": {
    "query": "DELETE FROM user_to_sign_up WHERE username = $1;",
    "describe": {
      "columns": [],
      "parameters": {
        "Left": [
          "Text"
        ]
      },
      "nullable": []
    }
  },
  "9186f2b1c4478b0bd198eca9e513bfb69799d4ce6a12371c3334bc33e8c71f60": {
    "query": "INSERT INTO personal_email VALUES ($1, $2, $3);",
    "describe": {
      "columns": [],
      "parameters": {
        "Left": [
          "Bytea",
          "Varchar",
          "Bytea"
        ]
      },
      "nullable": []
    }
  },
  "92cb68bcd82d8a30b074f101652edef6d91d86319027bd83b4563732a3bf8ceb": {
    "query": "SELECT DISTINCT workspace.id, workspace.name as \"name: _\", workspace.super_admin_id, workspace.active FROM workspace LEFT JOIN workspace_user ON workspace.id = workspace_user.workspace_id WHERE workspace.super_admin_id = $1 OR workspace_user.user_id = $1;",
    "describe": {
      "columns": [
        {
          "ordinal": 0,
          "name": "id",
          "type_info": "Bytea"
        },
        {
          "ordinal": 1,
          "name": "name: _",
          "type_info": {
            "Custom": {
              "name": "citext",
              "kind": "Simple"
            }
          }
        },
        {
          "ordinal": 2,
          "name": "super_admin_id",
          "type_info": "Bytea"
        },
        {
          "ordinal": 3,
          "name": "active",
          "type_info": "Bool"
        }
      ],
      "parameters": {
        "Left": [
          "Bytea"
        ]
      },
      "nullable": [
        false,
        false,
        false,
        false
      ]
    }
  },
  "9354bef44024be196abb0a45c596031609b49d3f39ebaba9d2986f0e0763b7c1": {
    "query": "INSERT INTO role_permissions_resource VALUES ($1, $2, $3);",
    "describe": {
      "columns": [],
      "parameters": {
        "Left": [
          "Bytea",
          "Bytea",
          "Bytea"
        ]
      },
      "nullable": []
    }
  },
  "940ecff72afe07cc3b3c3c324d4e2a3ec33aea48bdcf5e0e78b972316f22d701": {
    "query": "CREATE TABLE user_to_sign_up( username VARCHAR(100) CONSTRAINT user_to_sign_up_pk PRIMARY KEY CONSTRAINT user_to_sign_up_chk_username_is_lower_case CHECK( username = LOWER(username) ), account_type RESOURCE_OWNER_TYPE NOT NULL, password TEXT NOT NULL, first_name VARCHAR(100) NOT NULL, last_name VARCHAR(100) NOT NULL, /* Personal email address OR backup email */ backup_email_local VARCHAR(64) CONSTRAINT user_to_sign_up_chk_backup_email_is_lower_case CHECK( backup_email_local = LOWER(backup_email_local) ), backup_email_domain_id BYTEA CONSTRAINT user_to_sign_up_fk_backup_email_domain_id REFERENCES personal_domain(id), backup_phone_country_code CHAR(2) CONSTRAINT user_to_sign_up_fk_backup_phone_country_code REFERENCES phone_number_country_code(country_code) CONSTRAINT user_to_sign_up_chk_backup_phone_country_code_upper_case CHECK( backup_phone_country_code = UPPER(backup_phone_country_code) ), backup_phone_number VARCHAR(15) CONSTRAINT user_to_sign_up_chk_phone_number_valid CHECK( LENGTH(backup_phone_number) >= 7 AND LENGTH(backup_phone_number) <= 15 AND CAST(backup_phone_number AS BIGINT) > 0 ), /* Workspace email address */ business_email_local VARCHAR(64) CONSTRAINT user_to_sign_up_chk_business_email_local_is_lower_case CHECK( business_email_local = LOWER(business_email_local) ), business_domain_name VARCHAR(100) CONSTRAINT user_to_sign_up_chk_business_domain_name_is_lower_case CHECK( business_domain_name = LOWER(business_domain_name) ), business_name VARCHAR(100) CONSTRAINT user_to_sign_up_chk_business_name_is_lower_case CHECK(business_name = LOWER(business_name)), otp_hash TEXT NOT NULL, otp_expiry BIGINT NOT NULL CONSTRAINT user_to_sign_up_chk_expiry_unsigned CHECK(otp_expiry >= 0), CONSTRAINT user_to_sign_up_chk_business_details_valid CHECK( ( account_type = 'personal' AND ( business_email_local IS NULL AND business_domain_name IS NULL AND business_name IS NULL ) ) OR ( account_type = 'business' AND ( business_email_local IS NOT NULL AND business_domain_name IS NOT NULL AND business_name IS NOT NULL ) ) ), CONSTRAINT user_to_sign_up_chk_backup_details CHECK( ( backup_email_local IS NOT NULL AND backup_email_domain_id IS NOT NULL AND backup_phone_country_code IS NULL AND backup_phone_number IS NULL ) OR ( backup_email_local IS NULL AND backup_email_domain_id IS NULL AND backup_phone_country_code IS NOT NULL AND backup_phone_number IS NOT NULL ) ) );",
    "describe": {
      "columns": [],
      "parameters": {
        "Left": []
      },
      "nullable": []
    }
  },
  "9581388fb7bb98001ffa0a401a9b5e263bea871ef4cb5f1305b65af163ed3205": {
    "query": "CREATE INDEX deployment_idx_image_name_image_tag ON deployment (image_name, image_tag);",
    "describe": {
      "columns": [],
      "parameters": {
        "Left": []
      },
      "nullable": []
    }
  },
  "9619d6b989536b51299ed94b0c88316ac91290cd6bfcee615f9f252699f77add": {
    "query": "DELETE FROM user_unverified_phone_number WHERE user_id = $1 AND country_code = $2 AND phone_number = $3;",
    "describe": {
      "columns": [],
      "parameters": {
        "Left": [
          "Bytea",
          "Bpchar",
          "Text"
        ]
      },
      "nullable": []
    }
  },
  "96e525b047f0838a7c25a1277bae273d2ce2aaf541f0b2aad82404728baecc42": {
    "query": "CREATE TYPE RESOURCE_OWNER_TYPE AS ENUM( 'personal', 'business' );",
    "describe": {
      "columns": [],
      "parameters": {
        "Left": []
      },
      "nullable": []
    }
  },
  "9a3de7f88487616a70b025316dfa10b5ec412d40d7c15567e0dd9d19c369a3c1": {
    "query": "SELECT * FROM user_login WHERE login_id = $1;",
    "describe": {
      "columns": [
        {
          "ordinal": 0,
          "name": "login_id",
          "type_info": "Bytea"
        },
        {
          "ordinal": 1,
          "name": "refresh_token",
          "type_info": "Text"
        },
        {
          "ordinal": 2,
          "name": "token_expiry",
          "type_info": "Int8"
        },
        {
          "ordinal": 3,
          "name": "user_id",
          "type_info": "Bytea"
        },
        {
          "ordinal": 4,
          "name": "last_login",
          "type_info": "Int8"
        },
        {
          "ordinal": 5,
          "name": "last_activity",
          "type_info": "Int8"
        }
      ],
      "parameters": {
        "Left": [
          "Bytea"
        ]
      },
      "nullable": [
        false,
        false,
        false,
        false,
        false,
        false
      ]
    }
  },
  "9a7541654f9aea4a24830f06ff49a9a5e1126d4241b91470436470b47d3f2798": {
    "query": "SELECT * FROM role_permissions_resource INNER JOIN permission ON role_permissions_resource.permission_id = permission.id WHERE role_permissions_resource.role_id = $1;",
    "describe": {
      "columns": [
        {
          "ordinal": 0,
          "name": "role_id",
          "type_info": "Bytea"
        },
        {
          "ordinal": 1,
          "name": "permission_id",
          "type_info": "Bytea"
        },
        {
          "ordinal": 2,
          "name": "resource_id",
          "type_info": "Bytea"
        },
        {
          "ordinal": 3,
          "name": "id",
          "type_info": "Bytea"
        },
        {
          "ordinal": 4,
          "name": "name",
          "type_info": "Varchar"
        },
        {
          "ordinal": 5,
          "name": "description",
          "type_info": "Varchar"
        }
      ],
      "parameters": {
        "Left": [
          "Bytea"
        ]
      },
      "nullable": [
        false,
        false,
        false,
        false,
        false,
        true
      ]
    }
  },
  "9b88d7c5fc101c3ee54f19f893dcd561664e63b7206aa46df6a7868ae52d5157": {
    "query": "CREATE INDEX workspace_idx_active ON workspace (active);",
    "describe": {
      "columns": [],
      "parameters": {
        "Left": []
      },
      "nullable": []
    }
  },
  "9c3a8439eb72bacedd686bc01944398392c09f761ddc8fc7fac2fa3e97f74f3b": {
    "query": "CREATE INDEX role_permissions_resource_type_idx_role_id ON role_permissions_resource_type (role_id);",
    "describe": {
      "columns": [],
      "parameters": {
        "Left": []
      },
      "nullable": []
    }
  },
  "9c84ef771789c50d93bc91888a8bcf1ef45e2323a552757ae1e8587b7d5c06f2": {
    "query": "CREATE TABLE permission( id BYTEA CONSTRAINT permission_pk PRIMARY KEY, name VARCHAR(100) NOT NULL, description VARCHAR(500) );",
    "describe": {
      "columns": [],
      "parameters": {
        "Left": []
      },
      "nullable": []
    }
  },
  "9e8e2ff3a720e95dfb284e5fe053621df3a009d454eb5c571d73782e59507efb": {
    "query": "DELETE FROM docker_registry_repository WHERE id = $1;",
    "describe": {
      "columns": [],
      "parameters": {
        "Left": [
          "Bytea"
        ]
      },
      "nullable": []
    }
  },
  "9eb0993ca671ecb32e1ed2303b5bd741a025fb8b0c7ce6a1600cc64f57eb8002": {
    "query": "DELETE FROM personal_domain WHERE id = $1;",
    "describe": {
      "columns": [],
      "parameters": {
        "Left": [
          "Bytea"
        ]
      },
      "nullable": []
    }
  },
  "9ed3fb949ea0c48e5e329a02835f0a6ad14352e434792d73cb0f5fc54f61a58c": {
    "query": "INSERT INTO deployment_request_logs VALUES (DEFAULT, $1, $2, $3, ST_SetSRID(POINT($4, $5)::GEOMETRY, 4326), $6, $7, $8, $9, $10);",
    "describe": {
      "columns": [],
      "parameters": {
        "Left": [
          "Bytea",
          "Int8",
          "Varchar",
          "Float8",
          "Float8",
          {
            "Custom": {
              "name": "deployment_request_method",
              "kind": {
                "Enum": [
                  "get",
                  "post",
                  "put",
                  "delete",
                  "head",
                  "options",
                  "connect",
                  "patch"
                ]
              }
            }
          },
          "Varchar",
          {
            "Custom": {
              "name": "deployment_request_protocol",
              "kind": {
                "Enum": [
                  "http",
                  "https"
                ]
              }
            }
          },
          "Text",
          "Float4"
        ]
      },
      "nullable": []
    }
  },
  "9fd9a0789b91eb2be01664d4ce94d89303376e356cf1d188ba64b7b1b3ccf732": {
    "query": "SELECT * FROM information_schema.tables WHERE table_catalog = $1 AND table_schema = 'public' AND table_type = 'BASE TABLE' AND table_name != 'spatial_ref_sys';",
    "describe": {
      "columns": [
        {
          "ordinal": 0,
          "name": "table_catalog",
          "type_info": "Name"
        },
        {
          "ordinal": 1,
          "name": "table_schema",
          "type_info": "Name"
        },
        {
          "ordinal": 2,
          "name": "table_name",
          "type_info": "Name"
        },
        {
          "ordinal": 3,
          "name": "table_type",
          "type_info": "Varchar"
        },
        {
          "ordinal": 4,
          "name": "self_referencing_column_name",
          "type_info": "Name"
        },
        {
          "ordinal": 5,
          "name": "reference_generation",
          "type_info": "Varchar"
        },
        {
          "ordinal": 6,
          "name": "user_defined_type_catalog",
          "type_info": "Name"
        },
        {
          "ordinal": 7,
          "name": "user_defined_type_schema",
          "type_info": "Name"
        },
        {
          "ordinal": 8,
          "name": "user_defined_type_name",
          "type_info": "Name"
        },
        {
          "ordinal": 9,
          "name": "is_insertable_into",
          "type_info": "Varchar"
        },
        {
          "ordinal": 10,
          "name": "is_typed",
          "type_info": "Varchar"
        },
        {
          "ordinal": 11,
          "name": "commit_action",
          "type_info": "Varchar"
        }
      ],
      "parameters": {
        "Left": [
          "Name"
        ]
      },
      "nullable": [
        true,
        true,
        true,
        true,
        true,
        true,
        true,
        true,
        true,
        true,
        true,
        true
      ]
    }
  },
<<<<<<< HEAD
  "a1b3454c062b4bc23036ea140e70ced3c9877391f89c4ff72bf234245fbdca9b": {
    "query": "SELECT id, name as \"name: _\", status as \"status: _\", domain_name, workspace_id FROM deployment_static_sites WHERE id = $1 AND status != 'deleted';",
=======
  "9fe4405a36d65ff61b6cebebaccd5ee57662645456a207b0b97dbb212e20591c": {
    "query": "CREATE TABLE deployment_static_sites( id BYTEA CONSTRAINT deployment_static_sites_pk PRIMARY KEY, name VARCHAR(255) NOT NULL, status DEPLOYMENT_STATUS NOT NULL DEFAULT 'created', domain_name VARCHAR(255) CONSTRAINT deployment_static_sites_uq_domain_name UNIQUE CONSTRAINT deployment_static_sites_chk_domain_name_is_lower_case CHECK(domain_name = LOWER(domain_name)), organisation_id BYTEA NOT NULL, CONSTRAINT deployment_static_sites_uq_name_organisation_id UNIQUE(name, organisation_id), CONSTRAINT deployment_static_sites_uq_id_domain_name UNIQUE(id, domain_name) );",
    "describe": {
      "columns": [],
      "parameters": {
        "Left": []
      },
      "nullable": []
    }
  },
  "a1bf8a497d7d6b8762434743b2da880011018fc4bff4f94fffe1e9b41ba6d567": {
    "query": "SELECT CONCAT(\"user\".backup_email_local, '@', domain.name) as \"email!: String\" FROM \"user\" INNER JOIN domain ON \"user\".backup_email_domain_id = domain.id WHERE \"user\".id = $1;",
    "describe": {
      "columns": [
        {
          "ordinal": 0,
          "name": "email!: String",
          "type_info": "Text"
        }
      ],
      "parameters": {
        "Left": [
          "Bytea"
        ]
      },
      "nullable": [
        null
      ]
    }
  },
  "a3abf15ceb610eac63cbccf25ff04116545f97f57c3c36a7fe9e75a139e74bd8": {
    "query": "ALTER TABLE \"user\" ADD CONSTRAINT user_fk_id_backup_phone_country_code_backup_phone_number FOREIGN KEY ( id, backup_phone_country_code, backup_phone_number ) REFERENCES user_phone_number ( user_id, country_code, number ) DEFERRABLE INITIALLY IMMEDIATE;",
    "describe": {
      "columns": [],
      "parameters": {
        "Left": []
      },
      "nullable": []
    }
  },
  "a4a2f1cf647e8612f0b461bc85e215e590fc186f0ef948c3d2c2786e7c7fd50f": {
    "query": "SELECT * FROM permission WHERE id = $1;",
>>>>>>> 0bbb74c8
    "describe": {
      "columns": [
        {
          "ordinal": 0,
          "name": "id",
          "type_info": "Bytea"
        },
        {
          "ordinal": 1,
          "name": "name: _",
          "type_info": {
            "Custom": {
              "name": "citext",
              "kind": "Simple"
            }
          }
        },
        {
          "ordinal": 2,
          "name": "status: _",
          "type_info": {
            "Custom": {
              "name": "deployment_status",
              "kind": {
                "Enum": [
                  "created",
                  "pushed",
                  "deploying",
                  "running",
                  "stopped",
                  "errored",
                  "deleted"
                ]
              }
            }
          }
        },
        {
          "ordinal": 3,
          "name": "domain_name",
          "type_info": "Varchar"
        },
        {
          "ordinal": 4,
          "name": "workspace_id",
          "type_info": "Bytea"
        }
      ],
      "parameters": {
        "Left": [
          "Bytea"
        ]
      },
      "nullable": [
        false,
        false,
        false,
        true,
        false
      ]
    }
  },
  "a1c57ac318caa2d1e5b12bd5a3d49224c7e33a2cdec7e93f30a7dc1745c2b433": {
    "query": "SELECT id, name as \"name: _\", status as \"status: _\", domain_name, workspace_id FROM deployment_static_sites WHERE name = $1 AND workspace_id = $2 AND status != 'deleted';",
    "describe": {
      "columns": [
        {
          "ordinal": 0,
          "name": "id",
          "type_info": "Bytea"
        },
        {
          "ordinal": 1,
          "name": "name: _",
          "type_info": {
            "Custom": {
              "name": "citext",
              "kind": "Simple"
            }
          }
        },
        {
          "ordinal": 2,
          "name": "status: _",
          "type_info": {
            "Custom": {
              "name": "deployment_status",
              "kind": {
                "Enum": [
                  "created",
                  "pushed",
                  "deploying",
                  "running",
                  "stopped",
                  "errored",
                  "deleted"
                ]
              }
            }
          }
        },
        {
          "ordinal": 3,
          "name": "domain_name",
          "type_info": "Varchar"
        },
        {
          "ordinal": 4,
          "name": "workspace_id",
          "type_info": "Bytea"
        }
      ],
      "parameters": {
        "Left": [
          {
            "Custom": {
              "name": "citext",
              "kind": "Simple"
            }
          },
          "Bytea"
        ]
      },
      "nullable": [
        false,
        false,
        false,
        true,
        false
      ]
    }
  },
  "a3abf15ceb610eac63cbccf25ff04116545f97f57c3c36a7fe9e75a139e74bd8": {
    "query": "ALTER TABLE \"user\" ADD CONSTRAINT user_fk_id_backup_phone_country_code_backup_phone_number FOREIGN KEY ( id, backup_phone_country_code, backup_phone_number ) REFERENCES user_phone_number ( user_id, country_code, number ) DEFERRABLE INITIALLY IMMEDIATE;",
    "describe": {
      "columns": [],
      "parameters": {
        "Left": []
      },
      "nullable": []
    }
  },
  "a4a2f1cf647e8612f0b461bc85e215e590fc186f0ef948c3d2c2786e7c7fd50f": {
    "query": "SELECT * FROM permission WHERE id = $1;",
    "describe": {
      "columns": [
        {
          "ordinal": 0,
          "name": "id",
          "type_info": "Bytea"
        },
        {
          "ordinal": 1,
          "name": "name",
          "type_info": "Varchar"
        },
        {
          "ordinal": 2,
          "name": "description",
          "type_info": "Varchar"
        }
      ],
      "parameters": {
        "Left": [
          "Bytea"
        ]
      },
      "nullable": [
        false,
        false,
        true
      ]
    }
  },
  "a55bfa7a8814e6b2cad13200b1f817245677f4d6c4d316ad8a36755301956807": {
    "query": "SELECT domain.name as \"name!\", workspace_domain.id as \"id!\", workspace_domain.domain_type as \"domain_type!: _\", workspace_domain.is_verified as \"is_verified!\" FROM workspace_domain INNER JOIN domain ON domain.id = workspace_domain.id WHERE is_verified = TRUE;",
    "describe": {
      "columns": [
        {
          "ordinal": 0,
          "name": "name!",
          "type_info": "Varchar"
        },
        {
          "ordinal": 1,
          "name": "id!",
          "type_info": "Bytea"
        },
        {
          "ordinal": 2,
          "name": "domain_type!: _",
          "type_info": {
            "Custom": {
              "name": "resource_owner_type",
              "kind": {
                "Enum": [
                  "personal",
                  "business"
                ]
              }
            }
          }
        },
        {
          "ordinal": 3,
          "name": "is_verified!",
          "type_info": "Bool"
        }
      ],
      "parameters": {
        "Left": []
      },
      "nullable": [
        true,
        true,
        true,
        true
      ]
    }
  },
  "a590b5c660e50cc4082d307ebf9d44fb334867b533dab88ac7b1546456bcbce2": {
    "query": "SELECT * FROM deployment_environment_variable WHERE deployment_id = $1;",
    "describe": {
      "columns": [
        {
          "ordinal": 0,
          "name": "deployment_id",
          "type_info": "Bytea"
        },
        {
          "ordinal": 1,
          "name": "name",
          "type_info": "Varchar"
        },
        {
          "ordinal": 2,
          "name": "value",
          "type_info": "Text"
        }
      ],
      "parameters": {
        "Left": [
          "Bytea"
        ]
      },
      "nullable": [
        false,
        false,
        false
      ]
    }
  },
  "a780a4512b2ca58787f293e3033771d289cd7b0308573b4271865e3d63121215": {
    "query": "DELETE FROM password_reset_request WHERE user_id = $1;",
    "describe": {
      "columns": [],
      "parameters": {
        "Left": [
          "Bytea"
        ]
      },
      "nullable": []
    }
  },
  "aa4b13b2a2cb91848830cb553eb0520dd9d8d97cb1675bef90abd3c56a47dbbe": {
    "query": "UPDATE workspace_domain SET is_verified = FALSE WHERE id = $1;",
    "describe": {
      "columns": [],
      "parameters": {
        "Left": [
          "Bytea"
        ]
      },
      "nullable": []
    }
  },
  "aa5ea5050ffbc9799fedcfd64f79f178b51af660f26b3ebbbd01826b988ec25a": {
    "query": "SELECT \"user\".* FROM \"user\" LEFT JOIN personal_email ON personal_email.user_id = \"user\".id LEFT JOIN business_email ON business_email.user_id = \"user\".id LEFT JOIN domain ON domain.id = personal_email.domain_id OR domain.id = business_email.domain_id LEFT JOIN user_phone_number ON user_phone_number.user_id = \"user\".id LEFT JOIN phone_number_country_code ON phone_number_country_code.country_code = user_phone_number.country_code WHERE \"user\".username = $1 OR CONCAT(personal_email.local, '@', domain.name) = $1 OR CONCAT(business_email.local, '@', domain.name) = $1 OR CONCAT('+', phone_number_country_code.phone_code, user_phone_number.number) = $1;",
    "describe": {
      "columns": [
        {
          "ordinal": 0,
          "name": "id",
          "type_info": "Bytea"
        },
        {
          "ordinal": 1,
          "name": "username",
          "type_info": "Varchar"
        },
        {
          "ordinal": 2,
          "name": "password",
          "type_info": "Text"
        },
        {
          "ordinal": 3,
          "name": "first_name",
          "type_info": "Varchar"
        },
        {
          "ordinal": 4,
          "name": "last_name",
          "type_info": "Varchar"
        },
        {
          "ordinal": 5,
          "name": "dob",
          "type_info": "Int8"
        },
        {
          "ordinal": 6,
          "name": "bio",
          "type_info": "Varchar"
        },
        {
          "ordinal": 7,
          "name": "location",
          "type_info": "Varchar"
        },
        {
          "ordinal": 8,
          "name": "created",
          "type_info": "Int8"
        },
        {
          "ordinal": 9,
          "name": "backup_email_local",
          "type_info": "Varchar"
        },
        {
          "ordinal": 10,
          "name": "backup_email_domain_id",
          "type_info": "Bytea"
        },
        {
          "ordinal": 11,
          "name": "backup_phone_country_code",
          "type_info": "Bpchar"
        },
        {
          "ordinal": 12,
          "name": "backup_phone_number",
          "type_info": "Varchar"
        }
      ],
      "parameters": {
        "Left": [
          "Text"
        ]
      },
      "nullable": [
        false,
        false,
        false,
        false,
        false,
        true,
        true,
        true,
        false,
        true,
        true,
        true,
        true
      ]
    }
  },
<<<<<<< HEAD
  "ab528cc1a939dddb90368a694786b2f0475657995a6abb3a5fb7b00b451e3825": {
    "query": "UPDATE deployment_static_sites SET status = $1 WHERE id = $2;",
=======
  "ab9db8b1e715c6e16f1b0d2a21ed137fda79520fda7cfe66a6d57147fc3de526": {
    "query": "INSERT INTO deployed_domain VALUES ($1, NULL, $2) ON CONFLICT(deployment_id) DO UPDATE SET domain_name = EXCLUDED.domain_name;",
    "describe": {
      "columns": [],
      "parameters": {
        "Left": [
          "Bytea",
          "Varchar"
        ]
      },
      "nullable": []
    }
  },
  "ad30e9730afeef0abc70df130392faa83d081a0ec35c52cf724a6e8700811443": {
    "query": "UPDATE deployment SET horizontal_scale = $1 WHERE id = $2;",
>>>>>>> 0bbb74c8
    "describe": {
      "columns": [],
      "parameters": {
        "Left": [
          {
            "Custom": {
              "name": "deployment_status",
              "kind": {
                "Enum": [
                  "created",
                  "pushed",
                  "deploying",
                  "running",
                  "stopped",
                  "errored",
                  "deleted"
                ]
              }
            }
          },
          "Bytea"
        ]
      },
      "nullable": []
    }
  },
  "abfe8ca19a172c6f4f5f2525f94ca20434872d25c327f511a4fa3d5dfaa5b3e0": {
    "query": "INSERT INTO user_to_sign_up VALUES ( $1, 'business', $2, $3, $4, $5, $6, $7, $8, $9, $10, $11, $12, $13 ) ON CONFLICT(username) DO UPDATE SET account_type = 'business', password = EXCLUDED.password, first_name = EXCLUDED.first_name, last_name = EXCLUDED.last_name, backup_email_local = EXCLUDED.backup_email_local, backup_email_domain_id = EXCLUDED.backup_email_domain_id, backup_phone_country_code = EXCLUDED.backup_phone_country_code, backup_phone_number = EXCLUDED.backup_phone_number, business_email_local = EXCLUDED.business_email_local, business_domain_name = EXCLUDED.business_domain_name, business_name = EXCLUDED.business_name, otp_hash = EXCLUDED.otp_hash, otp_expiry = EXCLUDED.otp_expiry;",
    "describe": {
      "columns": [],
      "parameters": {
        "Left": [
          "Varchar",
          "Text",
          "Varchar",
          "Varchar",
          "Varchar",
          "Bytea",
          "Bpchar",
          "Varchar",
          "Varchar",
          "Varchar",
          "Varchar",
          "Text",
          "Int8"
        ]
      },
      "nullable": []
    }
  },
  "ac1034b956efa62c01ba79bff480479ba4614fa20e9fb63304173b92b3dbe01d": {
    "query": "CREATE EXTENSION IF NOT EXISTS citext;",
    "describe": {
      "columns": [],
      "parameters": {
        "Left": []
      },
      "nullable": []
    }
  },
  "ad30e9730afeef0abc70df130392faa83d081a0ec35c52cf724a6e8700811443": {
    "query": "UPDATE deployment SET horizontal_scale = $1 WHERE id = $2;",
    "describe": {
      "columns": [],
      "parameters": {
        "Left": [
          "Int2",
          "Bytea"
        ]
      },
      "nullable": []
    }
  },
  "adc5e3b1194b1b1d9856eaeb8d82e93afc38873152243b36e153220dce5cdca2": {
    "query": "INSERT INTO deployment_static_sites VALUES ($1, $2, 'created', $3, $4);",
    "describe": {
      "columns": [],
      "parameters": {
        "Left": [
          "Bytea",
          {
            "Custom": {
              "name": "citext",
              "kind": "Simple"
            }
          },
          "Varchar",
          "Bytea"
        ]
      },
      "nullable": []
    }
  },
  "af58419038b2d4b4e66cc7589d6c0d065b04c7ed230ba38f6574742fbc11ca8f": {
    "query": "ALTER TABLE workspace ADD CONSTRAINT workspace_fk_id FOREIGN KEY(id) REFERENCES resource(id) DEFERRABLE INITIALLY IMMEDIATE;",
    "describe": {
      "columns": [],
      "parameters": {
        "Left": []
      },
      "nullable": []
    }
  },
  "afa157379be66ecf9912bb718ae2a4ad2a5794807a7e1d733d7be74feef97095": {
    "query": "INSERT INTO workspace_domain VALUES ($1, 'business', FALSE);",
    "describe": {
      "columns": [],
      "parameters": {
        "Left": [
          "Bytea"
        ]
      },
      "nullable": []
    }
  },
  "afca68f12ec6c952445155c410f17886b7582c32a7a12f743c3975dfc89ba30e": {
    "query": "UPDATE deployment SET digitalocean_app_id = $1 WHERE id = $2;",
    "describe": {
      "columns": [],
      "parameters": {
        "Left": [
          "Text",
          "Bytea"
        ]
      },
      "nullable": []
    }
  },
  "afd00dfc5df4a543e4012ebe5f7c47f3ad72d3d7b8ddd9d1e16c49b9235051d9": {
    "query": "CREATE TABLE workspace( id BYTEA CONSTRAINT workspace_pk PRIMARY KEY, name CITEXT NOT NULL CONSTRAINT workspace_uq_name UNIQUE, super_admin_id BYTEA NOT NULL CONSTRAINT workspace_super_admin_id_fk_user_id REFERENCES \"user\"(id), active BOOLEAN NOT NULL DEFAULT FALSE );",
    "describe": {
      "columns": [],
      "parameters": {
        "Left": []
      },
      "nullable": []
    }
  },
  "b0f9ddd3982bfc24fbe6d8f7a06617d038818c52ed9e462b7404f324fd0a804f": {
    "query": "CREATE TABLE user_login( login_id BYTEA CONSTRAINT user_login_uq_login_id UNIQUE, refresh_token TEXT NOT NULL, token_expiry BIGINT NOT NULL CONSTRAINT user_login_chk_token_expiry_unsigned CHECK(token_expiry >= 0), user_id BYTEA NOT NULL CONSTRAINT user_login_fk_user_id REFERENCES \"user\"(id), last_login BIGINT NOT NULL CONSTRAINT user_login_chk_last_login_unsigned CHECK(last_login >= 0), last_activity BIGINT NOT NULL CONSTRAINT user_login_chk_last_activity_unsigned CHECK(last_activity >= 0), CONSTRAINT user_login_pk PRIMARY KEY(login_id, user_id) );",
    "describe": {
      "columns": [],
      "parameters": {
        "Left": []
      },
      "nullable": []
    }
  },
  "b27e78f8804b797ac37d45e828f0070405b23e9018b59ad40534b6fe8b853527": {
    "query": "UPDATE \"user\" SET password = $1 WHERE id = $2;",
    "describe": {
      "columns": [],
      "parameters": {
        "Left": [
          "Text",
          "Bytea"
        ]
      },
      "nullable": []
    }
  },
  "b28505ddb72450e30a24ca0a1889646c182b6c9b951b8ae715fa06747a774a69": {
    "query": "SELECT id, name as \"name: _\", db_name, engine as \"engine: _\", version, num_nodes, database_plan as \"database_plan: _\", region, status as \"status: _\", host, port, username, password, workspace_id, digitalocean_db_id FROM managed_database WHERE workspace_id = $1 AND status != 'deleted';",
    "describe": {
      "columns": [
        {
          "ordinal": 0,
          "name": "id",
          "type_info": "Bytea"
        },
        {
          "ordinal": 1,
          "name": "name: _",
          "type_info": {
            "Custom": {
              "name": "citext",
              "kind": "Simple"
            }
          }
        },
        {
          "ordinal": 2,
          "name": "db_name",
          "type_info": "Varchar"
        },
        {
          "ordinal": 3,
          "name": "engine: _",
          "type_info": {
            "Custom": {
              "name": "managed_database_engine",
              "kind": {
                "Enum": [
                  "postgres",
                  "mysql"
                ]
              }
            }
          }
        },
        {
          "ordinal": 4,
          "name": "version",
          "type_info": "Text"
        },
        {
          "ordinal": 5,
          "name": "num_nodes",
          "type_info": "Int4"
        },
        {
          "ordinal": 6,
          "name": "database_plan: _",
          "type_info": {
            "Custom": {
              "name": "managed_database_plan",
              "kind": {
                "Enum": [
                  "nano",
                  "micro",
                  "small",
                  "medium",
                  "large",
                  "xlarge",
                  "xxlarge",
                  "mammoth"
                ]
              }
            }
          }
        },
        {
          "ordinal": 7,
          "name": "region",
          "type_info": "Text"
        },
        {
          "ordinal": 8,
          "name": "status: _",
          "type_info": {
            "Custom": {
              "name": "managed_database_status",
              "kind": {
                "Enum": [
                  "creating",
                  "running",
                  "stopped",
                  "errored",
                  "deleted"
                ]
              }
            }
          }
        },
        {
          "ordinal": 9,
          "name": "host",
          "type_info": "Text"
        },
        {
          "ordinal": 10,
          "name": "port",
          "type_info": "Int4"
        },
        {
          "ordinal": 11,
          "name": "username",
          "type_info": "Text"
        },
        {
          "ordinal": 12,
          "name": "password",
          "type_info": "Text"
        },
        {
          "ordinal": 13,
          "name": "workspace_id",
          "type_info": "Bytea"
        },
        {
          "ordinal": 14,
          "name": "digitalocean_db_id",
          "type_info": "Text"
        }
      ],
      "parameters": {
        "Left": [
          "Bytea"
        ]
      },
      "nullable": [
        false,
        false,
        false,
        false,
        false,
        false,
        false,
        false,
        false,
        false,
        false,
        false,
        false,
        false,
        true
      ]
    }
  },
  "b2b0dddb1d6ccc72898c82bdc5e6f99946bb2e03e66d5c104f879d3e03b7c18c": {
    "query": "CREATE INDEX workspace_user_idx_user_id_workspace_id ON workspace_user (user_id, workspace_id);",
    "describe": {
      "columns": [],
      "parameters": {
        "Left": []
      },
      "nullable": []
    }
  },
  "b2fdf60a7346c285cacdc083afb3a525d7de1d09a3835bcb046d1eb32e5700e0": {
    "query": "UPDATE user_login SET token_expiry = $1, last_activity = $2 WHERE login_id = $3;",
    "describe": {
      "columns": [],
      "parameters": {
        "Left": [
          "Int8",
          "Int8",
          "Bytea"
        ]
      },
      "nullable": []
    }
  },
<<<<<<< HEAD
  "b3642d4bc2948b06e95fad15f215fbb0ee6d7699c04e18cb157bf2a759778ac8": {
    "query": "CREATE TABLE managed_database( id BYTEA CONSTRAINT managed_database_pk PRIMARY KEY, name CITEXT NOT NULL, db_name VARCHAR(255) NOT NULL, engine MANAGED_DATABASE_ENGINE NOT NULL, version TEXT NOT NULL, num_nodes INTEGER NOT NULL, database_plan MANAGED_DATABASE_PLAN NOT NULL, region TEXT NOT NULL, status MANAGED_DATABASE_STATUS NOT NULL, host TEXT NOT NULL, port INTEGER NOT NULL, username TEXT NOT NULL, password TEXT NOT NULL, workspace_id BYTEA NOT NULL, digitalocean_db_id TEXT CONSTRAINT managed_database_uq_digitalocean_db_id UNIQUE, CONSTRAINT managed_database_uq_name_workspace_id UNIQUE(name, workspace_id) );",
=======
  "b77e59ea76065896eb214074058090e1d6da014c10d7dccefeac002907dc2093": {
    "query": "DELETE FROM deployed_domain WHERE deployment_id = $1;",
    "describe": {
      "columns": [],
      "parameters": {
        "Left": [
          "Bytea"
        ]
      },
      "nullable": []
    }
  },
  "b80c3e5c6e1620ccee068d08214bc0c787967400a6a10f45c6065ba22bea4369": {
    "query": "SET CONSTRAINTS ALL DEFERRED;",
>>>>>>> 0bbb74c8
    "describe": {
      "columns": [],
      "parameters": {
        "Left": []
      },
      "nullable": []
    }
  },
  "b79c1ad5a898a5fb9d24f0782c9f1990888899670a40f6d6bca7abc7161b4f67": {
    "query": "UPDATE workspace SET name = $1 WHERE id = $2;",
    "describe": {
      "columns": [],
      "parameters": {
        "Left": [
          {
            "Custom": {
              "name": "citext",
              "kind": "Simple"
            }
          },
          "Bytea"
        ]
      },
      "nullable": []
    }
  },
  "b80c3e5c6e1620ccee068d08214bc0c787967400a6a10f45c6065ba22bea4369": {
    "query": "SET CONSTRAINTS ALL DEFERRED;",
    "describe": {
      "columns": [],
      "parameters": {
        "Left": []
      },
      "nullable": []
    }
  },
  "b9d97701e22c7948c38793c3124de8a5e0224d85d918ea202ecc90bb1236a829": {
    "query": "CREATE INDEX deployment_idx_name ON deployment (name);",
    "describe": {
      "columns": [],
      "parameters": {
        "Left": []
      },
      "nullable": []
    }
  },
  "ba06b0883acb619408607baf49ebc888fcfab7f912c5360db611fce1a255a69e": {
    "query": "ALTER TABLE deployment ADD CONSTRAINT deployment_fk_id_workspace_id FOREIGN KEY(id, workspace_id) REFERENCES resource(id, owner_id);",
    "describe": {
      "columns": [],
      "parameters": {
        "Left": []
      },
      "nullable": []
    }
  },
  "ba9bd7a1dc576127a8132d0fbada1e9242c2b2b8441f29a131eed0537bbbdfc8": {
    "query": "SET CONSTRAINTS ALL IMMEDIATE;",
    "describe": {
      "columns": [],
      "parameters": {
        "Left": []
      },
      "nullable": []
    }
  },
  "bc99fb8fb755978abf04e2db1da08b6236b07afd722505bd031cbc1e6a1f281e": {
    "query": "CREATE INDEX user_to_sign_up_idx_username_otp_expiry ON user_to_sign_up (username, otp_expiry);",
    "describe": {
      "columns": [],
      "parameters": {
        "Left": []
      },
      "nullable": []
    }
  },
  "bdaeb51981c627273df25d9f429211412a10aecdf420ea483c71fa45c480a52f": {
    "query": "CREATE TYPE MANAGED_DATABASE_ENGINE AS ENUM( 'postgres', 'mysql' );",
    "describe": {
      "columns": [],
      "parameters": {
        "Left": []
      },
      "nullable": []
    }
  },
  "be45f80365dd7a2afa99973e5c5d058fc4cefd64fa1b8a81c5bf94e5701ca009": {
    "query": "CREATE TABLE domain( id BYTEA CONSTRAINT domain_pk PRIMARY KEY, name VARCHAR(255) NOT NULL CONSTRAINT domain_uq_name UNIQUE CONSTRAINT domain_chk_name_is_lower_case CHECK( name = LOWER(name) ), type RESOURCE_OWNER_TYPE NOT NULL, CONSTRAINT domain_uq_name_type UNIQUE(id, type) );",
    "describe": {
      "columns": [],
      "parameters": {
        "Left": []
      },
      "nullable": []
    }
  },
  "be816fa44f70a6aed2285bf950575d5939a16b3d61d3009772afee9ad7a22cb3": {
    "query": "UPDATE managed_database SET name = $1 WHERE id = $2;",
    "describe": {
      "columns": [],
      "parameters": {
        "Left": [
          "Varchar",
          "Bytea"
        ]
      },
      "nullable": []
    }
  },
  "c15856afd2d20efc5c583ab00efa4bb41de007cffffaf361ee2715a73f5546d1": {
    "query": "SELECT \"user\".* FROM \"user\" INNER JOIN user_phone_number ON \"user\".id = user_phone_number.user_id WHERE user_phone_number.country_code = $1 AND user_phone_number.number = $2;",
    "describe": {
      "columns": [
        {
          "ordinal": 0,
          "name": "id",
          "type_info": "Bytea"
        },
        {
          "ordinal": 1,
          "name": "username",
          "type_info": "Varchar"
        },
        {
          "ordinal": 2,
          "name": "password",
          "type_info": "Text"
        },
        {
          "ordinal": 3,
          "name": "first_name",
          "type_info": "Varchar"
        },
        {
          "ordinal": 4,
          "name": "last_name",
          "type_info": "Varchar"
        },
        {
          "ordinal": 5,
          "name": "dob",
          "type_info": "Int8"
        },
        {
          "ordinal": 6,
          "name": "bio",
          "type_info": "Varchar"
        },
        {
          "ordinal": 7,
          "name": "location",
          "type_info": "Varchar"
        },
        {
          "ordinal": 8,
          "name": "created",
          "type_info": "Int8"
        },
        {
          "ordinal": 9,
          "name": "backup_email_local",
          "type_info": "Varchar"
        },
        {
          "ordinal": 10,
          "name": "backup_email_domain_id",
          "type_info": "Bytea"
        },
        {
          "ordinal": 11,
          "name": "backup_phone_country_code",
          "type_info": "Bpchar"
        },
        {
          "ordinal": 12,
          "name": "backup_phone_number",
          "type_info": "Varchar"
        }
      ],
      "parameters": {
        "Left": [
          "Bpchar",
          "Text"
        ]
      },
      "nullable": [
        false,
        false,
        false,
        false,
        false,
        true,
        true,
        true,
        false,
        true,
        true,
        true,
        true
      ]
    }
  },
  "c17460773d9b52491bd2ad7e8f6db5ae04391e7e2fb1f481854760de2a8284aa": {
    "query": "SELECT * FROM permission;",
    "describe": {
      "columns": [
        {
          "ordinal": 0,
          "name": "id",
          "type_info": "Bytea"
        },
        {
          "ordinal": 1,
          "name": "name",
          "type_info": "Varchar"
        },
        {
          "ordinal": 2,
          "name": "description",
          "type_info": "Varchar"
        }
      ],
      "parameters": {
        "Left": []
      },
      "nullable": [
        false,
        false,
        true
      ]
    }
  },
  "c1f2736ff0102ffee67dde98887c963016ff1c79e4f317e247539aaabe21ffd7": {
    "query": "SELECT id, name as \"name: _\", status as \"status: _\", domain_name, workspace_id FROM deployment_static_sites WHERE workspace_id = $1 AND status != 'deleted';",
    "describe": {
      "columns": [
        {
          "ordinal": 0,
          "name": "id",
          "type_info": "Bytea"
        },
        {
          "ordinal": 1,
          "name": "name: _",
          "type_info": {
            "Custom": {
              "name": "citext",
              "kind": "Simple"
            }
          }
        },
        {
          "ordinal": 2,
          "name": "status: _",
          "type_info": {
            "Custom": {
              "name": "deployment_status",
              "kind": {
                "Enum": [
                  "created",
                  "pushed",
                  "deploying",
                  "running",
                  "stopped",
                  "errored",
                  "deleted"
                ]
              }
            }
          }
        },
        {
          "ordinal": 3,
          "name": "domain_name",
          "type_info": "Varchar"
        },
        {
          "ordinal": 4,
          "name": "workspace_id",
          "type_info": "Bytea"
        }
      ],
      "parameters": {
        "Left": [
          "Bytea"
        ]
      },
      "nullable": [
        false,
        false,
        false,
        true,
        false
      ]
    }
  },
  "c3a925e8c3a743a9f0df880e374fc65d00f881df9da6d04730310f90894e407d": {
    "query": "SELECT domain.name, personal_domain.id, personal_domain.domain_type as \"domain_type: _\" FROM personal_domain INNER JOIN domain ON domain.id = personal_domain.id WHERE domain.id = $1;",
    "describe": {
      "columns": [
        {
          "ordinal": 0,
          "name": "name",
          "type_info": "Varchar"
        },
        {
          "ordinal": 1,
          "name": "id",
          "type_info": "Bytea"
        },
        {
          "ordinal": 2,
          "name": "domain_type: _",
          "type_info": {
            "Custom": {
              "name": "resource_owner_type",
              "kind": {
                "Enum": [
                  "personal",
                  "business"
                ]
              }
            }
          }
        }
      ],
      "parameters": {
        "Left": [
          "Bytea"
        ]
      },
      "nullable": [
        false,
        false,
        false
      ]
    }
  },
  "c734d35a36ea8b19e571254fbe57eec5b2a95f8ecb587e9983af473c621ce582": {
    "query": "SELECT id, name as \"name: _\", super_admin_id, active FROM workspace WHERE super_admin_id = $1;",
    "describe": {
      "columns": [
        {
          "ordinal": 0,
          "name": "id",
          "type_info": "Bytea"
        },
        {
          "ordinal": 1,
          "name": "name: _",
          "type_info": {
            "Custom": {
              "name": "citext",
              "kind": "Simple"
            }
          }
        },
        {
          "ordinal": 2,
          "name": "super_admin_id",
          "type_info": "Bytea"
        },
        {
          "ordinal": 3,
          "name": "active",
          "type_info": "Bool"
        }
      ],
      "parameters": {
        "Left": [
          "Bytea"
        ]
      },
      "nullable": [
        false,
        false,
        false,
        false
      ]
    }
  },
  "c9f4bff6c8cdb941b0203a88612ff37835c10070ab9155461e11c85cb3d4f03b": {
    "query": "INSERT INTO business_email VALUES ($1, $2, $3);",
    "describe": {
      "columns": [],
      "parameters": {
        "Left": [
          "Bytea",
          "Varchar",
          "Bytea"
        ]
      },
      "nullable": []
    }
  },
  "ca60cc0ae9e218485ef43ac8e8dd496780f22f180cc579029c623628421fd26e": {
    "query": "CREATE INDEX workspace_user_idx_user_id ON workspace_user (user_id);",
    "describe": {
      "columns": [],
      "parameters": {
        "Left": []
      },
      "nullable": []
    }
  },
  "cc5052043d15b31259977b31b0cc857411b204b64180714e0db89cffcb68fe46": {
    "query": "UPDATE \"user\" SET dob = $1 WHERE id = $2;",
    "describe": {
      "columns": [],
      "parameters": {
        "Left": [
          "Int8",
          "Bytea"
        ]
      },
      "nullable": []
    }
  },
  "cd1023f20ccb1cc60dad8a05f407396dae5ec78e7adf4623df4084b287fa607d": {
    "query": "CREATE TABLE \"user\"( id BYTEA CONSTRAINT user_pk PRIMARY KEY, username VARCHAR(100) NOT NULL CONSTRAINT user_uq_username UNIQUE CONSTRAINT user_chk_username_is_lower_case CHECK( username = LOWER(username) ), password TEXT NOT NULL, first_name VARCHAR(100) NOT NULL, last_name VARCHAR(100) NOT NULL, dob BIGINT DEFAULT NULL CONSTRAINT user_chk_dob_unsigned CHECK(dob >= 0), bio VARCHAR(128) DEFAULT NULL, location VARCHAR(128) DEFAULT NULL, created BIGINT NOT NULL CONSTRAINT user_chk_created_unsigned CHECK(created >= 0), /* Recovery options */ backup_email_local VARCHAR(64) CONSTRAINT user_chk_backup_email_is_lower_case CHECK( backup_email_local = LOWER(backup_email_local) ), backup_email_domain_id BYTEA, backup_phone_country_code CHAR(2) CONSTRAINT user_chk_backup_phone_country_code_is_upper_case CHECK( backup_phone_country_code = UPPER(backup_phone_country_code) ), backup_phone_number VARCHAR(15), CONSTRAINT user_uq_backup_email_local_backup_email_domain_id UNIQUE(backup_email_local, backup_email_domain_id), CONSTRAINT user_uq_backup_phone_country_code_backup_phone_number UNIQUE(backup_phone_country_code, backup_phone_number), CONSTRAINT user_chk_bckp_eml_or_bckp_phn_present CHECK( ( backup_email_local IS NOT NULL AND backup_email_domain_id IS NOT NULL ) OR ( backup_phone_country_code IS NOT NULL AND backup_phone_number IS NOT NULL ) ) );",
    "describe": {
      "columns": [],
      "parameters": {
        "Left": []
      },
      "nullable": []
    }
  },
  "cfa94513c732ecea44c806b4463d826427db9b5bcf1b4ea508933de463f6329e": {
    "query": "INSERT INTO user_phone_number VALUES ($1, $2, $3);",
    "describe": {
      "columns": [],
      "parameters": {
        "Left": [
          "Bytea",
          "Bpchar",
          "Varchar"
        ]
      },
      "nullable": []
    }
  },
  "d053057cd4d2bef5776a82a37cdf49a8147fff23182d6d1254c9fc30f1def33b": {
    "query": "ALTER TABLE \"user\" ADD CONSTRAINT user_fk_id_backup_email_local_backup_email_domain_id FOREIGN KEY ( id, backup_email_local, backup_email_domain_id ) REFERENCES personal_email ( user_id, local, domain_id ) DEFERRABLE INITIALLY IMMEDIATE;",
    "describe": {
      "columns": [],
      "parameters": {
        "Left": []
      },
      "nullable": []
    }
  },
  "d24f3405713812e5f3a56f723fbeba72c6898abf46b150e1f3b7bf3e424a1d87": {
    "query": "CREATE TABLE resource_type( id BYTEA CONSTRAINT resource_type_pk PRIMARY KEY, name VARCHAR(100) NOT NULL CONSTRAINT resource_type_uq_name UNIQUE, description VARCHAR(500) );",
    "describe": {
      "columns": [],
      "parameters": {
        "Left": []
      },
      "nullable": []
    }
  },
  "d804031c51fffec0b41dda4db1854bf360dacedcbf11e61467b3f77546568db6": {
    "query": "SELECT COUNT(personal_email.domain_id) as \"count!\" FROM personal_email WHERE personal_email.domain_id = $1;",
    "describe": {
      "columns": [
        {
          "ordinal": 0,
          "name": "count!",
          "type_info": "Int8"
        }
      ],
      "parameters": {
        "Left": [
          "Bytea"
        ]
      },
      "nullable": [
        null
      ]
    }
  },
  "d821d9d80d2d3cd5d58a34fb99e9187f8471824effb128d75ae42a7c0fef00c0": {
    "query": "SELECT username, account_type as \"account_type: ResourceOwnerType\", password, first_name, last_name, backup_email_local, backup_email_domain_id, backup_phone_country_code, backup_phone_number, business_email_local, business_domain_name, business_name, otp_hash, otp_expiry FROM user_to_sign_up WHERE business_name = $1;",
    "describe": {
      "columns": [
        {
          "ordinal": 0,
          "name": "username",
          "type_info": "Varchar"
        },
        {
          "ordinal": 1,
          "name": "account_type: ResourceOwnerType",
          "type_info": {
            "Custom": {
              "name": "resource_owner_type",
              "kind": {
                "Enum": [
                  "personal",
                  "business"
                ]
              }
            }
          }
        },
        {
          "ordinal": 2,
          "name": "password",
          "type_info": "Text"
        },
        {
          "ordinal": 3,
          "name": "first_name",
          "type_info": "Varchar"
        },
        {
          "ordinal": 4,
          "name": "last_name",
          "type_info": "Varchar"
        },
        {
          "ordinal": 5,
          "name": "backup_email_local",
          "type_info": "Varchar"
        },
        {
          "ordinal": 6,
          "name": "backup_email_domain_id",
          "type_info": "Bytea"
        },
        {
          "ordinal": 7,
          "name": "backup_phone_country_code",
          "type_info": "Bpchar"
        },
        {
          "ordinal": 8,
          "name": "backup_phone_number",
          "type_info": "Varchar"
        },
        {
          "ordinal": 9,
          "name": "business_email_local",
          "type_info": "Varchar"
        },
        {
          "ordinal": 10,
          "name": "business_domain_name",
          "type_info": "Varchar"
        },
        {
          "ordinal": 11,
          "name": "business_name",
          "type_info": "Varchar"
        },
        {
          "ordinal": 12,
          "name": "otp_hash",
          "type_info": "Text"
        },
        {
          "ordinal": 13,
          "name": "otp_expiry",
          "type_info": "Int8"
        }
      ],
      "parameters": {
        "Left": [
          "Text"
        ]
      },
      "nullable": [
        false,
        false,
        false,
        false,
        false,
        true,
        true,
        true,
        true,
        true,
        true,
        true,
        false,
        false
      ]
    }
  },
  "d831d6a4dd187a0661e87130aaff2191a7b9279b7a56b2b107071557032c0eeb": {
    "query": "UPDATE deployment_static_sites SET domain_name = $1 WHERE id = $2;",
    "describe": {
      "columns": [],
      "parameters": {
        "Left": [
          "Varchar",
          "Bytea"
        ]
      },
      "nullable": []
    }
  },
  "d855be524f5d626e1d40358b55e487b367473da4728a18242664950c5c44b244": {
    "query": "CREATE INDEX workspace_domain_idx_is_verified ON workspace_domain (is_verified);",
    "describe": {
      "columns": [],
      "parameters": {
        "Left": []
      },
      "nullable": []
    }
  },
  "d8561b79d923e7eb13f8200ef234e40df7f8ff60b0a56623231cd801914a12ae": {
    "query": "CREATE INDEX workspace_idx_super_admin_id ON workspace (super_admin_id);",
    "describe": {
      "columns": [],
      "parameters": {
        "Left": []
      },
      "nullable": []
    }
  },
  "d945140262eb9c3996dc0fe5a2840de42fe52ce4d57c70759f7322e9c2f82042": {
    "query": "UPDATE workspace_domain SET is_verified = TRUE WHERE id = $1;",
    "describe": {
      "columns": [],
      "parameters": {
        "Left": [
          "Bytea"
        ]
      },
      "nullable": []
    }
  },
  "d950f347b92fbbc23ef8e95e65af7e2e006cabb17c05c9525f60ec9f62a030cf": {
    "query": "SELECT * FROM user_login WHERE user_id = $1 AND refresh_token = $2;",
    "describe": {
      "columns": [
        {
          "ordinal": 0,
          "name": "login_id",
          "type_info": "Bytea"
        },
        {
          "ordinal": 1,
          "name": "refresh_token",
          "type_info": "Text"
        },
        {
          "ordinal": 2,
          "name": "token_expiry",
          "type_info": "Int8"
        },
        {
          "ordinal": 3,
          "name": "user_id",
          "type_info": "Bytea"
        },
        {
          "ordinal": 4,
          "name": "last_login",
          "type_info": "Int8"
        },
        {
          "ordinal": 5,
          "name": "last_activity",
          "type_info": "Int8"
        }
      ],
      "parameters": {
        "Left": [
          "Bytea",
          "Text"
        ]
      },
      "nullable": [
        false,
        false,
        false,
        false,
        false,
        false
      ]
    }
  },
  "dca6992cc85f4d617680b1e89577f622f75a94f85adbe7e5142eb8b056e115b2": {
    "query": "UPDATE deployment SET name = $1 WHERE id = $2;",
    "describe": {
      "columns": [],
      "parameters": {
        "Left": [
          "Varchar",
          "Bytea"
        ]
      },
      "nullable": []
    }
  },
  "dca7ef80973e51ffe78bd9f717ae1cbcd73aaf19b3530b322a77c9d39edf26fb": {
    "query": "CREATE TYPE MANAGED_DATABASE_PLAN AS ENUM( 'nano', 'micro', 'small', 'medium', 'large', 'xlarge', 'xxlarge', 'mammoth' );",
    "describe": {
      "columns": [],
      "parameters": {
        "Left": []
      },
      "nullable": []
    }
  },
  "dcf5652abc4e53233d42ab139f2e3e3847b57af9ead655be2471f51c8e1f780e": {
    "query": "INSERT INTO managed_database VALUES ( $1, $2, $3, $4, $5, $6, $7, $8, 'creating', $9, $10, $11, $12, $13, NULL );",
    "describe": {
      "columns": [],
      "parameters": {
        "Left": [
          "Bytea",
          {
            "Custom": {
              "name": "citext",
              "kind": "Simple"
            }
          },
          "Varchar",
          {
            "Custom": {
              "name": "managed_database_engine",
              "kind": {
                "Enum": [
                  "postgres",
                  "mysql"
                ]
              }
            }
          },
          "Text",
          "Int4",
          {
            "Custom": {
              "name": "managed_database_plan",
              "kind": {
                "Enum": [
                  "nano",
                  "micro",
                  "small",
                  "medium",
                  "large",
                  "xlarge",
                  "xxlarge",
                  "mammoth"
                ]
              }
            }
          },
          "Text",
          "Text",
          "Int4",
          "Text",
          "Text",
          "Bytea"
        ]
      },
      "nullable": []
    }
  },
  "ddf2963936615eb58225ace43d720c4c708e1abced58c94dc7a8d9b83c0f6321": {
    "query": "DELETE FROM workspace_user WHERE role_id = $1;",
    "describe": {
      "columns": [],
      "parameters": {
        "Left": [
          "Bytea"
        ]
      },
      "nullable": []
    }
  },
  "de74ae7f29c027a8f87b7ddea32144fd590d3e4591e17fdc8f5fc80afcf1f299": {
    "query": "ALTER TABLE docker_registry_repository ADD CONSTRAINT docker_registry_repository_fk_id_workspace_id FOREIGN KEY(id, workspace_id) REFERENCES resource(id, owner_id);",
    "describe": {
      "columns": [],
      "parameters": {
        "Left": []
      },
      "nullable": []
    }
  },
  "dea649e4f9bfdbd55c4502fa51d5417cbfbec3b72543cc9c82c7acc7cadd6a37": {
    "query": "INSERT INTO user_unverified_phone_number VALUES ($1, $2, $3, $4, $5) ON CONFLICT(country_code, phone_number) DO UPDATE SET user_id = EXCLUDED.user_id, verification_token_hash = EXCLUDED.verification_token_hash, verification_token_expiry = EXCLUDED.verification_token_expiry;",
    "describe": {
      "columns": [],
      "parameters": {
        "Left": [
          "Bpchar",
          "Varchar",
          "Bytea",
          "Text",
          "Int8"
        ]
      },
      "nullable": []
    }
  },
  "df36e2ceaf21f2d013406c873646c95c106b64e49665f309738b14201df9ec56": {
    "query": "CREATE INDEX user_login_idx_user_id ON user_login (user_id);",
    "describe": {
      "columns": [],
      "parameters": {
        "Left": []
      },
      "nullable": []
    }
  },
  "e2db0a9168e8b5a614acb541de96cefe751c666b9a8380e039c6be6523e0dfc4": {
    "query": "UPDATE \"user\" SET backup_phone_country_code = $1, backup_phone_number = $2 WHERE id = $3;",
    "describe": {
      "columns": [],
      "parameters": {
        "Left": [
          "Bpchar",
          "Varchar",
          "Bytea"
        ]
      },
      "nullable": []
    }
  },
  "e313defa3d63bb79a1b84bbac09a430197050238b4076f03a1d8b90f0788f769": {
    "query": "DELETE FROM domain WHERE id = $1;",
    "describe": {
      "columns": [],
      "parameters": {
        "Left": [
          "Bytea"
        ]
      },
      "nullable": []
    }
  },
<<<<<<< HEAD
=======
  "e55e29119f1536b6d47e809a8042ff6f7c376ace4be149cb87049ecd308278e0": {
    "query": "SELECT * FROM organisation WHERE super_admin_id = $1;",
    "describe": {
      "columns": [
        {
          "ordinal": 0,
          "name": "id",
          "type_info": "Bytea"
        },
        {
          "ordinal": 1,
          "name": "name",
          "type_info": "Varchar"
        },
        {
          "ordinal": 2,
          "name": "super_admin_id",
          "type_info": "Bytea"
        },
        {
          "ordinal": 3,
          "name": "active",
          "type_info": "Bool"
        }
      ],
      "parameters": {
        "Left": [
          "Bytea"
        ]
      },
      "nullable": [
        false,
        false,
        false,
        false
      ]
    }
  },
>>>>>>> 0bbb74c8
  "e575aca4066a7ed6cd69ba52e9b48168e8c7f0e22b62988182fa29d434b2158f": {
    "query": "INSERT INTO role VALUES ($1, $2, $3, $4);",
    "describe": {
      "columns": [],
      "parameters": {
        "Left": [
          "Bytea",
          "Varchar",
          "Varchar",
          "Bytea"
        ]
      },
      "nullable": []
    }
  },
  "e593e6fd09eb0a41ec83abb3e16fcfb23210b5871a01556af86a50d98f07ccf4": {
    "query": "CREATE TABLE data_center_locations( region TEXT CONSTRAINT data_center_locations_pk PRIMARY KEY, location GEOMETRY NOT NULL );",
    "describe": {
      "columns": [],
      "parameters": {
        "Left": []
      },
      "nullable": []
    }
  },
  "e60c117012ab34cb5a8bb08418c63b9eea2e0c76b0f51749f53756e97b69f3d3": {
    "query": "SELECT id, name as \"name: _\", registry, repository_id, image_name, image_tag, status as \"status: _\", deployed_image, digitalocean_app_id, region, domain_name, horizontal_scale, machine_type as \"machine_type: _\", workspace_id FROM deployment WHERE id = $1 AND status != 'deleted';",
    "describe": {
      "columns": [
        {
          "ordinal": 0,
          "name": "id",
          "type_info": "Bytea"
        },
        {
          "ordinal": 1,
          "name": "name: _",
          "type_info": {
            "Custom": {
              "name": "citext",
              "kind": "Simple"
            }
          }
        },
        {
          "ordinal": 2,
          "name": "registry",
          "type_info": "Varchar"
        },
        {
          "ordinal": 3,
          "name": "repository_id",
          "type_info": "Bytea"
        },
        {
          "ordinal": 4,
          "name": "image_name",
          "type_info": "Varchar"
        },
        {
          "ordinal": 5,
          "name": "image_tag",
          "type_info": "Varchar"
        },
        {
          "ordinal": 6,
          "name": "status: _",
          "type_info": {
            "Custom": {
              "name": "deployment_status",
              "kind": {
                "Enum": [
                  "created",
                  "pushed",
                  "deploying",
                  "running",
                  "stopped",
                  "errored",
                  "deleted"
                ]
              }
            }
          }
        },
        {
          "ordinal": 7,
          "name": "deployed_image",
          "type_info": "Text"
        },
        {
          "ordinal": 8,
          "name": "digitalocean_app_id",
          "type_info": "Text"
        },
        {
          "ordinal": 9,
          "name": "region",
          "type_info": "Text"
        },
        {
          "ordinal": 10,
          "name": "domain_name",
          "type_info": "Varchar"
        },
        {
          "ordinal": 11,
          "name": "horizontal_scale",
          "type_info": "Int2"
        },
        {
          "ordinal": 12,
          "name": "machine_type: _",
          "type_info": {
            "Custom": {
              "name": "deployment_machine_type",
              "kind": {
                "Enum": [
                  "micro",
                  "small",
                  "medium",
                  "large"
                ]
              }
            }
          }
        },
        {
          "ordinal": 13,
          "name": "workspace_id",
          "type_info": "Bytea"
        }
      ],
      "parameters": {
        "Left": [
          "Bytea"
        ]
      },
      "nullable": [
        false,
        false,
        false,
        true,
        true,
        false,
        false,
        true,
        true,
        false,
        true,
        false,
        false,
        false
      ]
    }
  },
  "e612e850c570bbc931e8a3fcbd7b87c54257d739d9a4a3dfbd367961edea354b": {
    "query": "UPDATE \"user\" SET first_name = $1 WHERE id = $2;",
    "describe": {
      "columns": [],
      "parameters": {
        "Left": [
          "Varchar",
          "Bytea"
        ]
      },
      "nullable": []
    }
  },
  "e67c1e6f96aec49750ea347b36199d17f7e58efbff15d77a740c47a6deae9db5": {
    "query": "UPDATE \"user\" SET bio = $1 WHERE id = $2;",
    "describe": {
      "columns": [],
      "parameters": {
        "Left": [
          "Varchar",
          "Bytea"
        ]
      },
      "nullable": []
    }
  },
  "e7a437100625d645f8b7ad6848df9ceba9aaaf280a0f139678058387b04d82e5": {
    "query": "INSERT INTO personal_domain VALUES ($1, 'personal');",
    "describe": {
      "columns": [],
      "parameters": {
        "Left": [
          "Bytea"
        ]
      },
      "nullable": []
    }
  },
  "e838972a49d95650b469757b993bedfd88a875d6ea455abb1d3e97ded2bb492c": {
    "query": "CREATE INDEX personal_email_idx_user_id ON personal_email (user_id);",
    "describe": {
      "columns": [],
      "parameters": {
        "Left": []
      },
      "nullable": []
    }
  },
  "e8476d5f9922fb82a5e249f9a4fc0ea4f3c2980892fcf79d236b2919941d250f": {
    "query": "SELECT user_unverified_personal_email.* FROM user_unverified_personal_email INNER JOIN domain ON domain.id = user_unverified_personal_email.domain_id WHERE CONCAT(local, '@', domain.name) = $1;",
    "describe": {
      "columns": [
        {
          "ordinal": 0,
          "name": "local",
          "type_info": "Varchar"
        },
        {
          "ordinal": 1,
          "name": "domain_id",
          "type_info": "Bytea"
        },
        {
          "ordinal": 2,
          "name": "user_id",
          "type_info": "Bytea"
        },
        {
          "ordinal": 3,
          "name": "verification_token_hash",
          "type_info": "Text"
        },
        {
          "ordinal": 4,
          "name": "verification_token_expiry",
          "type_info": "Int8"
        }
      ],
      "parameters": {
        "Left": [
          "Text"
        ]
      },
      "nullable": [
        false,
        false,
        false,
        false,
        false
      ]
    }
  },
  "e8fc5c9cf1321c4b222e0bc263662c19e54a0b11d3efd9a52fcda05750195aef": {
    "query": "ALTER TABLE deployed_domain ADD CONSTRAINT deployed_domain_fk_deployment_id_domain_name FOREIGN KEY(deployment_id, domain_name) REFERENCES deployment(id, domain_name) DEFERRABLE INITIALLY IMMEDIATE;",
    "describe": {
      "columns": [],
      "parameters": {
        "Left": []
      },
      "nullable": []
    }
  },
  "e9190d8880f4128c2dd3c366e1e52de53a9552f30698c4da7d6085759af0938e": {
    "query": "CREATE TABLE role_permissions_resource_type( role_id BYTEA CONSTRAINT role_permissions_resource_type_fk_role_id REFERENCES role(id), permission_id BYTEA CONSTRAINT role_permissions_resource_type_fk_permission_id REFERENCES permission(id), resource_type_id BYTEA CONSTRAINT role_permissions_resource_type_fk_resource_type_id REFERENCES resource_type(id), CONSTRAINT role_permissions_resource_type_pk PRIMARY KEY(role_id, permission_id, resource_type_id) );",
    "describe": {
      "columns": [],
      "parameters": {
        "Left": []
      },
      "nullable": []
    }
  },
  "e91e543e8d8395c1862678749ecbb1a23ae3d2df055111d862745c8c7cb165e3": {
    "query": "DELETE FROM user_login WHERE login_id = $1 AND user_id = $2;",
    "describe": {
      "columns": [],
      "parameters": {
        "Left": [
          "Bytea",
          "Bytea"
        ]
      },
      "nullable": []
    }
  },
  "eeda1bb900b63a6c7501b77285004494396e137d98fc86c651dd48077e6796c5": {
    "query": "CREATE TABLE deployment( id BYTEA CONSTRAINT deployment_pk PRIMARY KEY, name CITEXT NOT NULL, registry VARCHAR(255) NOT NULL DEFAULT 'registry.patr.cloud', repository_id BYTEA CONSTRAINT deployment_fk_repository_id REFERENCES docker_registry_repository(id), image_name VARCHAR(512), image_tag VARCHAR(255) NOT NULL, status DEPLOYMENT_STATUS NOT NULL DEFAULT 'created', deployed_image TEXT, digitalocean_app_id TEXT CONSTRAINT deployment_uq_digitalocean_app_id UNIQUE, region TEXT NOT NULL DEFAULT 'do-blr', domain_name VARCHAR(255) CONSTRAINT deployment_uq_domain_name UNIQUE CONSTRAINT deployment_chk_domain_name_is_lower_case CHECK( domain_name = LOWER(domain_name) ), horizontal_scale SMALLINT NOT NULL CONSTRAINT deployment_chk_horizontal_scale_u8 CHECK( horizontal_scale >= 0 AND horizontal_scale <= 256 ) DEFAULT 1, machine_type DEPLOYMENT_MACHINE_TYPE NOT NULL DEFAULT 'small', workspace_id BYTEA NOT NULL, CONSTRAINT deployment_uq_name_workspace_id UNIQUE(name, workspace_id), CONSTRAINT deployment_chk_repository_id_is_valid CHECK( ( registry = 'registry.patr.cloud' AND image_name IS NULL AND repository_id IS NOT NULL ) OR ( registry != 'registry.patr.cloud' AND image_name IS NOT NULL AND repository_id IS NULL ) ) );",
    "describe": {
      "columns": [],
      "parameters": {
        "Left": []
      },
      "nullable": []
    }
  },
  "f573945b87b888f9207a9672804ad53589783632fc74e6215b737bcd1a55f889": {
    "query": "SELECT domain.name, workspace_domain.id, workspace_domain.domain_type as \"domain_type: _\", workspace_domain.is_verified FROM workspace_domain INNER JOIN domain ON domain.id = workspace_domain.id WHERE domain.id = $1;",
    "describe": {
      "columns": [
        {
          "ordinal": 0,
          "name": "name",
          "type_info": "Varchar"
        },
        {
          "ordinal": 1,
          "name": "id",
          "type_info": "Bytea"
        },
        {
          "ordinal": 2,
          "name": "domain_type: _",
          "type_info": {
            "Custom": {
              "name": "resource_owner_type",
              "kind": {
                "Enum": [
                  "personal",
                  "business"
                ]
              }
            }
          }
        },
        {
          "ordinal": 3,
          "name": "is_verified",
          "type_info": "Bool"
        }
      ],
      "parameters": {
        "Left": [
          "Bytea"
        ]
      },
      "nullable": [
        false,
        false,
        false,
        false
      ]
    }
  },
  "f5b7bf00eb407d889619e638614750a5deab18378edd398c074adb012b209f75": {
    "query": "CREATE INDEX user_idx_created ON \"user\" (created);",
    "describe": {
      "columns": [],
      "parameters": {
        "Left": []
      },
      "nullable": []
    }
  },
  "f677f0f49f5509a73a29aa93a7525c287fdc8601417c0b671f6a2848cdcc1265": {
    "query": "DELETE FROM role WHERE id = $1;",
    "describe": {
      "columns": [],
      "parameters": {
        "Left": [
          "Bytea"
        ]
      },
      "nullable": []
    }
  },
  "f88c23e19d38e7662a587487220522d5ab9c870ad053daf370a4730e7220802e": {
    "query": "SELECT user_id, country_code, number FROM user_phone_number WHERE user_id = $1;",
    "describe": {
      "columns": [
        {
          "ordinal": 0,
          "name": "user_id",
          "type_info": "Bytea"
        },
        {
          "ordinal": 1,
          "name": "country_code",
          "type_info": "Bpchar"
        },
        {
          "ordinal": 2,
          "name": "number",
          "type_info": "Varchar"
        }
      ],
      "parameters": {
        "Left": [
          "Bytea"
        ]
      },
      "nullable": [
        false,
        false,
        false
      ]
    }
  },
  "fae57054668bd320a2e513fb937f06e40324b1393ffd6da90e070c4cbd2cdd25": {
    "query": "INSERT INTO docker_registry_repository VALUES ($1, $2, $3);",
    "describe": {
      "columns": [],
      "parameters": {
        "Left": [
          "Bytea",
          "Bytea",
          {
            "Custom": {
              "name": "citext",
              "kind": "Simple"
            }
          }
        ]
      },
      "nullable": []
    }
  },
  "fd9d5b57734d9802fefad80814c377706b5af7d40a1360d8377b379ea1618016": {
    "query": "SELECT deployment.id, deployment.name as \"name: _\", deployment.registry, deployment.repository_id, deployment.image_name, deployment.image_tag, deployment.status as \"status: _\", deployment.deployed_image, deployment.digitalocean_app_id, deployment.region, deployment.domain_name, deployment.horizontal_scale, deployment.machine_type as \"machine_type: _\", deployment.workspace_id FROM deployment LEFT JOIN docker_registry_repository ON docker_registry_repository.id = deployment.repository_id WHERE ( ( deployment.registry = 'registry.patr.cloud' AND docker_registry_repository.name = $1 ) OR ( deployment.registry != 'registry.patr.cloud' AND deployment.image_name = $1 ) ) AND deployment.image_tag = $2 AND deployment.workspace_id = $3 AND deployment.status != 'deleted';",
    "describe": {
      "columns": [
        {
          "ordinal": 0,
          "name": "id",
          "type_info": "Bytea"
        },
        {
          "ordinal": 1,
          "name": "name: _",
          "type_info": {
            "Custom": {
              "name": "citext",
              "kind": "Simple"
            }
          }
        },
        {
          "ordinal": 2,
          "name": "registry",
          "type_info": "Varchar"
        },
        {
          "ordinal": 3,
          "name": "repository_id",
          "type_info": "Bytea"
        },
        {
          "ordinal": 4,
          "name": "image_name",
          "type_info": "Varchar"
        },
        {
          "ordinal": 5,
          "name": "image_tag",
          "type_info": "Varchar"
        },
        {
          "ordinal": 6,
          "name": "status: _",
          "type_info": {
            "Custom": {
              "name": "deployment_status",
              "kind": {
                "Enum": [
                  "created",
                  "pushed",
                  "deploying",
                  "running",
                  "stopped",
                  "errored",
                  "deleted"
                ]
              }
            }
          }
        },
        {
          "ordinal": 7,
          "name": "deployed_image",
          "type_info": "Text"
        },
        {
          "ordinal": 8,
          "name": "digitalocean_app_id",
          "type_info": "Text"
        },
        {
          "ordinal": 9,
          "name": "region",
          "type_info": "Text"
        },
        {
          "ordinal": 10,
          "name": "domain_name",
          "type_info": "Varchar"
        },
        {
          "ordinal": 11,
          "name": "horizontal_scale",
          "type_info": "Int2"
        },
        {
          "ordinal": 12,
          "name": "machine_type: _",
          "type_info": {
            "Custom": {
              "name": "deployment_machine_type",
              "kind": {
                "Enum": [
                  "micro",
                  "small",
                  "medium",
                  "large"
                ]
              }
            }
          }
        },
        {
          "ordinal": 13,
          "name": "workspace_id",
          "type_info": "Bytea"
        }
      ],
      "parameters": {
        "Left": [
          {
            "Custom": {
              "name": "citext",
              "kind": "Simple"
            }
          },
          "Text",
          "Bytea"
        ]
      },
      "nullable": [
        false,
        false,
        false,
        true,
        true,
        false,
        false,
        true,
        true,
        false,
        true,
        false,
        false,
        false
      ]
    }
  },
<<<<<<< HEAD
=======
  "f5b7bf00eb407d889619e638614750a5deab18378edd398c074adb012b209f75": {
    "query": "CREATE INDEX user_idx_created ON \"user\" (created);",
    "describe": {
      "columns": [],
      "parameters": {
        "Left": []
      },
      "nullable": []
    }
  },
  "f677f0f49f5509a73a29aa93a7525c287fdc8601417c0b671f6a2848cdcc1265": {
    "query": "DELETE FROM role WHERE id = $1;",
    "describe": {
      "columns": [],
      "parameters": {
        "Left": [
          "Bytea"
        ]
      },
      "nullable": []
    }
  },
  "f88c23e19d38e7662a587487220522d5ab9c870ad053daf370a4730e7220802e": {
    "query": "SELECT user_id, country_code, number FROM user_phone_number WHERE user_id = $1;",
    "describe": {
      "columns": [
        {
          "ordinal": 0,
          "name": "user_id",
          "type_info": "Bytea"
        },
        {
          "ordinal": 1,
          "name": "country_code",
          "type_info": "Bpchar"
        },
        {
          "ordinal": 2,
          "name": "number",
          "type_info": "Varchar"
        }
      ],
      "parameters": {
        "Left": [
          "Bytea"
        ]
      },
      "nullable": [
        false,
        false,
        false
      ]
    }
  },
  "f91a0a4bb5c15b244e6f328b1f67a63bb3edcc017a41ea5195cef21a96b95b11": {
    "query": "ALTER TABLE deployed_domain ADD CONSTRAINT deployed_domain_fk_static_site_id_domain_name FOREIGN KEY(static_site_id, domain_name) REFERENCES deployment_static_sites(id, domain_name) DEFERRABLE INITIALLY IMMEDIATE;",
    "describe": {
      "columns": [],
      "parameters": {
        "Left": []
      },
      "nullable": []
    }
  },
  "fae57054668bd320a2e513fb937f06e40324b1393ffd6da90e070c4cbd2cdd25": {
    "query": "INSERT INTO docker_registry_repository VALUES ($1, $2, $3);",
    "describe": {
      "columns": [],
      "parameters": {
        "Left": [
          "Bytea",
          "Bytea",
          "Varchar"
        ]
      },
      "nullable": []
    }
  },
  "fd7c1fc75c8cbe57877b01cb4b73c2fc98bb25f736209fd68fa51751267a58db": {
    "query": "CREATE TABLE deployed_domain( deployment_id BYTEA CONSTRAINT deployed_domain_uq_deployment_id UNIQUE, static_site_id BYTEA CONSTRAINT deployed_domain_uq_static_site_id UNIQUE, domain_name VARCHAR(255) NOT NULL CONSTRAINT deployed_domain_uq_domain_name UNIQUE CONSTRAINT deployment_chk_domain_name_is_lower_case CHECK( domain_name = LOWER(domain_name) ), CONSTRAINT deployed_domain_uq_deployment_id_domain_name UNIQUE (deployment_id, domain_name), CONSTRAINT deployed_domain_uq_static_site_id_domain_name UNIQUE (static_site_id, domain_name), CONSTRAINT deployed_domain_chk_id_domain_is_valid CHECK( ( deployment_id IS NULL AND static_site_id IS NOT NULL ) OR ( deployment_id IS NOT NULL AND static_site_id IS NULL ) ) );",
    "describe": {
      "columns": [],
      "parameters": {
        "Left": []
      },
      "nullable": []
    }
  },
  "fdbfecfc96b57cbf713d6fe0e9cb5f72e7fffe27b0345d44abeb0d50397905e2": {
    "query": "CREATE INDEX organisation_domain_idx_is_verified ON organisation_domain (is_verified);",
    "describe": {
      "columns": [],
      "parameters": {
        "Left": []
      },
      "nullable": []
    }
  },
>>>>>>> 0bbb74c8
  "fea8fe4eb8151508a43bd8a1af74ed745e4b06c32308df3818751d4a7bb72423": {
    "query": "INSERT INTO domain VALUES ($1, $2, $3);",
    "describe": {
      "columns": [],
      "parameters": {
        "Left": [
          "Bytea",
          "Varchar",
          {
            "Custom": {
              "name": "resource_owner_type",
              "kind": {
                "Enum": [
                  "personal",
                  "business"
                ]
              }
            }
          }
        ]
      },
      "nullable": []
    }
  },
  "febfb7b885f275907b8474e9fee5becbb58af87021e228eba9340347650c3441": {
    "query": "INSERT INTO user_to_sign_up VALUES ( $1, 'personal', $2, $3, $4, $5, $6, $7, $8, NULL, NULL, NULL, $9, $10 ) ON CONFLICT(username) DO UPDATE SET account_type = 'personal', password = EXCLUDED.password, first_name = EXCLUDED.first_name, last_name = EXCLUDED.last_name, backup_email_local = EXCLUDED.backup_email_local, backup_email_domain_id = EXCLUDED.backup_email_domain_id, backup_phone_country_code = EXCLUDED.backup_phone_country_code, backup_phone_number = EXCLUDED.backup_phone_number, business_email_local = NULL, business_domain_name = NULL, business_name = NULL, otp_hash = EXCLUDED.otp_hash, otp_expiry = EXCLUDED.otp_expiry;",
    "describe": {
      "columns": [],
      "parameters": {
        "Left": [
          "Varchar",
          "Text",
          "Varchar",
          "Varchar",
          "Varchar",
          "Bytea",
          "Bpchar",
          "Varchar",
          "Text",
          "Int8"
        ]
      },
      "nullable": []
    }
  }
}<|MERGE_RESOLUTION|>--- conflicted
+++ resolved
@@ -20,23 +20,8 @@
       "nullable": []
     }
   },
-<<<<<<< HEAD
   "00b302ed6c79495af5b7e5f794359434df28c659841415791e65c9bc357baf60": {
     "query": "SELECT * FROM workspace_user WHERE user_id = $1 ORDER BY workspace_id;",
-=======
-  "02cf8beffafabae130645732176997ebda9c3d99e4817d52447457feaedf590d": {
-    "query": "ALTER TABLE deployment_static_sites ADD CONSTRAINT deployment_static_sites_fk_id_domain_name FOREIGN KEY(id, domain_name) REFERENCES deployed_domain(static_site_id, domain_name) DEFERRABLE INITIALLY IMMEDIATE;",
-    "describe": {
-      "columns": [],
-      "parameters": {
-        "Left": []
-      },
-      "nullable": []
-    }
-  },
-  "0374aa1f08ec52b8e80cbaf8e46830423de21dc26eecd792a273e202c2317f54": {
-    "query": "SELECT id, name, db_name, engine as \"engine: _\", version, num_nodes, database_plan as \"database_plan: _\", region, status as \"status: _\", host, port, username, password, organisation_id, digitalocean_db_id FROM managed_database WHERE organisation_id = $1 AND status != 'deleted';",
->>>>>>> 0bbb74c8
     "describe": {
       "columns": [
         {
@@ -395,55 +380,8 @@
       "nullable": []
     }
   },
-<<<<<<< HEAD
   "17110d0af21fc886aaa70147d26f326a861ca13713b0c00fb8646642b5fb8f9f": {
     "query": "INSERT INTO \"user\" VALUES ( $1, $2, $3, $4, $5, NULL, NULL, NULL, $6, $7, $8, $9, $10 );",
-=======
-  "1bd6e3eab4fe178e754c33cdee617ba5825efdf15a2b5734b57b1e71894ed244": {
-    "query": "CREATE TABLE managed_database( id BYTEA CONSTRAINT managed_database_pk PRIMARY KEY, name VARCHAR(255) NOT NULL CONSTRAINT managed_database_chk_name_is_trimmed CHECK( name = TRIM(name) ), db_name VARCHAR(255) NOT NULL CONSTRAINT managed_database_chk_db_name_is_trimmed CHECK( db_name = TRIM(db_name) ), engine MANAGED_DATABASE_ENGINE NOT NULL, version TEXT NOT NULL, num_nodes INTEGER NOT NULL, database_plan MANAGED_DATABASE_PLAN NOT NULL, region TEXT NOT NULL, status MANAGED_DATABASE_STATUS NOT NULL, host TEXT NOT NULL, port INTEGER NOT NULL, username TEXT NOT NULL, password TEXT NOT NULL, organisation_id BYTEA NOT NULL, digitalocean_db_id TEXT CONSTRAINT managed_database_uq_digitalocean_db_id UNIQUE, CONSTRAINT managed_database_uq_name_organisation_id UNIQUE(name, organisation_id) );",
-    "describe": {
-      "columns": [],
-      "parameters": {
-        "Left": []
-      },
-      "nullable": []
-    }
-  },
-  "1d910355f58fd3f630a39be384b98423a9abfc38721774e0d0d83080581433d4": {
-    "query": "SELECT * FROM role_permissions_resource_type WHERE role_id = $1;",
-    "describe": {
-      "columns": [
-        {
-          "ordinal": 0,
-          "name": "role_id",
-          "type_info": "Bytea"
-        },
-        {
-          "ordinal": 1,
-          "name": "permission_id",
-          "type_info": "Bytea"
-        },
-        {
-          "ordinal": 2,
-          "name": "resource_type_id",
-          "type_info": "Bytea"
-        }
-      ],
-      "parameters": {
-        "Left": [
-          "Bytea"
-        ]
-      },
-      "nullable": [
-        false,
-        false,
-        false
-      ]
-    }
-  },
-  "1de59097b9fe16c191902d40f6e1aa7c48834c86988b7e4510771391cc369afa": {
-    "query": "INSERT INTO user_login VALUES ($1, $2, $3, $4, $5, $6);",
->>>>>>> 0bbb74c8
     "describe": {
       "columns": [],
       "parameters": {
@@ -1636,23 +1574,8 @@
       "nullable": []
     }
   },
-<<<<<<< HEAD
   "3965581880bfbe752b776a4c3b8cd706b08ab342b24781170ad0025fd8133a5f": {
     "query": "CREATE INDEX phone_number_country_code_idx_phone_code ON phone_number_country_code (phone_code);",
-=======
-  "3e1c7c964f42d01cacc43c45721cd51b50c40391ea6bdfac385230db38727a8c": {
-    "query": "CREATE TABLE deployment( id BYTEA CONSTRAINT deployment_pk PRIMARY KEY, name VARCHAR(255) NOT NULL CONSTRAINT deployment_chk_name_is_trimmed CHECK( name = TRIM(name) ), registry VARCHAR(255) NOT NULL DEFAULT 'registry.patr.cloud', repository_id BYTEA CONSTRAINT deployment_fk_repository_id REFERENCES docker_registry_repository(id), image_name VARCHAR(512), image_tag VARCHAR(255) NOT NULL, status DEPLOYMENT_STATUS NOT NULL DEFAULT 'created', deployed_image TEXT, digitalocean_app_id TEXT CONSTRAINT deployment_uq_digitalocean_app_id UNIQUE, region TEXT NOT NULL DEFAULT 'do-blr', domain_name VARCHAR(255) CONSTRAINT deployment_uq_domain_name UNIQUE CONSTRAINT deployment_chk_domain_name_is_lower_case CHECK( domain_name = LOWER(domain_name) ), horizontal_scale SMALLINT NOT NULL CONSTRAINT deployment_chk_horizontal_scale_u8 CHECK( horizontal_scale >= 0 AND horizontal_scale <= 256 ) DEFAULT 1, machine_type DEPLOYMENT_MACHINE_TYPE NOT NULL DEFAULT 'small', organisation_id BYTEA NOT NULL, CONSTRAINT deployment_uq_name_organisation_id UNIQUE(name, organisation_id), CONSTRAINT deployment_uq_id_domain_name UNIQUE(id, domain_name), CONSTRAINT deployment_chk_repository_id_is_valid CHECK( ( registry = 'registry.patr.cloud' AND image_name IS NULL AND repository_id IS NOT NULL ) OR ( registry != 'registry.patr.cloud' AND image_name IS NOT NULL AND repository_id IS NULL ) ) );",
-    "describe": {
-      "columns": [],
-      "parameters": {
-        "Left": []
-      },
-      "nullable": []
-    }
-  },
-  "3ea2adaf170e36688f0cacf60a3cd278db7ec604cbb48deb6d6a234085dec21c": {
-    "query": "CREATE TYPE DEPLOYMENT_MACHINE_TYPE AS ENUM( 'micro', 'small', 'medium', 'large' );",
->>>>>>> 0bbb74c8
     "describe": {
       "columns": [],
       "parameters": {
@@ -1922,7 +1845,6 @@
   },
   "4d4d3f0596fa4cb76250545fe274ac8edb6d56fd4a60d7f5b3085280ea880105": {
     "query": "UPDATE managed_database SET digitalocean_db_id = $1 WHERE id = $2;",
-<<<<<<< HEAD
     "describe": {
       "columns": [],
       "parameters": {
@@ -1982,8 +1904,6 @@
   },
   "4f1a513b45750aa514a8928122a22edd728e7ae6bb07301dd58885e7ac3da3e4": {
     "query": "DELETE FROM role_permissions_resource WHERE role_id = $1;",
-=======
->>>>>>> 0bbb74c8
     "describe": {
       "columns": [],
       "parameters": {
@@ -3120,43 +3040,8 @@
       "nullable": []
     }
   },
-<<<<<<< HEAD
   "76eec457cbc55c59ffcd68717dff0147f0e47cb0e1cd7eeb99c864674342f21f": {
     "query": "SELECT id, name as \"name: _\", registry, repository_id, image_name, image_tag, status as \"status: _\", deployed_image, digitalocean_app_id, region, domain_name, horizontal_scale, machine_type as \"machine_type: _\", workspace_id FROM deployment WHERE domain_name = $1;",
-=======
-  "700a42ff64d9512f296127db349cbfbcfcebd91e7be8210456400648f6d1c104": {
-    "query": "CREATE TABLE deployment_environment_variable( deployment_id BYTEA CONSTRAINT deployment_environment_variable_fk_deployment_id REFERENCES deployment(id), name VARCHAR(256) NOT NULL, value TEXT NOT NULL, CONSTRAINT deployment_environment_variable_pk PRIMARY KEY(deployment_id, name) );",
-    "describe": {
-      "columns": [],
-      "parameters": {
-        "Left": []
-      },
-      "nullable": []
-    }
-  },
-  "71f39966c240a455a6d0c2b403e009d97ebbc21be073c95e580049345d432597": {
-    "query": "CREATE TABLE deployment_static_sites( id BYTEA CONSTRAINT deployment_static_sites_pk PRIMARY KEY, name VARCHAR(255) NOT NULL CONSTRAINT deployment_static_sites_chk_name_is_trimmed CHECK( name = TRIM(name) ), status DEPLOYMENT_STATUS NOT NULL DEFAULT 'created', domain_name VARCHAR(255) CONSTRAINT deployment_static_sites_uq_domain_name UNIQUE CONSTRAINT deployment_static_sites_chk_domain_name_is_lower_case CHECK(domain_name = LOWER(domain_name)), organisation_id BYTEA NOT NULL, CONSTRAINT deployment_static_sites_uq_name_organisation_id UNIQUE(name, organisation_id), CONSTRAINT deployment_static_sites_uq_id_domain_name UNIQUE(id, domain_name) );",
-    "describe": {
-      "columns": [],
-      "parameters": {
-        "Left": []
-      },
-      "nullable": []
-    }
-  },
-  "71ff08322f8de97449cd587405c9ee718a6ecd559e60fa30ec584d455f6bfb05": {
-    "query": "CREATE TABLE personal_email( user_id BYTEA NOT NULL CONSTRAINT personal_email_fk_user_id REFERENCES \"user\"(id) DEFERRABLE INITIALLY IMMEDIATE, local VARCHAR(64) NOT NULL CONSTRAINT personal_email_chk_local_is_lower_case CHECK( local = LOWER(local) ), domain_id BYTEA NOT NULL CONSTRAINT personal_email_fk_domain_id REFERENCES personal_domain(id), CONSTRAINT personal_email_pk PRIMARY KEY(local, domain_id), CONSTRAINT personal_email_uq_user_id_local_domain_id UNIQUE(user_id, local, domain_id) );",
-    "describe": {
-      "columns": [],
-      "parameters": {
-        "Left": []
-      },
-      "nullable": []
-    }
-  },
-  "7295608182b46ec27e844f5ea11527047aece89adb58dc9bcdb1a3c4eda3418c": {
-    "query": "SELECT * FROM role WHERE owner_id = $1;",
->>>>>>> 0bbb74c8
     "describe": {
       "columns": [
         {
@@ -4242,53 +4127,8 @@
       ]
     }
   },
-<<<<<<< HEAD
   "a1b3454c062b4bc23036ea140e70ced3c9877391f89c4ff72bf234245fbdca9b": {
     "query": "SELECT id, name as \"name: _\", status as \"status: _\", domain_name, workspace_id FROM deployment_static_sites WHERE id = $1 AND status != 'deleted';",
-=======
-  "9fe4405a36d65ff61b6cebebaccd5ee57662645456a207b0b97dbb212e20591c": {
-    "query": "CREATE TABLE deployment_static_sites( id BYTEA CONSTRAINT deployment_static_sites_pk PRIMARY KEY, name VARCHAR(255) NOT NULL, status DEPLOYMENT_STATUS NOT NULL DEFAULT 'created', domain_name VARCHAR(255) CONSTRAINT deployment_static_sites_uq_domain_name UNIQUE CONSTRAINT deployment_static_sites_chk_domain_name_is_lower_case CHECK(domain_name = LOWER(domain_name)), organisation_id BYTEA NOT NULL, CONSTRAINT deployment_static_sites_uq_name_organisation_id UNIQUE(name, organisation_id), CONSTRAINT deployment_static_sites_uq_id_domain_name UNIQUE(id, domain_name) );",
-    "describe": {
-      "columns": [],
-      "parameters": {
-        "Left": []
-      },
-      "nullable": []
-    }
-  },
-  "a1bf8a497d7d6b8762434743b2da880011018fc4bff4f94fffe1e9b41ba6d567": {
-    "query": "SELECT CONCAT(\"user\".backup_email_local, '@', domain.name) as \"email!: String\" FROM \"user\" INNER JOIN domain ON \"user\".backup_email_domain_id = domain.id WHERE \"user\".id = $1;",
-    "describe": {
-      "columns": [
-        {
-          "ordinal": 0,
-          "name": "email!: String",
-          "type_info": "Text"
-        }
-      ],
-      "parameters": {
-        "Left": [
-          "Bytea"
-        ]
-      },
-      "nullable": [
-        null
-      ]
-    }
-  },
-  "a3abf15ceb610eac63cbccf25ff04116545f97f57c3c36a7fe9e75a139e74bd8": {
-    "query": "ALTER TABLE \"user\" ADD CONSTRAINT user_fk_id_backup_phone_country_code_backup_phone_number FOREIGN KEY ( id, backup_phone_country_code, backup_phone_number ) REFERENCES user_phone_number ( user_id, country_code, number ) DEFERRABLE INITIALLY IMMEDIATE;",
-    "describe": {
-      "columns": [],
-      "parameters": {
-        "Left": []
-      },
-      "nullable": []
-    }
-  },
-  "a4a2f1cf647e8612f0b461bc85e215e590fc186f0ef948c3d2c2786e7c7fd50f": {
-    "query": "SELECT * FROM permission WHERE id = $1;",
->>>>>>> 0bbb74c8
     "describe": {
       "columns": [
         {
@@ -4657,26 +4497,8 @@
       ]
     }
   },
-<<<<<<< HEAD
   "ab528cc1a939dddb90368a694786b2f0475657995a6abb3a5fb7b00b451e3825": {
     "query": "UPDATE deployment_static_sites SET status = $1 WHERE id = $2;",
-=======
-  "ab9db8b1e715c6e16f1b0d2a21ed137fda79520fda7cfe66a6d57147fc3de526": {
-    "query": "INSERT INTO deployed_domain VALUES ($1, NULL, $2) ON CONFLICT(deployment_id) DO UPDATE SET domain_name = EXCLUDED.domain_name;",
-    "describe": {
-      "columns": [],
-      "parameters": {
-        "Left": [
-          "Bytea",
-          "Varchar"
-        ]
-      },
-      "nullable": []
-    }
-  },
-  "ad30e9730afeef0abc70df130392faa83d081a0ec35c52cf724a6e8700811443": {
-    "query": "UPDATE deployment SET horizontal_scale = $1 WHERE id = $2;",
->>>>>>> 0bbb74c8
     "describe": {
       "columns": [],
       "parameters": {
@@ -5010,25 +4832,8 @@
       "nullable": []
     }
   },
-<<<<<<< HEAD
   "b3642d4bc2948b06e95fad15f215fbb0ee6d7699c04e18cb157bf2a759778ac8": {
-    "query": "CREATE TABLE managed_database( id BYTEA CONSTRAINT managed_database_pk PRIMARY KEY, name CITEXT NOT NULL, db_name VARCHAR(255) NOT NULL, engine MANAGED_DATABASE_ENGINE NOT NULL, version TEXT NOT NULL, num_nodes INTEGER NOT NULL, database_plan MANAGED_DATABASE_PLAN NOT NULL, region TEXT NOT NULL, status MANAGED_DATABASE_STATUS NOT NULL, host TEXT NOT NULL, port INTEGER NOT NULL, username TEXT NOT NULL, password TEXT NOT NULL, workspace_id BYTEA NOT NULL, digitalocean_db_id TEXT CONSTRAINT managed_database_uq_digitalocean_db_id UNIQUE, CONSTRAINT managed_database_uq_name_workspace_id UNIQUE(name, workspace_id) );",
-=======
-  "b77e59ea76065896eb214074058090e1d6da014c10d7dccefeac002907dc2093": {
-    "query": "DELETE FROM deployed_domain WHERE deployment_id = $1;",
-    "describe": {
-      "columns": [],
-      "parameters": {
-        "Left": [
-          "Bytea"
-        ]
-      },
-      "nullable": []
-    }
-  },
-  "b80c3e5c6e1620ccee068d08214bc0c787967400a6a10f45c6065ba22bea4369": {
-    "query": "SET CONSTRAINTS ALL DEFERRED;",
->>>>>>> 0bbb74c8
+    "query": "CREATE TABLE managed_database( id BYTEA CONSTRAINT managed_database_pk PRIMARY KEY, name CITEXT NOT NULL CONSTRAINT managed_database_chk_name_is_trimmed CHECK( name = TRIM(name) ), db_name VARCHAR(255) NOT NULL CONSTRAINT managed_database_chk_db_name_is_trimmed CHECK( db_name = TRIM(db_name) ), engine MANAGED_DATABASE_ENGINE NOT NULL, version TEXT NOT NULL, num_nodes INTEGER NOT NULL, database_plan MANAGED_DATABASE_PLAN NOT NULL, region TEXT NOT NULL, status MANAGED_DATABASE_STATUS NOT NULL, host TEXT NOT NULL, port INTEGER NOT NULL, username TEXT NOT NULL, password TEXT NOT NULL, workspace_id BYTEA NOT NULL, digitalocean_db_id TEXT CONSTRAINT managed_database_uq_digitalocean_db_id UNIQUE, CONSTRAINT managed_database_uq_name_workspace_id UNIQUE(name, workspace_id) );",
     "describe": {
       "columns": [],
       "parameters": {
@@ -5867,47 +5672,6 @@
       "nullable": []
     }
   },
-<<<<<<< HEAD
-=======
-  "e55e29119f1536b6d47e809a8042ff6f7c376ace4be149cb87049ecd308278e0": {
-    "query": "SELECT * FROM organisation WHERE super_admin_id = $1;",
-    "describe": {
-      "columns": [
-        {
-          "ordinal": 0,
-          "name": "id",
-          "type_info": "Bytea"
-        },
-        {
-          "ordinal": 1,
-          "name": "name",
-          "type_info": "Varchar"
-        },
-        {
-          "ordinal": 2,
-          "name": "super_admin_id",
-          "type_info": "Bytea"
-        },
-        {
-          "ordinal": 3,
-          "name": "active",
-          "type_info": "Bool"
-        }
-      ],
-      "parameters": {
-        "Left": [
-          "Bytea"
-        ]
-      },
-      "nullable": [
-        false,
-        false,
-        false,
-        false
-      ]
-    }
-  },
->>>>>>> 0bbb74c8
   "e575aca4066a7ed6cd69ba52e9b48168e8c7f0e22b62988182fa29d434b2158f": {
     "query": "INSERT INTO role VALUES ($1, $2, $3, $4);",
     "describe": {
@@ -6189,7 +5953,7 @@
     }
   },
   "eeda1bb900b63a6c7501b77285004494396e137d98fc86c651dd48077e6796c5": {
-    "query": "CREATE TABLE deployment( id BYTEA CONSTRAINT deployment_pk PRIMARY KEY, name CITEXT NOT NULL, registry VARCHAR(255) NOT NULL DEFAULT 'registry.patr.cloud', repository_id BYTEA CONSTRAINT deployment_fk_repository_id REFERENCES docker_registry_repository(id), image_name VARCHAR(512), image_tag VARCHAR(255) NOT NULL, status DEPLOYMENT_STATUS NOT NULL DEFAULT 'created', deployed_image TEXT, digitalocean_app_id TEXT CONSTRAINT deployment_uq_digitalocean_app_id UNIQUE, region TEXT NOT NULL DEFAULT 'do-blr', domain_name VARCHAR(255) CONSTRAINT deployment_uq_domain_name UNIQUE CONSTRAINT deployment_chk_domain_name_is_lower_case CHECK( domain_name = LOWER(domain_name) ), horizontal_scale SMALLINT NOT NULL CONSTRAINT deployment_chk_horizontal_scale_u8 CHECK( horizontal_scale >= 0 AND horizontal_scale <= 256 ) DEFAULT 1, machine_type DEPLOYMENT_MACHINE_TYPE NOT NULL DEFAULT 'small', workspace_id BYTEA NOT NULL, CONSTRAINT deployment_uq_name_workspace_id UNIQUE(name, workspace_id), CONSTRAINT deployment_chk_repository_id_is_valid CHECK( ( registry = 'registry.patr.cloud' AND image_name IS NULL AND repository_id IS NOT NULL ) OR ( registry != 'registry.patr.cloud' AND image_name IS NOT NULL AND repository_id IS NULL ) ) );",
+    "query": "CREATE TABLE deployment( id BYTEA CONSTRAINT deployment_pk PRIMARY KEY, name CITEXT NOT NULL CONSTRAINT deployment_chk_name_is_trimmed CHECK( name = TRIM(name) ), registry VARCHAR(255) NOT NULL DEFAULT 'registry.patr.cloud', repository_id BYTEA CONSTRAINT deployment_fk_repository_id REFERENCES docker_registry_repository(id), image_name VARCHAR(512), image_tag VARCHAR(255) NOT NULL, status DEPLOYMENT_STATUS NOT NULL DEFAULT 'created', deployed_image TEXT, digitalocean_app_id TEXT CONSTRAINT deployment_uq_digitalocean_app_id UNIQUE, region TEXT NOT NULL DEFAULT 'do-blr', domain_name VARCHAR(255) CONSTRAINT deployment_uq_domain_name UNIQUE CONSTRAINT deployment_chk_domain_name_is_lower_case CHECK( domain_name = LOWER(domain_name) ), horizontal_scale SMALLINT NOT NULL CONSTRAINT deployment_chk_horizontal_scale_u8 CHECK( horizontal_scale >= 0 AND horizontal_scale <= 256 ) DEFAULT 1, machine_type DEPLOYMENT_MACHINE_TYPE NOT NULL DEFAULT 'small', workspace_id BYTEA NOT NULL, CONSTRAINT deployment_uq_name_workspace_id UNIQUE(name, workspace_id), CONSTRAINT deployment_uq_id_domain_name UNIQUE(id, domain_name), CONSTRAINT deployment_chk_repository_id_is_valid CHECK( ( registry = 'registry.patr.cloud' AND image_name IS NULL AND repository_id IS NOT NULL ) OR ( registry != 'registry.patr.cloud' AND image_name IS NOT NULL AND repository_id IS NULL ) ) );",
     "describe": {
       "columns": [],
       "parameters": {
@@ -6456,60 +6220,54 @@
       ]
     }
   },
-<<<<<<< HEAD
-=======
-  "f5b7bf00eb407d889619e638614750a5deab18378edd398c074adb012b209f75": {
-    "query": "CREATE INDEX user_idx_created ON \"user\" (created);",
-    "describe": {
-      "columns": [],
-      "parameters": {
-        "Left": []
-      },
-      "nullable": []
-    }
-  },
-  "f677f0f49f5509a73a29aa93a7525c287fdc8601417c0b671f6a2848cdcc1265": {
-    "query": "DELETE FROM role WHERE id = $1;",
-    "describe": {
-      "columns": [],
-      "parameters": {
-        "Left": [
-          "Bytea"
-        ]
-      },
-      "nullable": []
-    }
-  },
-  "f88c23e19d38e7662a587487220522d5ab9c870ad053daf370a4730e7220802e": {
-    "query": "SELECT user_id, country_code, number FROM user_phone_number WHERE user_id = $1;",
-    "describe": {
-      "columns": [
-        {
-          "ordinal": 0,
-          "name": "user_id",
-          "type_info": "Bytea"
-        },
-        {
-          "ordinal": 1,
-          "name": "country_code",
-          "type_info": "Bpchar"
-        },
-        {
-          "ordinal": 2,
-          "name": "number",
-          "type_info": "Varchar"
-        }
-      ],
-      "parameters": {
-        "Left": [
-          "Bytea"
-        ]
-      },
-      "nullable": [
-        false,
-        false,
-        false
-      ]
+  "02cf8beffafabae130645732176997ebda9c3d99e4817d52447457feaedf590d": {
+    "query": "ALTER TABLE deployment_static_sites ADD CONSTRAINT deployment_static_sites_fk_id_domain_name FOREIGN KEY(id, domain_name) REFERENCES deployed_domain(static_site_id, domain_name) DEFERRABLE INITIALLY IMMEDIATE;",
+    "describe": {
+      "columns": [],
+      "parameters": {
+        "Left": []
+      },
+      "nullable": []
+    }
+  },
+  "a1bf8a497d7d6b8762434743b2da880011018fc4bff4f94fffe1e9b41ba6d567": {
+    "query": "SELECT CONCAT(\"user\".backup_email_local, '@', domain.name) as \"email!: String\" FROM \"user\" INNER JOIN domain ON \"user\".backup_email_domain_id = domain.id WHERE \"user\".id = $1;",
+    "describe": {
+      "columns": [
+        {
+          "ordinal": 0,
+          "name": "email!: String",
+          "type_info": "Text"
+        }
+      ],
+      "parameters": {
+        "Left": [
+          "Bytea"
+        ]
+      },
+      "nullable": [
+        null
+      ]
+    }
+  },
+  "36d0bf3ff3b81131ac3e282053edc155a826c8687a972b1010d79dc9edc5ac78": {
+    "query": "CREATE TABLE deployment( id BYTEA CONSTRAINT deployment_pk PRIMARY KEY, name CITEXT NOT NULL CONSTRAINT deployment_chk_name_is_trimmed CHECK( name = TRIM(name) ), registry VARCHAR(255) NOT NULL DEFAULT 'registry.patr.cloud', repository_id BYTEA CONSTRAINT deployment_fk_repository_id REFERENCES docker_registry_repository(id), image_name VARCHAR(512), image_tag VARCHAR(255) NOT NULL, status DEPLOYMENT_STATUS NOT NULL DEFAULT 'created', deployed_image TEXT, digitalocean_app_id TEXT CONSTRAINT deployment_uq_digitalocean_app_id UNIQUE, region TEXT NOT NULL DEFAULT 'do-blr', domain_name VARCHAR(255) CONSTRAINT deployment_uq_domain_name UNIQUE CONSTRAINT deployment_chk_domain_name_is_lower_case CHECK( domain_name = LOWER(domain_name) ), horizontal_scale SMALLINT NOT NULL CONSTRAINT deployment_chk_horizontal_scale_u8 CHECK( horizontal_scale >= 0 AND horizontal_scale <= 256 ) DEFAULT 1, machine_type DEPLOYMENT_MACHINE_TYPE NOT NULL DEFAULT 'small', workspace_id BYTEA NOT NULL, CONSTRAINT deployment_uq_name_workspace_id UNIQUE(name, workspace_id), CONSTRAINT deployment_uq_id_domain_name UNIQUE(id, domain_name), CONSTRAINT deployment_chk_repository_id_is_valid CHECK( ( registry = 'registry.patr.cloud' AND image_name IS NULL AND repository_id IS NOT NULL ) OR ( registry != 'registry.patr.cloud' AND image_name IS NOT NULL AND repository_id IS NULL ) ) );",
+    "describe": {
+      "columns": [],
+      "parameters": {
+        "Left": []
+      },
+      "nullable": []
+    }
+  },
+  "fd7c1fc75c8cbe57877b01cb4b73c2fc98bb25f736209fd68fa51751267a58db": {
+    "query": "CREATE TABLE deployed_domain( deployment_id BYTEA CONSTRAINT deployed_domain_uq_deployment_id UNIQUE, static_site_id BYTEA CONSTRAINT deployed_domain_uq_static_site_id UNIQUE, domain_name VARCHAR(255) NOT NULL CONSTRAINT deployed_domain_uq_domain_name UNIQUE CONSTRAINT deployment_chk_domain_name_is_lower_case CHECK( domain_name = LOWER(domain_name) ), CONSTRAINT deployed_domain_uq_deployment_id_domain_name UNIQUE (deployment_id, domain_name), CONSTRAINT deployed_domain_uq_static_site_id_domain_name UNIQUE (static_site_id, domain_name), CONSTRAINT deployed_domain_chk_id_domain_is_valid CHECK( ( deployment_id IS NULL AND static_site_id IS NOT NULL ) OR ( deployment_id IS NOT NULL AND static_site_id IS NULL ) ) );",
+    "describe": {
+      "columns": [],
+      "parameters": {
+        "Left": []
+      },
+      "nullable": []
     }
   },
   "f91a0a4bb5c15b244e6f328b1f67a63bb3edcc017a41ea5195cef21a96b95b11": {
@@ -6522,13 +6280,12 @@
       "nullable": []
     }
   },
-  "fae57054668bd320a2e513fb937f06e40324b1393ffd6da90e070c4cbd2cdd25": {
-    "query": "INSERT INTO docker_registry_repository VALUES ($1, $2, $3);",
-    "describe": {
-      "columns": [],
-      "parameters": {
-        "Left": [
-          "Bytea",
+  "ab9db8b1e715c6e16f1b0d2a21ed137fda79520fda7cfe66a6d57147fc3de526": {
+    "query": "INSERT INTO deployed_domain VALUES ($1, NULL, $2) ON CONFLICT(deployment_id) DO UPDATE SET domain_name = EXCLUDED.domain_name;",
+    "describe": {
+      "columns": [],
+      "parameters": {
+        "Left": [
           "Bytea",
           "Varchar"
         ]
@@ -6536,27 +6293,38 @@
       "nullable": []
     }
   },
-  "fd7c1fc75c8cbe57877b01cb4b73c2fc98bb25f736209fd68fa51751267a58db": {
-    "query": "CREATE TABLE deployed_domain( deployment_id BYTEA CONSTRAINT deployed_domain_uq_deployment_id UNIQUE, static_site_id BYTEA CONSTRAINT deployed_domain_uq_static_site_id UNIQUE, domain_name VARCHAR(255) NOT NULL CONSTRAINT deployed_domain_uq_domain_name UNIQUE CONSTRAINT deployment_chk_domain_name_is_lower_case CHECK( domain_name = LOWER(domain_name) ), CONSTRAINT deployed_domain_uq_deployment_id_domain_name UNIQUE (deployment_id, domain_name), CONSTRAINT deployed_domain_uq_static_site_id_domain_name UNIQUE (static_site_id, domain_name), CONSTRAINT deployed_domain_chk_id_domain_is_valid CHECK( ( deployment_id IS NULL AND static_site_id IS NOT NULL ) OR ( deployment_id IS NOT NULL AND static_site_id IS NULL ) ) );",
-    "describe": {
-      "columns": [],
-      "parameters": {
-        "Left": []
-      },
-      "nullable": []
-    }
-  },
-  "fdbfecfc96b57cbf713d6fe0e9cb5f72e7fffe27b0345d44abeb0d50397905e2": {
-    "query": "CREATE INDEX organisation_domain_idx_is_verified ON organisation_domain (is_verified);",
-    "describe": {
-      "columns": [],
-      "parameters": {
-        "Left": []
-      },
-      "nullable": []
-    }
-  },
->>>>>>> 0bbb74c8
+  "b77e59ea76065896eb214074058090e1d6da014c10d7dccefeac002907dc2093": {
+    "query": "DELETE FROM deployed_domain WHERE deployment_id = $1;",
+    "describe": {
+      "columns": [],
+      "parameters": {
+        "Left": [
+          "Bytea"
+        ]
+      },
+      "nullable": []
+    }
+  },
+  "166bbeb029d935c10ddf181c92a69aee020912f75499dd7acd98e964865abb5a": {
+    "query": "CREATE TABLE managed_database( id BYTEA CONSTRAINT managed_database_pk PRIMARY KEY, name CITEXT NOT NULL CONSTRAINT managed_database_chk_name_is_trimmed CHECK( name = TRIM(name) ), db_name VARCHAR(255) NOT NULL CONSTRAINT managed_database_chk_db_name_is_trimmed CHECK( db_name = TRIM(db_name) ), engine MANAGED_DATABASE_ENGINE NOT NULL, version TEXT NOT NULL, num_nodes INTEGER NOT NULL, database_plan MANAGED_DATABASE_PLAN NOT NULL, region TEXT NOT NULL, status MANAGED_DATABASE_STATUS NOT NULL, host TEXT NOT NULL, port INTEGER NOT NULL, username TEXT NOT NULL, password TEXT NOT NULL, workspace_id BYTEA NOT NULL, digitalocean_db_id TEXT CONSTRAINT managed_database_uq_digitalocean_db_id UNIQUE, CONSTRAINT managed_database_uq_name_workspace_id UNIQUE(name, workspace_id) );",
+    "describe": {
+      "columns": [],
+      "parameters": {
+        "Left": []
+      },
+      "nullable": []
+    }
+  },
+  "c9c1da0ad2a1a2d0360361aab1419fc65d610ac3a3b56f20375c77848c99d0cc": {
+    "query": "CREATE TABLE deployment_static_sites( id BYTEA CONSTRAINT deployment_static_sites_pk PRIMARY KEY, name CITEXT NOT NULL CONSTRAINT deployment_static_sites_chk_name_is_trimmed CHECK( name = TRIM(name) ), status DEPLOYMENT_STATUS NOT NULL DEFAULT 'created', domain_name VARCHAR(255) CONSTRAINT deployment_static_sites_uq_domain_name UNIQUE CONSTRAINT deployment_static_sites_chk_domain_name_is_lower_case CHECK(domain_name = LOWER(domain_name)), workspace_id BYTEA NOT NULL, CONSTRAINT deployment_static_sites_uq_name_workspace_id UNIQUE(name, workspace_id), CONSTRAINT deployment_static_sites_uq_id_domain_name UNIQUE(id, domain_name) );",
+    "describe": {
+      "columns": [],
+      "parameters": {
+        "Left": []
+      },
+      "nullable": []
+    }
+  },
   "fea8fe4eb8151508a43bd8a1af74ed745e4b06c32308df3818751d4a7bb72423": {
     "query": "INSERT INTO domain VALUES ($1, $2, $3);",
     "describe": {
