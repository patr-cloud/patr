{
  "db": "PostgreSQL",
  "0032af966463abcf8ebfd4847a0521f98971a0502331bbc959da814db01aead2": {
    "query": "CREATE TABLE deployment_request_logs( id BIGSERIAL PRIMARY KEY, deployment_id BYTEA NOT NULL CONSTRAINT deployment_request_logs_fk_deployment_id REFERENCES deployment(id), timestamp BIGINT NOT NULL CONSTRAINT deployment_request_logs_chk_unsigned CHECK(timestamp >= 0), ip_address VARCHAR(255) NOT NULL, ip_address_location GEOMETRY NOT NULL, method DEPLOYMENT_REQUEST_METHOD NOT NULL, host VARCHAR(255) NOT NULL CONSTRAINT deployment_request_logs_chk_host_is_lower_case CHECK(host = LOWER(host)), protocol DEPLOYMENT_REQUEST_PROTOCOL NOT NULL, path TEXT NOT NULL, response_time REAL NOT NULL );",
    "describe": {
      "columns": [],
      "parameters": {
        "Left": []
      },
      "nullable": []
    }
  },
  "003572bba6e2c9719d902eb4cefc74a1087b9eeb51e867eec080938d306e3bb4": {
    "query": "CREATE INDEX deployment_idx_registry_image_name_image_tag ON deployment (registry, image_name, image_tag);",
    "describe": {
      "columns": [],
      "parameters": {
        "Left": []
      },
      "nullable": []
    }
  },
  "00b302ed6c79495af5b7e5f794359434df28c659841415791e65c9bc357baf60": {
    "query": "SELECT * FROM workspace_user WHERE user_id = $1 ORDER BY workspace_id;",
    "describe": {
      "columns": [
        {
          "ordinal": 0,
          "name": "user_id",
          "type_info": "Bytea"
        },
        {
          "ordinal": 1,
          "name": "workspace_id",
          "type_info": "Bytea"
        },
        {
          "ordinal": 2,
          "name": "role_id",
          "type_info": "Bytea"
        }
      ],
      "parameters": {
        "Left": [
          "Bytea"
        ]
      },
      "nullable": [
        false,
        false,
        false
      ]
    }
  },
  "0277efc621411f2c5dab60011f4026dce610214f5533bc22031bac5cb2e2e6ac": {
    "query": "CREATE TABLE workspace_user( user_id BYTEA NOT NULL CONSTRAINT workspace_user_fk_user_id REFERENCES \"user\"(id), workspace_id BYTEA NOT NULL CONSTRAINT workspace_user_fk_workspace_id REFERENCES workspace(id), role_id BYTEA NOT NULL CONSTRAINT workspace_user_fk_role_id REFERENCES role(id), CONSTRAINT workspace_user_pk PRIMARY KEY(user_id, workspace_id, role_id) );",
    "describe": {
      "columns": [],
      "parameters": {
        "Left": []
      },
      "nullable": []
    }
  },
  "02cf8beffafabae130645732176997ebda9c3d99e4817d52447457feaedf590d": {
    "query": "ALTER TABLE deployment_static_sites ADD CONSTRAINT deployment_static_sites_fk_id_domain_name FOREIGN KEY(id, domain_name) REFERENCES deployed_domain(static_site_id, domain_name) DEFERRABLE INITIALLY IMMEDIATE;",
    "describe": {
      "columns": [],
      "parameters": {
        "Left": []
      },
      "nullable": []
    }
  },
  "046c6b19462914789d8ae29cf351948c95aeaa858d959a7b22af0937f54ace8d": {
    "query": "UPDATE deployment SET deployed_image = NULL WHERE id = $1;",
    "describe": {
      "columns": [],
      "parameters": {
        "Left": [
          "Bytea"
        ]
      },
      "nullable": []
    }
  },
  "0542a8e4d89792838222f1a7b10d4e01a198116017d6cc7d9b3a9c67b5f622a7": {
    "query": "SELECT username, account_type as \"account_type: ResourceOwnerType\", password, first_name, last_name, backup_email_local, backup_email_domain_id, backup_phone_country_code, backup_phone_number, business_email_local, business_domain_name, business_name, otp_hash, otp_expiry FROM user_to_sign_up WHERE username = $1;",
    "describe": {
      "columns": [
        {
          "ordinal": 0,
          "name": "username",
          "type_info": "Varchar"
        },
        {
          "ordinal": 1,
          "name": "account_type: ResourceOwnerType",
          "type_info": {
            "Custom": {
              "name": "resource_owner_type",
              "kind": {
                "Enum": [
                  "personal",
                  "business"
                ]
              }
            }
          }
        },
        {
          "ordinal": 2,
          "name": "password",
          "type_info": "Text"
        },
        {
          "ordinal": 3,
          "name": "first_name",
          "type_info": "Varchar"
        },
        {
          "ordinal": 4,
          "name": "last_name",
          "type_info": "Varchar"
        },
        {
          "ordinal": 5,
          "name": "backup_email_local",
          "type_info": "Varchar"
        },
        {
          "ordinal": 6,
          "name": "backup_email_domain_id",
          "type_info": "Bytea"
        },
        {
          "ordinal": 7,
          "name": "backup_phone_country_code",
          "type_info": "Bpchar"
        },
        {
          "ordinal": 8,
          "name": "backup_phone_number",
          "type_info": "Varchar"
        },
        {
          "ordinal": 9,
          "name": "business_email_local",
          "type_info": "Varchar"
        },
        {
          "ordinal": 10,
          "name": "business_domain_name",
          "type_info": "Varchar"
        },
        {
          "ordinal": 11,
          "name": "business_name",
          "type_info": "Varchar"
        },
        {
          "ordinal": 12,
          "name": "otp_hash",
          "type_info": "Text"
        },
        {
          "ordinal": 13,
          "name": "otp_expiry",
          "type_info": "Int8"
        }
      ],
      "parameters": {
        "Left": [
          "Text"
        ]
      },
      "nullable": [
        false,
        false,
        false,
        false,
        false,
        true,
        true,
        true,
        true,
        true,
        true,
        true,
        false,
        false
      ]
    }
  },
  "06789272443fac56afa6ba6b9593f6a708b86f8a69743d1c6485c68c8177bc91": {
    "query": "UPDATE deployment_static_sites SET domain_name = NULL WHERE id = $1;",
    "describe": {
      "columns": [],
      "parameters": {
        "Left": [
          "Bytea"
        ]
      },
      "nullable": []
    }
  },
  "0ba65499ecae8902b5e35d4c272af2c09970683633d0cb1822835ebaade7d41b": {
    "query": "CREATE TABLE role_permissions_resource( role_id BYTEA CONSTRAINT role_permissions_resource_fk_role_id REFERENCES role(id), permission_id BYTEA CONSTRAINT role_permissions_resource_fk_permission_id REFERENCES permission(id), resource_id BYTEA CONSTRAINT role_permissions_resource_fk_resource_id REFERENCES resource(id), CONSTRAINT role_permissions_resource_pk PRIMARY KEY(role_id, permission_id, resource_id) );",
    "describe": {
      "columns": [],
      "parameters": {
        "Left": []
      },
      "nullable": []
    }
  },
  "0d262a2cdb70f0c2af1b7b788df13c6d6da8ce31fd6172023a0490f6cbda6d94": {
    "query": "CREATE INDEX user_to_sign_up_idx_otp_expiry ON user_to_sign_up (otp_expiry);",
    "describe": {
      "columns": [],
      "parameters": {
        "Left": []
      },
      "nullable": []
    }
  },
  "0e697016c2da3ccb203f0ef61068ee1228e25a7fe59a5228385bf194eb8731ac": {
    "query": "SELECT resource_type.* FROM resource_type INNER JOIN resource ON resource.resource_type_id = resource_type.id WHERE resource.id = $1;",
    "describe": {
      "columns": [
        {
          "ordinal": 0,
          "name": "id",
          "type_info": "Bytea"
        },
        {
          "ordinal": 1,
          "name": "name",
          "type_info": "Varchar"
        },
        {
          "ordinal": 2,
          "name": "description",
          "type_info": "Varchar"
        }
      ],
      "parameters": {
        "Left": [
          "Bytea"
        ]
      },
      "nullable": [
        false,
        false,
        true
      ]
    }
  },
  "0e6e17bdb4e83d7126d179a97db5f66ee5e51337d86ea34b338742f410d86b1e": {
    "query": "SELECT domain.name, workspace_domain.id, workspace_domain.domain_type as \"domain_type: _\", workspace_domain.is_verified FROM domain INNER JOIN workspace_domain ON workspace_domain.id = domain.id INNER JOIN resource ON domain.id = resource.id WHERE resource.owner_id = $1;",
    "describe": {
      "columns": [
        {
          "ordinal": 0,
          "name": "name",
          "type_info": "Varchar"
        },
        {
          "ordinal": 1,
          "name": "id",
          "type_info": "Bytea"
        },
        {
          "ordinal": 2,
          "name": "domain_type: _",
          "type_info": {
            "Custom": {
              "name": "resource_owner_type",
              "kind": {
                "Enum": [
                  "personal",
                  "business"
                ]
              }
            }
          }
        },
        {
          "ordinal": 3,
          "name": "is_verified",
          "type_info": "Bool"
        }
      ],
      "parameters": {
        "Left": [
          "Bytea"
        ]
      },
      "nullable": [
        false,
        false,
        false,
        false
      ]
    }
  },
  "124c4789134d31861ed5682f3769ca275c6ead752b6681258b087ee7c85c8eb3": {
    "query": "UPDATE deployment SET deployed_image = $1 WHERE id = $2;",
    "describe": {
      "columns": [],
      "parameters": {
        "Left": [
          "Text",
          "Bytea"
        ]
      },
      "nullable": []
    }
  },
  "12ec65904ba0d3fc836a99a97125cc5d43442d0cc6d5c24a2d79a824a0d128fc": {
    "query": "UPDATE \"user\" SET backup_email_local = $1, backup_email_domain_id = $2 WHERE id = $3;",
    "describe": {
      "columns": [],
      "parameters": {
        "Left": [
          "Varchar",
          "Bytea",
          "Bytea"
        ]
      },
      "nullable": []
    }
  },
  "12f3f1a3e3267abe94c5b1d2afe1181ff8d50807b365d0388b17fc0dc72367d3": {
    "query": "SELECT digest, size, created FROM docker_registry_repository_digest WHERE repository_id = $1;",
    "describe": {
      "columns": [
        {
          "ordinal": 0,
          "name": "digest",
          "type_info": "Text"
        },
        {
          "ordinal": 1,
          "name": "size",
          "type_info": "Int8"
        },
        {
          "ordinal": 2,
          "name": "created",
          "type_info": "Int8"
        }
      ],
      "parameters": {
        "Left": [
          "Bytea"
        ]
      },
      "nullable": [
        false,
        false,
        false
      ]
    }
  },
  "1478e049e620cdd3592a2f14e0f25a668c95e62854c5facb14517c62d6210275": {
    "query": "CREATE INDEX business_email_idx_user_id ON business_email (user_id);",
    "describe": {
      "columns": [],
      "parameters": {
        "Left": []
      },
      "nullable": []
    }
  },
  "14da6d3904de6025049163bd747b1b346d7da4620259d5aab5f437f50b02a3b2": {
    "query": "ALTER TABLE managed_database ADD CONSTRAINT managed_database_fk_id_workspace_id FOREIGN KEY(id, workspace_id) REFERENCES resource(id, owner_id);",
    "describe": {
      "columns": [],
      "parameters": {
        "Left": []
      },
      "nullable": []
    }
  },
  "15d97c8249593f00516ac5b30598779bda9d6214d2341d0166ada2e5dbc4a9e5": {
    "query": "UPDATE managed_database SET status = $1 WHERE id = $2;",
    "describe": {
      "columns": [],
      "parameters": {
        "Left": [
          {
            "Custom": {
              "name": "managed_database_status",
              "kind": {
                "Enum": [
                  "creating",
                  "running",
                  "stopped",
                  "errored",
                  "deleted"
                ]
              }
            }
          },
          "Bytea"
        ]
      },
      "nullable": []
    }
  },
  "166bbeb029d935c10ddf181c92a69aee020912f75499dd7acd98e964865abb5a": {
    "query": "CREATE TABLE managed_database( id BYTEA CONSTRAINT managed_database_pk PRIMARY KEY, name CITEXT NOT NULL CONSTRAINT managed_database_chk_name_is_trimmed CHECK( name = TRIM(name) ), db_name VARCHAR(255) NOT NULL CONSTRAINT managed_database_chk_db_name_is_trimmed CHECK( db_name = TRIM(db_name) ), engine MANAGED_DATABASE_ENGINE NOT NULL, version TEXT NOT NULL, num_nodes INTEGER NOT NULL, database_plan MANAGED_DATABASE_PLAN NOT NULL, region TEXT NOT NULL, status MANAGED_DATABASE_STATUS NOT NULL, host TEXT NOT NULL, port INTEGER NOT NULL, username TEXT NOT NULL, password TEXT NOT NULL, workspace_id BYTEA NOT NULL, digitalocean_db_id TEXT CONSTRAINT managed_database_uq_digitalocean_db_id UNIQUE, CONSTRAINT managed_database_uq_name_workspace_id UNIQUE(name, workspace_id) );",
    "describe": {
      "columns": [],
      "parameters": {
        "Left": []
      },
      "nullable": []
    }
  },
  "17110d0af21fc886aaa70147d26f326a861ca13713b0c00fb8646642b5fb8f9f": {
    "query": "INSERT INTO \"user\" VALUES ( $1, $2, $3, $4, $5, NULL, NULL, NULL, $6, $7, $8, $9, $10 );",
    "describe": {
      "columns": [],
      "parameters": {
        "Left": [
          "Bytea",
          "Varchar",
          "Text",
          "Varchar",
          "Varchar",
          "Int8",
          "Varchar",
          "Bytea",
          "Bpchar",
          "Varchar"
        ]
      },
      "nullable": []
    }
  },
  "1815e0c66b5645f7e4994f135c7d0622d3219c98297eab447d4cadf9bed4a1f4": {
    "query": "CREATE INDEX user_phone_number_idx_user_id ON user_phone_number (user_id);",
    "describe": {
      "columns": [],
      "parameters": {
        "Left": []
      },
      "nullable": []
    }
  },
  "19518b37fdef6233e6d06cf37a0aaae9240caf47976ca5b6ac070c9d69a6cec6": {
    "query": "SELECT username, account_type as \"account_type: ResourceOwnerType\", password, first_name, last_name, backup_email_local, backup_email_domain_id, backup_phone_country_code, backup_phone_number, business_email_local, business_domain_name, business_name, otp_hash, otp_expiry FROM user_to_sign_up WHERE business_domain_name = $1;",
    "describe": {
      "columns": [
        {
          "ordinal": 0,
          "name": "username",
          "type_info": "Varchar"
        },
        {
          "ordinal": 1,
          "name": "account_type: ResourceOwnerType",
          "type_info": {
            "Custom": {
              "name": "resource_owner_type",
              "kind": {
                "Enum": [
                  "personal",
                  "business"
                ]
              }
            }
          }
        },
        {
          "ordinal": 2,
          "name": "password",
          "type_info": "Text"
        },
        {
          "ordinal": 3,
          "name": "first_name",
          "type_info": "Varchar"
        },
        {
          "ordinal": 4,
          "name": "last_name",
          "type_info": "Varchar"
        },
        {
          "ordinal": 5,
          "name": "backup_email_local",
          "type_info": "Varchar"
        },
        {
          "ordinal": 6,
          "name": "backup_email_domain_id",
          "type_info": "Bytea"
        },
        {
          "ordinal": 7,
          "name": "backup_phone_country_code",
          "type_info": "Bpchar"
        },
        {
          "ordinal": 8,
          "name": "backup_phone_number",
          "type_info": "Varchar"
        },
        {
          "ordinal": 9,
          "name": "business_email_local",
          "type_info": "Varchar"
        },
        {
          "ordinal": 10,
          "name": "business_domain_name",
          "type_info": "Varchar"
        },
        {
          "ordinal": 11,
          "name": "business_name",
          "type_info": "Varchar"
        },
        {
          "ordinal": 12,
          "name": "otp_hash",
          "type_info": "Text"
        },
        {
          "ordinal": 13,
          "name": "otp_expiry",
          "type_info": "Int8"
        }
      ],
      "parameters": {
        "Left": [
          "Text"
        ]
      },
      "nullable": [
        false,
        false,
        false,
        false,
        false,
        true,
        true,
        true,
        true,
        true,
        true,
        true,
        false,
        false
      ]
    }
  },
  "1a3b8e1bff241f2560652afe203c892e15868c7c48da74963afeccc550d90a9d": {
    "query": "DELETE FROM role_permissions_resource_type WHERE role_id = $1;",
    "describe": {
      "columns": [],
      "parameters": {
        "Left": [
          "Bytea"
        ]
      },
      "nullable": []
    }
  },
  "1c258cdf5e4f891a42018dbd6a99ad7cae3698e386c38415a5823d07d48ace98": {
    "query": "SELECT country_code, number as \"phone_number\" FROM user_phone_number WHERE user_id = $1;",
    "describe": {
      "columns": [
        {
          "ordinal": 0,
          "name": "country_code",
          "type_info": "Bpchar"
        },
        {
          "ordinal": 1,
          "name": "phone_number",
          "type_info": "Varchar"
        }
      ],
      "parameters": {
        "Left": [
          "Bytea"
        ]
      },
      "nullable": [
        false,
        false
      ]
    }
  },
  "1d910355f58fd3f630a39be384b98423a9abfc38721774e0d0d83080581433d4": {
    "query": "SELECT * FROM role_permissions_resource_type WHERE role_id = $1;",
    "describe": {
      "columns": [
        {
          "ordinal": 0,
          "name": "role_id",
          "type_info": "Bytea"
        },
        {
          "ordinal": 1,
          "name": "permission_id",
          "type_info": "Bytea"
        },
        {
          "ordinal": 2,
          "name": "resource_type_id",
          "type_info": "Bytea"
        }
      ],
      "parameters": {
        "Left": [
          "Bytea"
        ]
      },
      "nullable": [
        false,
        false,
        false
      ]
    }
  },
  "1de59097b9fe16c191902d40f6e1aa7c48834c86988b7e4510771391cc369afa": {
    "query": "INSERT INTO user_login VALUES ($1, $2, $3, $4, $5, $6);",
    "describe": {
      "columns": [],
      "parameters": {
        "Left": [
          "Bytea",
          "Text",
          "Int8",
          "Bytea",
          "Int8",
          "Int8"
        ]
      },
      "nullable": []
    }
  },
  "1e5535c954669e884b6431f2be4e4ca0bcda5682951aed45f1f01d607a1d4f1c": {
    "query": "INSERT INTO role_permissions_resource_type VALUES ($1, $2, $3);",
    "describe": {
      "columns": [],
      "parameters": {
        "Left": [
          "Bytea",
          "Bytea",
          "Bytea"
        ]
      },
      "nullable": []
    }
  },
  "1fbbf7824b6eec88e9a07501d790b7ec4a3d154754defc787de7e4c8ba323981": {
    "query": "CREATE TYPE MANAGED_DATABASE_STATUS AS ENUM( 'creating', /* Started the creation of database */ 'running', /* Database is running successfully */ 'stopped', /* Database is stopped by the user */ 'errored', /* Database encountered errors */ 'deleted' /* Database is deled by the user */ );",
    "describe": {
      "columns": [],
      "parameters": {
        "Left": []
      },
      "nullable": []
    }
  },
  "21fa37911614a4e908cfbb135f6f3fb123e022dee9606bdabafcc3ac7421464e": {
    "query": "ALTER TABLE deployment_static_sites ADD CONSTRAINT deployment_static_sites_fk_id_workspace_id FOREIGN KEY(id, workspace_id) REFERENCES resource(id, owner_id);",
    "describe": {
      "columns": [],
      "parameters": {
        "Left": []
      },
      "nullable": []
    }
  },
  "228e6bc3a8eb9c3113acda6e4fa32f347b99cf44fb9935e39461eaa8e8cef7e7": {
    "query": "SELECT * FROM meta_data WHERE id = 'version_major' OR id = 'version_minor' OR id = 'version_patch';",
    "describe": {
      "columns": [
        {
          "ordinal": 0,
          "name": "id",
          "type_info": "Varchar"
        },
        {
          "ordinal": 1,
          "name": "value",
          "type_info": "Text"
        }
      ],
      "parameters": {
        "Left": []
      },
      "nullable": [
        false,
        false
      ]
    }
  },
  "228f448b2b9762ad776a9141f6d887b5b8bc31c914c927619b580ae829b118a8": {
    "query": "DELETE FROM user_phone_number WHERE user_id = $1 AND country_code = $2 AND number = $3;",
    "describe": {
      "columns": [],
      "parameters": {
        "Left": [
          "Bytea",
          "Bpchar",
          "Text"
        ]
      },
      "nullable": []
    }
  },
  "22ffa1d7616fd7c73e9bceebff257394d23b60558ae748196429f04410e5d616": {
    "query": "UPDATE deployment SET machine_type = $1 WHERE id = $2;",
    "describe": {
      "columns": [],
      "parameters": {
        "Left": [
          {
            "Custom": {
              "name": "deployment_machine_type",
              "kind": {
                "Enum": [
                  "micro",
                  "small",
                  "medium",
                  "large"
                ]
              }
            }
          },
          "Bytea"
        ]
      },
      "nullable": []
    }
  },
  "239bbb35218f13adc811f8f262b5e8f75233129cc332d2e53b6568706d8e88f8": {
    "query": "INSERT INTO resource VALUES ($1, $2, $3, $4, $5);",
    "describe": {
      "columns": [],
      "parameters": {
        "Left": [
          "Bytea",
          "Varchar",
          "Bytea",
          "Bytea",
          "Int8"
        ]
      },
      "nullable": []
    }
  },
  "24651378057df5d6b31be9a55d60d02884c8c9d9f7cb441254a408e7dc4f05b9": {
    "query": "SELECT * FROM phone_number_country_code WHERE country_code = $1;",
    "describe": {
      "columns": [
        {
          "ordinal": 0,
          "name": "country_code",
          "type_info": "Bpchar"
        },
        {
          "ordinal": 1,
          "name": "phone_code",
          "type_info": "Varchar"
        },
        {
          "ordinal": 2,
          "name": "country_name",
          "type_info": "Varchar"
        }
      ],
      "parameters": {
        "Left": [
          "Bpchar"
        ]
      },
      "nullable": [
        false,
        false,
        false
      ]
    }
  },
  "24e16edd8088313c2a05603a117142c7b44712a2d17eec9df49175d005b424c1": {
    "query": "INSERT INTO deployment VALUES ( $1, $2, $3, NULL, $4, $5, 'created', NULL, NULL, $6, $7, $8, $9, $10 );",
    "describe": {
      "columns": [],
      "parameters": {
        "Left": [
          "Bytea",
          {
            "Custom": {
              "name": "citext",
              "kind": "Simple"
            }
          },
          "Varchar",
          "Varchar",
          "Varchar",
          "Text",
          "Varchar",
          "Int2",
          {
            "Custom": {
              "name": "deployment_machine_type",
              "kind": {
                "Enum": [
                  "micro",
                  "small",
                  "medium",
                  "large"
                ]
              }
            }
          },
          "Bytea"
        ]
      },
      "nullable": []
    }
  },
  "250042314f11b1f6bbe708bd101fa7deeffe84c1515e3767ac4103b50fd18949": {
    "query": "SELECT id, workspace_id, name as \"name: _\" FROM docker_registry_repository WHERE name = $1 AND workspace_id = $2 AND name NOT LIKE 'patr-deleted:%';",
    "describe": {
      "columns": [
        {
          "ordinal": 0,
          "name": "id",
          "type_info": "Bytea"
        },
        {
          "ordinal": 1,
          "name": "workspace_id",
          "type_info": "Bytea"
        },
        {
          "ordinal": 2,
          "name": "name: _",
          "type_info": {
            "Custom": {
              "name": "citext",
              "kind": "Simple"
            }
          }
        }
      ],
      "parameters": {
        "Left": [
          {
            "Custom": {
              "name": "citext",
              "kind": "Simple"
            }
          },
          "Bytea"
        ]
      },
      "nullable": [
        false,
        false,
        false
      ]
    }
  },
  "25a74d79e5822e2afec092e8b8a9d0bf67839fde9a61235bdab5923102de08cc": {
    "query": "DELETE FROM deployed_domain WHERE static_site_id = $1;",
    "describe": {
      "columns": [],
      "parameters": {
        "Left": [
          "Bytea"
        ]
      },
      "nullable": []
    }
  },
  "267cda1e5050dca6e8a3352b3ba5058efb79ec634733852a559df21880908120": {
    "query": "CREATE TABLE personal_domain ( id BYTEA CONSTRAINT personal_domain_pk PRIMARY KEY, domain_type RESOURCE_OWNER_TYPE NOT NULL CONSTRAINT personal_domain_chk_dmn_typ CHECK(domain_type = 'personal'), CONSTRAINT personal_domain_fk_id_domain_type FOREIGN KEY(id, domain_type) REFERENCES domain(id, type) );",
    "describe": {
      "columns": [],
      "parameters": {
        "Left": []
      },
      "nullable": []
    }
  },
  "26c63a9d85eee25db4d8485c105540b8a03589a791975cd71344224880ae0d0c": {
    "query": "SELECT id, name as \"name: _\", super_admin_id, active FROM workspace WHERE name = $1;",
    "describe": {
      "columns": [
        {
          "ordinal": 0,
          "name": "id",
          "type_info": "Bytea"
        },
        {
          "ordinal": 1,
          "name": "name: _",
          "type_info": {
            "Custom": {
              "name": "citext",
              "kind": "Simple"
            }
          }
        },
        {
          "ordinal": 2,
          "name": "super_admin_id",
          "type_info": "Bytea"
        },
        {
          "ordinal": 3,
          "name": "active",
          "type_info": "Bool"
        }
      ],
      "parameters": {
        "Left": [
          {
            "Custom": {
              "name": "citext",
              "kind": "Simple"
            }
          }
        ]
      },
      "nullable": [
        false,
        false,
        false,
        false
      ]
    }
  },
  "270a9741b4b636eaac230d41a5d74fc16d29d9d560bd8a9d5c636c8f5c77cd2f": {
    "query": "SELECT id, name as \"name: _\", registry, repository_id, image_name, image_tag, status as \"status: _\", deployed_image, digitalocean_app_id, region, domain_name, horizontal_scale, machine_type as \"machine_type: _\", workspace_id FROM deployment WHERE workspace_id = $1 AND status != 'deleted';",
    "describe": {
      "columns": [
        {
          "ordinal": 0,
          "name": "id",
          "type_info": "Bytea"
        },
        {
          "ordinal": 1,
          "name": "name: _",
          "type_info": {
            "Custom": {
              "name": "citext",
              "kind": "Simple"
            }
          }
        },
        {
          "ordinal": 2,
          "name": "registry",
          "type_info": "Varchar"
        },
        {
          "ordinal": 3,
          "name": "repository_id",
          "type_info": "Bytea"
        },
        {
          "ordinal": 4,
          "name": "image_name",
          "type_info": "Varchar"
        },
        {
          "ordinal": 5,
          "name": "image_tag",
          "type_info": "Varchar"
        },
        {
          "ordinal": 6,
          "name": "status: _",
          "type_info": {
            "Custom": {
              "name": "deployment_status",
              "kind": {
                "Enum": [
                  "created",
                  "pushed",
                  "deploying",
                  "running",
                  "stopped",
                  "errored",
                  "deleted"
                ]
              }
            }
          }
        },
        {
          "ordinal": 7,
          "name": "deployed_image",
          "type_info": "Text"
        },
        {
          "ordinal": 8,
          "name": "digitalocean_app_id",
          "type_info": "Text"
        },
        {
          "ordinal": 9,
          "name": "region",
          "type_info": "Text"
        },
        {
          "ordinal": 10,
          "name": "domain_name",
          "type_info": "Varchar"
        },
        {
          "ordinal": 11,
          "name": "horizontal_scale",
          "type_info": "Int2"
        },
        {
          "ordinal": 12,
          "name": "machine_type: _",
          "type_info": {
            "Custom": {
              "name": "deployment_machine_type",
              "kind": {
                "Enum": [
                  "micro",
                  "small",
                  "medium",
                  "large"
                ]
              }
            }
          }
        },
        {
          "ordinal": 13,
          "name": "workspace_id",
          "type_info": "Bytea"
        }
      ],
      "parameters": {
        "Left": [
          "Bytea"
        ]
      },
      "nullable": [
        false,
        false,
        false,
        true,
        true,
        false,
        false,
        true,
        true,
        false,
        true,
        false,
        false,
        false
      ]
    }
  },
  "27c549c54b3d00c771f2f3aba6aca180ae35d5f6b89c25471bdf798369673a4e": {
    "query": "UPDATE deployment_static_sites SET name = $1 WHERE id = $2;",
    "describe": {
      "columns": [],
      "parameters": {
        "Left": [
          {
            "Custom": {
              "name": "citext",
              "kind": "Simple"
            }
          },
          "Bytea"
        ]
      },
      "nullable": []
    }
  },
  "2812382d5ca4d1161895439f22493c75e9e99c344fbb46ed89d3bb2441543a39": {
    "query": "SELECT * FROM role_permissions_resource WHERE role_id = $1;",
    "describe": {
      "columns": [
        {
          "ordinal": 0,
          "name": "role_id",
          "type_info": "Bytea"
        },
        {
          "ordinal": 1,
          "name": "permission_id",
          "type_info": "Bytea"
        },
        {
          "ordinal": 2,
          "name": "resource_id",
          "type_info": "Bytea"
        }
      ],
      "parameters": {
        "Left": [
          "Bytea"
        ]
      },
      "nullable": [
        false,
        false,
        false
      ]
    }
  },
  "2863c3de7f335fc67ebe731d7b25a0a38224f12146059dc432b52bf9c0da3ca7": {
    "query": "UPDATE deployment SET domain_name = NULL WHERE id = $1;",
    "describe": {
      "columns": [],
      "parameters": {
        "Left": [
          "Bytea"
        ]
      },
      "nullable": []
    }
  },
  "292b36a0ab84f6022c19fafc224ce4d2a090fa4a4df94a861480c5835ff6f864": {
    "query": "CREATE EXTENSION IF NOT EXISTS postgis;",
    "describe": {
      "columns": [],
      "parameters": {
        "Left": []
      },
      "nullable": []
    }
  },
  "2a3306e1296bee4aecb5ebd09308aa350474e0d2853ed76ce3eddc2eb3d80485": {
    "query": "CREATE TABLE workspace_domain ( id BYTEA CONSTRAINT workspace_domain_pk PRIMARY KEY, domain_type RESOURCE_OWNER_TYPE NOT NULL CONSTRAINT workspace_domain_chk_dmn_typ CHECK(domain_type = 'business'), is_verified BOOLEAN NOT NULL DEFAULT FALSE, CONSTRAINT workspace_domain_fk_id_domain_type FOREIGN KEY(id, domain_type) REFERENCES domain(id, type) );",
    "describe": {
      "columns": [],
      "parameters": {
        "Left": []
      },
      "nullable": []
    }
  },
  "2b57994cc1484b154b4b9e877695bb396e44195e13679dc37f4478e29af105c1": {
    "query": "DELETE FROM docker_registry_repository_digest WHERE repository_id = $1 AND digest = $2;",
    "describe": {
      "columns": [],
      "parameters": {
        "Left": [
          "Bytea",
          "Text"
        ]
      },
      "nullable": []
    }
  },
  "2babea13ca72e7fcb354b2acb11e2b630677a5d4b29176390f839bc93a4a5f60": {
    "query": "SELECT data_center_locations.region FROM data_center_locations, deployment_request_logs INNER JOIN deployment ON deployment.id = deployment_request_logs.deployment_id WHERE deployment_id = $1 GROUP BY data_center_locations.region ORDER BY AVG( st_distancespheroid( deployment_request_logs.ip_address_location, data_center_locations.location, 'SPHEROID[\"WGS84\",6378137,298.257223563]' ) );",
    "describe": {
      "columns": [
        {
          "ordinal": 0,
          "name": "region",
          "type_info": "Text"
        }
      ],
      "parameters": {
        "Left": [
          "Bytea"
        ]
      },
      "nullable": [
        false
      ]
    }
  },
  "2d8f1c1831c073de654cab1bda49d554b9bcc05196b0161ec692cf35e814f1a8": {
    "query": "SELECT * FROM user_unverified_phone_number WHERE country_code = $1 AND phone_number = $2;",
    "describe": {
      "columns": [
        {
          "ordinal": 0,
          "name": "country_code",
          "type_info": "Bpchar"
        },
        {
          "ordinal": 1,
          "name": "phone_number",
          "type_info": "Varchar"
        },
        {
          "ordinal": 2,
          "name": "user_id",
          "type_info": "Bytea"
        },
        {
          "ordinal": 3,
          "name": "verification_token_hash",
          "type_info": "Text"
        },
        {
          "ordinal": 4,
          "name": "verification_token_expiry",
          "type_info": "Int8"
        }
      ],
      "parameters": {
        "Left": [
          "Bpchar",
          "Text"
        ]
      },
      "nullable": [
        false,
        false,
        false,
        false,
        false
      ]
    }
  },
  "30653640dbfdeb1e2caa666a9b85be290220813278ce2acad9cc3590b7198d18": {
    "query": "CREATE TYPE DEPLOYMENT_STATUS AS ENUM( 'created', /* Created, but nothing pushed to it yet */ 'pushed', /* Something is pushed, but the system has not deployed it yet */ 'deploying', /* Something is pushed, and the system is currently deploying it */ 'running', /* Deployment is running successfully */ 'stopped', /* Deployment is stopped by the user */ 'errored', /* Deployment is stopped because of too many errors */ 'deleted' /* Deployment is deleted by the user */ );",
    "describe": {
      "columns": [],
      "parameters": {
        "Left": []
      },
      "nullable": []
    }
  },
  "307345f2a5c65e8f92e5e1efff4d6b9975d1405095cb5e31dc91bc4e58b9f783": {
    "query": "DELETE FROM resource WHERE id = $1;",
    "describe": {
      "columns": [],
      "parameters": {
        "Left": [
          "Bytea"
        ]
      },
      "nullable": []
    }
  },
  "32bbca67f63e1e5aa72546ffbf96822796156627286ecd1c1f8a6156407579e3": {
    "query": "SELECT * FROM resource_type;",
    "describe": {
      "columns": [
        {
          "ordinal": 0,
          "name": "id",
          "type_info": "Bytea"
        },
        {
          "ordinal": 1,
          "name": "name",
          "type_info": "Varchar"
        },
        {
          "ordinal": 2,
          "name": "description",
          "type_info": "Varchar"
        }
      ],
      "parameters": {
        "Left": []
      },
      "nullable": [
        false,
        false,
        true
      ]
    }
  },
  "32e1d1c3f2941ccb9e7b57fab9af1f21eace50b2e07a7c5ac290ee835e17e8be": {
    "query": "SELECT \"user\".* FROM \"user\" LEFT JOIN personal_email ON personal_email.user_id = \"user\".id LEFT JOIN business_email ON business_email.user_id = \"user\".id LEFT JOIN domain ON domain.id = personal_email.domain_id OR domain.id = business_email.domain_id WHERE CONCAT(personal_email.local, '@', domain.name) = $1 OR CONCAT(business_email.local, '@', domain.name) = $1;",
    "describe": {
      "columns": [
        {
          "ordinal": 0,
          "name": "id",
          "type_info": "Bytea"
        },
        {
          "ordinal": 1,
          "name": "username",
          "type_info": "Varchar"
        },
        {
          "ordinal": 2,
          "name": "password",
          "type_info": "Text"
        },
        {
          "ordinal": 3,
          "name": "first_name",
          "type_info": "Varchar"
        },
        {
          "ordinal": 4,
          "name": "last_name",
          "type_info": "Varchar"
        },
        {
          "ordinal": 5,
          "name": "dob",
          "type_info": "Int8"
        },
        {
          "ordinal": 6,
          "name": "bio",
          "type_info": "Varchar"
        },
        {
          "ordinal": 7,
          "name": "location",
          "type_info": "Varchar"
        },
        {
          "ordinal": 8,
          "name": "created",
          "type_info": "Int8"
        },
        {
          "ordinal": 9,
          "name": "backup_email_local",
          "type_info": "Varchar"
        },
        {
          "ordinal": 10,
          "name": "backup_email_domain_id",
          "type_info": "Bytea"
        },
        {
          "ordinal": 11,
          "name": "backup_phone_country_code",
          "type_info": "Bpchar"
        },
        {
          "ordinal": 12,
          "name": "backup_phone_number",
          "type_info": "Varchar"
        }
      ],
      "parameters": {
        "Left": [
          "Text"
        ]
      },
      "nullable": [
        false,
        false,
        false,
        false,
        false,
        true,
        true,
        true,
        false,
        true,
        true,
        true,
        true
      ]
    }
  },
  "333da8ffd1e90a8f41cb260722d9a20053a709510eb7b022e28ee8a5ecc97c27": {
    "query": "SELECT id, name, type as \"type: ResourceOwnerType\" FROM domain WHERE id = $1;",
    "describe": {
      "columns": [
        {
          "ordinal": 0,
          "name": "id",
          "type_info": "Bytea"
        },
        {
          "ordinal": 1,
          "name": "name",
          "type_info": "Varchar"
        },
        {
          "ordinal": 2,
          "name": "type: ResourceOwnerType",
          "type_info": {
            "Custom": {
              "name": "resource_owner_type",
              "kind": {
                "Enum": [
                  "personal",
                  "business"
                ]
              }
            }
          }
        }
      ],
      "parameters": {
        "Left": [
          "Bytea"
        ]
      },
      "nullable": [
        false,
        false,
        false
      ]
    }
  },
  "34a6c091329abb7322f4583844fc2bcd5a5d8a6b610da77113647a6583bff569": {
    "query": "CREATE INDEX resource_idx_owner_id ON resource (owner_id);",
    "describe": {
      "columns": [],
      "parameters": {
        "Left": []
      },
      "nullable": []
    }
  },
  "34f46d1a8c399e4f56afcb2a4659f6f43236e395ff16bcffe4e80f7d5e3f7e28": {
    "query": "INSERT INTO deployed_domain VALUES (NULL, $1, $2) ON CONFLICT(static_site_id) DO UPDATE SET domain_name = EXCLUDED.domain_name;",
    "describe": {
      "columns": [],
      "parameters": {
        "Left": [
          "Bytea",
          "Varchar"
        ]
      },
      "nullable": []
    }
  },
  "35725518dbac83499f9bce45b05d2c9840f79915f0f28feb6e8981ccae25ad52": {
    "query": "SELECT * FROM role WHERE id = $1;",
    "describe": {
      "columns": [
        {
          "ordinal": 0,
          "name": "id",
          "type_info": "Bytea"
        },
        {
          "ordinal": 1,
          "name": "name",
          "type_info": "Varchar"
        },
        {
          "ordinal": 2,
          "name": "description",
          "type_info": "Varchar"
        },
        {
          "ordinal": 3,
          "name": "owner_id",
          "type_info": "Bytea"
        }
      ],
      "parameters": {
        "Left": [
          "Bytea"
        ]
      },
      "nullable": [
        false,
        false,
        true,
        false
      ]
    }
  },
  "35b8c34de1dcb2df4b41fa2f5699ad4740e04ee12a82258daf07c8b375ce56ed": {
    "query": "SELECT CONCAT(personal_email.local, '@', domain.name) as \"email!: String\" FROM personal_email INNER JOIN domain ON personal_email.domain_id = domain.id WHERE personal_email.user_id = $1;",
    "describe": {
      "columns": [
        {
          "ordinal": 0,
          "name": "email!: String",
          "type_info": "Text"
        }
      ],
      "parameters": {
        "Left": [
          "Bytea"
        ]
      },
      "nullable": [
        null
      ]
    }
  },
  "3617769bafd7eadca0d9e2f748b3c3a1c25d49edab4425862ed1ef69652b9e6f": {
    "query": "INSERT INTO permission VALUES ($1, $2, NULL);",
    "describe": {
      "columns": [],
      "parameters": {
        "Left": [
          "Bytea",
          "Varchar"
        ]
      },
      "nullable": []
    }
  },
  "361a222ab6032a49ecc053c2240d77a53d7865167b868e9974892ae433e39bdc": {
    "query": "SELECT username, account_type as \"account_type: ResourceOwnerType\", password, first_name, last_name, backup_email_local, backup_email_domain_id, backup_phone_country_code, backup_phone_number, business_email_local, business_domain_name, business_name, otp_hash, otp_expiry FROM user_to_sign_up WHERE backup_phone_country_code = $1 AND backup_phone_number = $2;",
    "describe": {
      "columns": [
        {
          "ordinal": 0,
          "name": "username",
          "type_info": "Varchar"
        },
        {
          "ordinal": 1,
          "name": "account_type: ResourceOwnerType",
          "type_info": {
            "Custom": {
              "name": "resource_owner_type",
              "kind": {
                "Enum": [
                  "personal",
                  "business"
                ]
              }
            }
          }
        },
        {
          "ordinal": 2,
          "name": "password",
          "type_info": "Text"
        },
        {
          "ordinal": 3,
          "name": "first_name",
          "type_info": "Varchar"
        },
        {
          "ordinal": 4,
          "name": "last_name",
          "type_info": "Varchar"
        },
        {
          "ordinal": 5,
          "name": "backup_email_local",
          "type_info": "Varchar"
        },
        {
          "ordinal": 6,
          "name": "backup_email_domain_id",
          "type_info": "Bytea"
        },
        {
          "ordinal": 7,
          "name": "backup_phone_country_code",
          "type_info": "Bpchar"
        },
        {
          "ordinal": 8,
          "name": "backup_phone_number",
          "type_info": "Varchar"
        },
        {
          "ordinal": 9,
          "name": "business_email_local",
          "type_info": "Varchar"
        },
        {
          "ordinal": 10,
          "name": "business_domain_name",
          "type_info": "Varchar"
        },
        {
          "ordinal": 11,
          "name": "business_name",
          "type_info": "Varchar"
        },
        {
          "ordinal": 12,
          "name": "otp_hash",
          "type_info": "Text"
        },
        {
          "ordinal": 13,
          "name": "otp_expiry",
          "type_info": "Int8"
        }
      ],
      "parameters": {
        "Left": [
          "Bpchar",
          "Text"
        ]
      },
      "nullable": [
        false,
        false,
        false,
        false,
        false,
        true,
        true,
        true,
        true,
        true,
        true,
        true,
        false,
        false
      ]
    }
  },
  "36a0388cf3596a9680d91066a7d42995585d612b28388075514b06318abd5238": {
    "query": "CREATE TABLE role( id BYTEA CONSTRAINT role_pk PRIMARY KEY, name VARCHAR(100) NOT NULL, description VARCHAR(500), owner_id BYTEA NOT NULL CONSTRAINT role_fk_owner_id REFERENCES workspace(id), CONSTRAINT role_uq_name_owner_id UNIQUE(name, owner_id) );",
    "describe": {
      "columns": [],
      "parameters": {
        "Left": []
      },
      "nullable": []
    }
  },
  "36b355f8a289be04eee136c1d48bdc84ab6180a28728b3d346df89d8373cea15": {
    "query": "SELECT COUNT(*) \"count!\" FROM \"user\";",
    "describe": {
      "columns": [
        {
          "ordinal": 0,
          "name": "count!",
          "type_info": "Int8"
        }
      ],
      "parameters": {
        "Left": []
      },
      "nullable": [
        null
      ]
    }
  },
  "36d0bf3ff3b81131ac3e282053edc155a826c8687a972b1010d79dc9edc5ac78": {
    "query": "CREATE TABLE deployment( id BYTEA CONSTRAINT deployment_pk PRIMARY KEY, name CITEXT NOT NULL CONSTRAINT deployment_chk_name_is_trimmed CHECK( name = TRIM(name) ), registry VARCHAR(255) NOT NULL DEFAULT 'registry.patr.cloud', repository_id BYTEA CONSTRAINT deployment_fk_repository_id REFERENCES docker_registry_repository(id), image_name VARCHAR(512), image_tag VARCHAR(255) NOT NULL, status DEPLOYMENT_STATUS NOT NULL DEFAULT 'created', deployed_image TEXT, digitalocean_app_id TEXT CONSTRAINT deployment_uq_digitalocean_app_id UNIQUE, region TEXT NOT NULL DEFAULT 'do-blr', domain_name VARCHAR(255) CONSTRAINT deployment_uq_domain_name UNIQUE CONSTRAINT deployment_chk_domain_name_is_lower_case CHECK( domain_name = LOWER(domain_name) ), horizontal_scale SMALLINT NOT NULL CONSTRAINT deployment_chk_horizontal_scale_u8 CHECK( horizontal_scale >= 0 AND horizontal_scale <= 256 ) DEFAULT 1, machine_type DEPLOYMENT_MACHINE_TYPE NOT NULL DEFAULT 'small', workspace_id BYTEA NOT NULL, CONSTRAINT deployment_uq_name_workspace_id UNIQUE(name, workspace_id), CONSTRAINT deployment_uq_id_domain_name UNIQUE(id, domain_name), CONSTRAINT deployment_chk_repository_id_is_valid CHECK( ( registry = 'registry.patr.cloud' AND image_name IS NULL AND repository_id IS NOT NULL ) OR ( registry != 'registry.patr.cloud' AND image_name IS NOT NULL AND repository_id IS NULL ) ) );",
    "describe": {
      "columns": [],
      "parameters": {
        "Left": []
      },
      "nullable": []
    }
  },
  "3735ed21a5154da535799d8cda3eadbb9b5758d93ff35ee0318330fed1b67858": {
    "query": "UPDATE deployment SET domain_name = $1 WHERE id = $2;",
    "describe": {
      "columns": [],
      "parameters": {
        "Left": [
          "Varchar",
          "Bytea"
        ]
      },
      "nullable": []
    }
  },
  "373f49a79215c14fff9b20f486d990ad59e47d670c7c95e11b2a205a3ff891cf": {
    "query": "CREATE TABLE phone_number_country_code( country_code CHAR(2) CONSTRAINT phone_number_country_code_pk PRIMARY KEY CONSTRAINT phone_number_country_code_chk_country_code_is_upper_case CHECK( country_code = UPPER(country_code) ), phone_code VARCHAR(5) NOT NULL, country_name VARCHAR(80) NOT NULL );",
    "describe": {
      "columns": [],
      "parameters": {
        "Left": []
      },
      "nullable": []
    }
  },
  "38865f17e8602aa817a6226ad0255b3e6b2a7a924e0a7a3ecaf1e9b3688e434b": {
    "query": "SELECT COUNT(*) \"count!\" FROM managed_database WHERE status = 'deleted';",
    "describe": {
      "columns": [
        {
          "ordinal": 0,
          "name": "count!",
          "type_info": "Int8"
        }
      ],
      "parameters": {
        "Left": []
      },
      "nullable": [
        null
      ]
    }
  },
  "3965581880bfbe752b776a4c3b8cd706b08ab342b24781170ad0025fd8133a5f": {
    "query": "CREATE INDEX phone_number_country_code_idx_phone_code ON phone_number_country_code (phone_code);",
    "describe": {
      "columns": [],
      "parameters": {
        "Left": []
      },
      "nullable": []
    }
  },
  "3b6eab880413532e0812fc30a20ddb61b037543c908ea084b94c6da667bfeba9": {
    "query": "SELECT * FROM \"user\" ORDER BY created LIMIT 1;",
    "describe": {
      "columns": [
        {
          "ordinal": 0,
          "name": "id",
          "type_info": "Bytea"
        },
        {
          "ordinal": 1,
          "name": "username",
          "type_info": "Varchar"
        },
        {
          "ordinal": 2,
          "name": "password",
          "type_info": "Text"
        },
        {
          "ordinal": 3,
          "name": "first_name",
          "type_info": "Varchar"
        },
        {
          "ordinal": 4,
          "name": "last_name",
          "type_info": "Varchar"
        },
        {
          "ordinal": 5,
          "name": "dob",
          "type_info": "Int8"
        },
        {
          "ordinal": 6,
          "name": "bio",
          "type_info": "Varchar"
        },
        {
          "ordinal": 7,
          "name": "location",
          "type_info": "Varchar"
        },
        {
          "ordinal": 8,
          "name": "created",
          "type_info": "Int8"
        },
        {
          "ordinal": 9,
          "name": "backup_email_local",
          "type_info": "Varchar"
        },
        {
          "ordinal": 10,
          "name": "backup_email_domain_id",
          "type_info": "Bytea"
        },
        {
          "ordinal": 11,
          "name": "backup_phone_country_code",
          "type_info": "Bpchar"
        },
        {
          "ordinal": 12,
          "name": "backup_phone_number",
          "type_info": "Varchar"
        }
      ],
      "parameters": {
        "Left": []
      },
      "nullable": [
        false,
        false,
        false,
        false,
        false,
        true,
        true,
        true,
        false,
        true,
        true,
        true,
        true
      ]
    }
  },
  "3c9d1ea4466117373233fc7413eb1290e2c1cdfd276781a0ec5995133c34be4a": {
    "query": "SELECT COUNT(*) \"count!\" FROM deployment WHERE status = 'deleted';",
    "describe": {
      "columns": [
        {
          "ordinal": 0,
          "name": "count!",
          "type_info": "Int8"
        }
      ],
      "parameters": {
        "Left": []
      },
      "nullable": [
        null
      ]
    }
  },
  "3d7d9cb7f8508d11c312a20f5368b7c20bbe1cab40e6997c9db6700d408961f2": {
    "query": "CREATE TABLE user_phone_number( user_id BYTEA NOT NULL CONSTRAINT user_phone_number_fk_user_id REFERENCES \"user\"(id) DEFERRABLE INITIALLY IMMEDIATE, country_code CHAR(2) NOT NULL CONSTRAINT user_phone_number_fk_country_code REFERENCES phone_number_country_code(country_code) CONSTRAINT user_phone_number_chk_country_code_is_upper_case CHECK( country_code = UPPER(country_code) ), number VARCHAR(15) NOT NULL CONSTRAINT user_phone_number_chk_number_valid CHECK( LENGTH(number) >= 7 AND LENGTH(number) <= 15 AND CAST(number AS BIGINT) > 0 ), CONSTRAINT user_phone_number_pk PRIMARY KEY(country_code, number), CONSTRAINT user_phone_number_uq_user_id_country_code_number UNIQUE(user_id, country_code, number) );",
    "describe": {
      "columns": [],
      "parameters": {
        "Left": []
      },
      "nullable": []
    }
  },
  "3ea2adaf170e36688f0cacf60a3cd278db7ec604cbb48deb6d6a234085dec21c": {
    "query": "CREATE TYPE DEPLOYMENT_MACHINE_TYPE AS ENUM( 'micro', 'small', 'medium', 'large' );",
    "describe": {
      "columns": [],
      "parameters": {
        "Left": []
      },
      "nullable": []
    }
  },
  "3f3db5bf71dab7a287aa95fe76ec466e2fd65cb836c3c04dde424d244fc21cd4": {
    "query": "UPDATE deployment SET status = $1 WHERE id = $2;",
    "describe": {
      "columns": [],
      "parameters": {
        "Left": [
          {
            "Custom": {
              "name": "deployment_status",
              "kind": {
                "Enum": [
                  "created",
                  "pushed",
                  "deploying",
                  "running",
                  "stopped",
                  "errored",
                  "deleted"
                ]
              }
            }
          },
          "Bytea"
        ]
      },
      "nullable": []
    }
  },
  "40b666a060e7b5f8d931025a326aa1468c93620b6184f795570911834a9b7604": {
    "query": "CREATE TYPE DEPLOYMENT_REQUEST_METHOD AS ENUM( 'get', 'post', 'put', 'delete', 'head', 'options', 'connect', 'patch' );",
    "describe": {
      "columns": [],
      "parameters": {
        "Left": []
      },
      "nullable": []
    }
  },
  "465499cd312427f9daac7b5b6a05aa0c4e266f2e44e2a880626698aee28a2577": {
    "query": "CREATE TABLE meta_data( id VARCHAR(100) CONSTRAINT meta_data_pk PRIMARY KEY, value TEXT NOT NULL );",
    "describe": {
      "columns": [],
      "parameters": {
        "Left": []
      },
      "nullable": []
    }
  },
  "46f648355b67521fcaf33dbed17366e270057a1989ceb86dc2448bc71260f8bc": {
    "query": "INSERT INTO deployment VALUES ( $1, $2, 'registry.patr.cloud', $3, NULL, $4, 'created', NULL, NULL, $5, NULL, $6, $7, $8 );",
    "describe": {
      "columns": [],
      "parameters": {
        "Left": [
          "Bytea",
          {
            "Custom": {
              "name": "citext",
              "kind": "Simple"
            }
          },
          "Bytea",
          "Varchar",
          "Text",
          "Int2",
          {
            "Custom": {
              "name": "deployment_machine_type",
              "kind": {
                "Enum": [
                  "micro",
                  "small",
                  "medium",
                  "large"
                ]
              }
            }
          },
          "Bytea"
        ]
      },
      "nullable": []
    }
  },
  "4a55c7a7b6725fdea08a4ff86fd2117e83df1e51f604371a22ba046ba2aa66fd": {
    "query": "INSERT INTO user_unverified_personal_email VALUES ($1, $2, $3, $4, $5) ON CONFLICT(local, domain_id) DO UPDATE SET user_id = EXCLUDED.user_id, verification_token_hash = EXCLUDED.verification_token_hash, verification_token_expiry = EXCLUDED.verification_token_expiry;",
    "describe": {
      "columns": [],
      "parameters": {
        "Left": [
          "Varchar",
          "Bytea",
          "Bytea",
          "Text",
          "Int8"
        ]
      },
      "nullable": []
    }
  },
  "4ab12a1f7aa25a5a9587ec546ef78b6d618792ab7304cd4800fe8d4b775311b9": {
    "query": "INSERT INTO deployment VALUES ( $1, $2, 'registry.patr.cloud', $3, NULL, $4, 'created', NULL, NULL, $5, $6, $7, $8, $9 );",
    "describe": {
      "columns": [],
      "parameters": {
        "Left": [
          "Bytea",
          {
            "Custom": {
              "name": "citext",
              "kind": "Simple"
            }
          },
          "Bytea",
          "Varchar",
          "Text",
          "Varchar",
          "Int2",
          {
            "Custom": {
              "name": "deployment_machine_type",
              "kind": {
                "Enum": [
                  "micro",
                  "small",
                  "medium",
                  "large"
                ]
              }
            }
          },
          "Bytea"
        ]
      },
      "nullable": []
    }
  },
  "4d4d3f0596fa4cb76250545fe274ac8edb6d56fd4a60d7f5b3085280ea880105": {
    "query": "UPDATE managed_database SET digitalocean_db_id = $1 WHERE id = $2;",
    "describe": {
      "columns": [],
      "parameters": {
        "Left": [
          "Text",
          "Bytea"
        ]
      },
      "nullable": []
    }
  },
  "4eb5c0a68aa7dfcda1189b43f6f4738d20579e03524d2e76e497c0b71d4a83e5": {
    "query": "SELECT domain.name as \"name!\", workspace_domain.id as \"id!\", workspace_domain.domain_type as \"domain_type!: _\", workspace_domain.is_verified as \"is_verified!\" FROM workspace_domain INNER JOIN domain ON domain.id = workspace_domain.id WHERE is_verified = FALSE;",
    "describe": {
      "columns": [
        {
          "ordinal": 0,
          "name": "name!",
          "type_info": "Varchar"
        },
        {
          "ordinal": 1,
          "name": "id!",
          "type_info": "Bytea"
        },
        {
          "ordinal": 2,
          "name": "domain_type!: _",
          "type_info": {
            "Custom": {
              "name": "resource_owner_type",
              "kind": {
                "Enum": [
                  "personal",
                  "business"
                ]
              }
            }
          }
        },
        {
          "ordinal": 3,
          "name": "is_verified!",
          "type_info": "Bool"
        }
      ],
      "parameters": {
        "Left": []
      },
      "nullable": [
        true,
        true,
        true,
        true
      ]
    }
  },
  "4f1a513b45750aa514a8928122a22edd728e7ae6bb07301dd58885e7ac3da3e4": {
    "query": "DELETE FROM role_permissions_resource WHERE role_id = $1;",
    "describe": {
      "columns": [],
      "parameters": {
        "Left": [
          "Bytea"
        ]
      },
      "nullable": []
    }
  },
  "50282dcc98562ef247ea4d4978153d7ea74dc9001b89ed36885a6446f8543fc8": {
    "query": "DELETE FROM workspace_domain WHERE id = $1;",
    "describe": {
      "columns": [],
      "parameters": {
        "Left": [
          "Bytea"
        ]
      },
      "nullable": []
    }
  },
  "506fd619b8a6ae7471fc2271a3b044b77e3d82f26f14168ae27e14397af1e052": {
    "query": "SELECT user_unverified_personal_email.* FROM user_unverified_personal_email INNER JOIN domain ON domain.id = user_unverified_personal_email.domain_id WHERE user_id = $1 AND CONCAT(local, '@', domain.name) = $2;",
    "describe": {
      "columns": [
        {
          "ordinal": 0,
          "name": "local",
          "type_info": "Varchar"
        },
        {
          "ordinal": 1,
          "name": "domain_id",
          "type_info": "Bytea"
        },
        {
          "ordinal": 2,
          "name": "user_id",
          "type_info": "Bytea"
        },
        {
          "ordinal": 3,
          "name": "verification_token_hash",
          "type_info": "Text"
        },
        {
          "ordinal": 4,
          "name": "verification_token_expiry",
          "type_info": "Int8"
        }
      ],
      "parameters": {
        "Left": [
          "Bytea",
          "Text"
        ]
      },
      "nullable": [
        false,
        false,
        false,
        false,
        false
      ]
    }
  },
  "5077384c11f5fe95ca7b87498fdc22cadf66c2462b3bdec3da1b5f60b433e698": {
    "query": "CREATE TABLE user_unverified_personal_email( local VARCHAR(64) NOT NULL CONSTRAINT user_unverified_personal_email_chk_local_is_lower_case CHECK( local = LOWER(local) ), domain_id BYTEA NOT NULL CONSTRAINT user_unverified_personal_email_fk_domain_id REFERENCES personal_domain(id), user_id BYTEA NOT NULL CONSTRAINT user_unverified_personal_email_fk_user_id REFERENCES \"user\"(id), verification_token_hash TEXT NOT NULL, verification_token_expiry BIGINT NOT NULL CONSTRAINT user_unverified_personal_email_chk_token_expiry_unsigned CHECK(verification_token_expiry >= 0), CONSTRAINT user_unverified_personal_email_pk PRIMARY KEY(local, domain_id), CONSTRAINT user_unverified_personal_email_uq_user_id_local_domain_id UNIQUE(user_id, local, domain_id) );",
    "describe": {
      "columns": [],
      "parameters": {
        "Left": []
      },
      "nullable": []
    }
  },
  "512fc797aa6f75bb91a2241ed9d71a3329d080cf467e205854324f1b409af3af": {
    "query": "CREATE TABLE resource( id BYTEA CONSTRAINT resource_pk PRIMARY KEY, name VARCHAR(100) NOT NULL, resource_type_id BYTEA NOT NULL CONSTRAINT resource_fk_resource_type_id REFERENCES resource_type(id), owner_id BYTEA NOT NULL CONSTRAINT resource_fk_owner_id REFERENCES workspace(id) DEFERRABLE INITIALLY IMMEDIATE, created BIGINT NOT NULL CONSTRAINT resource_created_chk_unsigned CHECK(created >= 0), CONSTRAINT resource_uq_id_owner_id UNIQUE(id, owner_id) );",
    "describe": {
      "columns": [],
      "parameters": {
        "Left": []
      },
      "nullable": []
    }
  },
  "53be1449d4e62132badd4f4a94a28ce4d26861a7e9fb7e82691621679adc186a": {
    "query": "SELECT user_unverified_phone_number.* FROM user_unverified_phone_number INNER JOIN phone_number_country_code ON user_unverified_phone_number.country_code = phone_number_country_code.country_code WHERE user_id = $1 AND user_unverified_phone_number.country_code = $2 AND user_unverified_phone_number.phone_number = $3;",
    "describe": {
      "columns": [
        {
          "ordinal": 0,
          "name": "country_code",
          "type_info": "Bpchar"
        },
        {
          "ordinal": 1,
          "name": "phone_number",
          "type_info": "Varchar"
        },
        {
          "ordinal": 2,
          "name": "user_id",
          "type_info": "Bytea"
        },
        {
          "ordinal": 3,
          "name": "verification_token_hash",
          "type_info": "Text"
        },
        {
          "ordinal": 4,
          "name": "verification_token_expiry",
          "type_info": "Int8"
        }
      ],
      "parameters": {
        "Left": [
          "Bytea",
          "Bpchar",
          "Text"
        ]
      },
      "nullable": [
        false,
        false,
        false,
        false,
        false
      ]
    }
  },
  "58588b0fef1f1776ad864f5848e574efe54860064634245963578037c3030e81": {
    "query": "SELECT id, name as \"name: _\", super_admin_id, active FROM workspace WHERE id = $1;",
    "describe": {
      "columns": [
        {
          "ordinal": 0,
          "name": "id",
          "type_info": "Bytea"
        },
        {
          "ordinal": 1,
          "name": "name: _",
          "type_info": {
            "Custom": {
              "name": "citext",
              "kind": "Simple"
            }
          }
        },
        {
          "ordinal": 2,
          "name": "super_admin_id",
          "type_info": "Bytea"
        },
        {
          "ordinal": 3,
          "name": "active",
          "type_info": "Bool"
        }
      ],
      "parameters": {
        "Left": [
          "Bytea"
        ]
      },
      "nullable": [
        false,
        false,
        false,
        false
      ]
    }
  },
  "590ff578a9c44722785786cad76db74663d69b9ed9a2ae1ec072eff2fbe20f5d": {
    "query": "CREATE TABLE user_unverified_phone_number( country_code CHAR(2) NOT NULL CONSTRAINT user_unverified_phone_number_fk_country_code REFERENCES phone_number_country_code(country_code) CONSTRAINT user_unverified_phone_number_chk_country_code_is_upper_case CHECK( country_code = UPPER(country_code) ), phone_number VARCHAR(15) NOT NULL, user_id BYTEA NOT NULL CONSTRAINT user_unverified_phone_number_fk_user_id REFERENCES \"user\"(id), verification_token_hash TEXT NOT NULL, verification_token_expiry BIGINT NOT NULL CONSTRAINT user_unverified_phone_number_chk_token_expiry_unsigned CHECK(verification_token_expiry >= 0), CONSTRAINT user_univerified_phone_number_pk PRIMARY KEY(country_code, phone_number), CONSTRAINT user_univerified_phone_number_uq_country_code_phone_number UNIQUE(user_id, country_code, phone_number) );",
    "describe": {
      "columns": [],
      "parameters": {
        "Left": []
      },
      "nullable": []
    }
  },
  "5b2c77ea3a5cb8b691f7a5ba6f122c2fe324137ef48330812aa7bc5776481e2d": {
    "query": "INSERT INTO meta_data VALUES ('version_major', $1), ('version_minor', $2), ('version_patch', $3) ON CONFLICT(id) DO UPDATE SET value = EXCLUDED.value;",
    "describe": {
      "columns": [],
      "parameters": {
        "Left": [
          "Text",
          "Text",
          "Text"
        ]
      },
      "nullable": []
    }
  },
  "5d39c74aa502ba075ac3532d29826cf1889b77fc4ff4aa587a7e2482f240f6c1": {
    "query": "SELECT * FROM user_login WHERE login_id = $1 AND user_id = $2;",
    "describe": {
      "columns": [
        {
          "ordinal": 0,
          "name": "login_id",
          "type_info": "Bytea"
        },
        {
          "ordinal": 1,
          "name": "refresh_token",
          "type_info": "Text"
        },
        {
          "ordinal": 2,
          "name": "token_expiry",
          "type_info": "Int8"
        },
        {
          "ordinal": 3,
          "name": "user_id",
          "type_info": "Bytea"
        },
        {
          "ordinal": 4,
          "name": "last_login",
          "type_info": "Int8"
        },
        {
          "ordinal": 5,
          "name": "last_activity",
          "type_info": "Int8"
        }
      ],
      "parameters": {
        "Left": [
          "Bytea",
          "Bytea"
        ]
      },
      "nullable": [
        false,
        false,
        false,
        false,
        false,
        false
      ]
    }
  },
  "5da0c27ce496203a39e2dbb482151947f0f0bed024a8737b7f9f064ad49ee82a": {
    "query": "SELECT COUNT(*) \"count!\" FROM managed_database WHERE status != 'deleted';",
    "describe": {
      "columns": [
        {
          "ordinal": 0,
          "name": "count!",
          "type_info": "Int8"
        }
      ],
      "parameters": {
        "Left": []
      },
      "nullable": [
        null
      ]
    }
  },
  "5f148eb2cfd81e700bc78ededf4dfd92702fcf36992957a1ae5ad82aaecb57a1": {
    "query": "INSERT INTO password_reset_request VALUES ($1, $2, $3) ON CONFLICT(user_id) DO UPDATE SET token = EXCLUDED.token, token_expiry = EXCLUDED.token_expiry;",
    "describe": {
      "columns": [],
      "parameters": {
        "Left": [
          "Bytea",
          "Text",
          "Int8"
        ]
      },
      "nullable": []
    }
  },
  "5f4da81e11690f78c860744212e2d92c210d50982c52e97afe27b96c070caa27": {
    "query": "SELECT * FROM resource WHERE id = $1;",
    "describe": {
      "columns": [
        {
          "ordinal": 0,
          "name": "id",
          "type_info": "Bytea"
        },
        {
          "ordinal": 1,
          "name": "name",
          "type_info": "Varchar"
        },
        {
          "ordinal": 2,
          "name": "resource_type_id",
          "type_info": "Bytea"
        },
        {
          "ordinal": 3,
          "name": "owner_id",
          "type_info": "Bytea"
        },
        {
          "ordinal": 4,
          "name": "created",
          "type_info": "Int8"
        }
      ],
      "parameters": {
        "Left": [
          "Bytea"
        ]
      },
      "nullable": [
        false,
        false,
        false,
        false,
        false
      ]
    }
  },
  "5fc2a16315f643c674608b60a4ed62f25ee2dd758d71f7bd865c9ccebe8e1df0": {
    "query": "SELECT id, name, type as \"type: _\" FROM domain WHERE name = $1;",
    "describe": {
      "columns": [
        {
          "ordinal": 0,
          "name": "id",
          "type_info": "Bytea"
        },
        {
          "ordinal": 1,
          "name": "name",
          "type_info": "Varchar"
        },
        {
          "ordinal": 2,
          "name": "type: _",
          "type_info": {
            "Custom": {
              "name": "resource_owner_type",
              "kind": {
                "Enum": [
                  "personal",
                  "business"
                ]
              }
            }
          }
        }
      ],
      "parameters": {
        "Left": [
          "Text"
        ]
      },
      "nullable": [
        false,
        false,
        false
      ]
    }
  },
  "60052c09546b142087edbb8c7677a63a9567bbdc0ae3a6cb1626a3fd3b520c67": {
    "query": "SELECT * FROM \"user\" WHERE id = $1;",
    "describe": {
      "columns": [
        {
          "ordinal": 0,
          "name": "id",
          "type_info": "Bytea"
        },
        {
          "ordinal": 1,
          "name": "username",
          "type_info": "Varchar"
        },
        {
          "ordinal": 2,
          "name": "password",
          "type_info": "Text"
        },
        {
          "ordinal": 3,
          "name": "first_name",
          "type_info": "Varchar"
        },
        {
          "ordinal": 4,
          "name": "last_name",
          "type_info": "Varchar"
        },
        {
          "ordinal": 5,
          "name": "dob",
          "type_info": "Int8"
        },
        {
          "ordinal": 6,
          "name": "bio",
          "type_info": "Varchar"
        },
        {
          "ordinal": 7,
          "name": "location",
          "type_info": "Varchar"
        },
        {
          "ordinal": 8,
          "name": "created",
          "type_info": "Int8"
        },
        {
          "ordinal": 9,
          "name": "backup_email_local",
          "type_info": "Varchar"
        },
        {
          "ordinal": 10,
          "name": "backup_email_domain_id",
          "type_info": "Bytea"
        },
        {
          "ordinal": 11,
          "name": "backup_phone_country_code",
          "type_info": "Bpchar"
        },
        {
          "ordinal": 12,
          "name": "backup_phone_number",
          "type_info": "Varchar"
        }
      ],
      "parameters": {
        "Left": [
          "Bytea"
        ]
      },
      "nullable": [
        false,
        false,
        false,
        false,
        false,
        true,
        true,
        true,
        false,
        true,
        true,
        true,
        true
      ]
    }
  },
  "6007d79c8c6d536e8728e0930244ff61dd9ca897b8fae56f8c583ad5d28eb2dc": {
    "query": "SELECT id, name as \"name: _\", db_name, engine as \"engine: _\", version, num_nodes, database_plan as \"database_plan: _\", region, status as \"status: _\", host, port, username, password, workspace_id, digitalocean_db_id FROM managed_database WHERE id = $1 AND status != 'deleted';",
    "describe": {
      "columns": [
        {
          "ordinal": 0,
          "name": "id",
          "type_info": "Bytea"
        },
        {
          "ordinal": 1,
          "name": "name: _",
          "type_info": {
            "Custom": {
              "name": "citext",
              "kind": "Simple"
            }
          }
        },
        {
          "ordinal": 2,
          "name": "db_name",
          "type_info": "Varchar"
        },
        {
          "ordinal": 3,
          "name": "engine: _",
          "type_info": {
            "Custom": {
              "name": "managed_database_engine",
              "kind": {
                "Enum": [
                  "postgres",
                  "mysql"
                ]
              }
            }
          }
        },
        {
          "ordinal": 4,
          "name": "version",
          "type_info": "Text"
        },
        {
          "ordinal": 5,
          "name": "num_nodes",
          "type_info": "Int4"
        },
        {
          "ordinal": 6,
          "name": "database_plan: _",
          "type_info": {
            "Custom": {
              "name": "managed_database_plan",
              "kind": {
                "Enum": [
                  "nano",
                  "micro",
                  "small",
                  "medium",
                  "large",
                  "xlarge",
                  "xxlarge",
                  "mammoth"
                ]
              }
            }
          }
        },
        {
          "ordinal": 7,
          "name": "region",
          "type_info": "Text"
        },
        {
          "ordinal": 8,
          "name": "status: _",
          "type_info": {
            "Custom": {
              "name": "managed_database_status",
              "kind": {
                "Enum": [
                  "creating",
                  "running",
                  "stopped",
                  "errored",
                  "deleted"
                ]
              }
            }
          }
        },
        {
          "ordinal": 9,
          "name": "host",
          "type_info": "Text"
        },
        {
          "ordinal": 10,
          "name": "port",
          "type_info": "Int4"
        },
        {
          "ordinal": 11,
          "name": "username",
          "type_info": "Text"
        },
        {
          "ordinal": 12,
          "name": "password",
          "type_info": "Text"
        },
        {
          "ordinal": 13,
          "name": "workspace_id",
          "type_info": "Bytea"
        },
        {
          "ordinal": 14,
          "name": "digitalocean_db_id",
          "type_info": "Text"
        }
      ],
      "parameters": {
        "Left": [
          "Bytea"
        ]
      },
      "nullable": [
        false,
        false,
        false,
        false,
        false,
        false,
        false,
        false,
        false,
        false,
        false,
        false,
        false,
        false,
        true
      ]
    }
  },
  "60ded43e4f51239958e87e35036ca9f048e2e21f33ef38db720f3edc9c1be38d": {
    "query": "INSERT INTO workspace VALUES ($1, $2, $3, $4);",
    "describe": {
      "columns": [],
      "parameters": {
        "Left": [
          "Bytea",
          {
            "Custom": {
              "name": "citext",
              "kind": "Simple"
            }
          },
          "Bytea",
          "Bool"
        ]
      },
      "nullable": []
    }
  },
  "61459ad9f96ec14221d1f72ea908e87f7d66f49747ddc186048cdf37ec5cf318": {
    "query": "UPDATE managed_database SET host = $1, port = $2, username = $3, password = $4 WHERE id = $5;",
    "describe": {
      "columns": [],
      "parameters": {
        "Left": [
          "Text",
          "Int4",
          "Text",
          "Text",
          "Bytea"
        ]
      },
      "nullable": []
    }
  },
  "62a2a00d856af6fbd0f37b18b4195f2a3bfb38be54228cb5f3c74f1e5ef71975": {
    "query": "CREATE TABLE docker_registry_repository( id BYTEA CONSTRAINT docker_registry_repository_pk PRIMARY KEY, workspace_id BYTEA NOT NULL CONSTRAINT docker_registry_repository_fk_workspace_id REFERENCES workspace(id), name CITEXT NOT NULL, CONSTRAINT docker_registry_repository_uq_workspace_id_name UNIQUE(workspace_id, name) );",
    "describe": {
      "columns": [],
      "parameters": {
        "Left": []
      },
      "nullable": []
    }
  },
  "6347966f096b558d4530dbd9a3e56ffceb6ced4f4fc945cf00d04a011401d5f4": {
    "query": "SELECT id, name as \"name: _\", registry, repository_id, image_name, image_tag, status as \"status: _\", deployed_image, digitalocean_app_id, region, domain_name, horizontal_scale, machine_type as \"machine_type: _\", workspace_id FROM deployment WHERE name = $1 AND workspace_id = $2 AND status != 'deleted';",
    "describe": {
      "columns": [
        {
          "ordinal": 0,
          "name": "id",
          "type_info": "Bytea"
        },
        {
          "ordinal": 1,
          "name": "name: _",
          "type_info": {
            "Custom": {
              "name": "citext",
              "kind": "Simple"
            }
          }
        },
        {
          "ordinal": 2,
          "name": "registry",
          "type_info": "Varchar"
        },
        {
          "ordinal": 3,
          "name": "repository_id",
          "type_info": "Bytea"
        },
        {
          "ordinal": 4,
          "name": "image_name",
          "type_info": "Varchar"
        },
        {
          "ordinal": 5,
          "name": "image_tag",
          "type_info": "Varchar"
        },
        {
          "ordinal": 6,
          "name": "status: _",
          "type_info": {
            "Custom": {
              "name": "deployment_status",
              "kind": {
                "Enum": [
                  "created",
                  "pushed",
                  "deploying",
                  "running",
                  "stopped",
                  "errored",
                  "deleted"
                ]
              }
            }
          }
        },
        {
          "ordinal": 7,
          "name": "deployed_image",
          "type_info": "Text"
        },
        {
          "ordinal": 8,
          "name": "digitalocean_app_id",
          "type_info": "Text"
        },
        {
          "ordinal": 9,
          "name": "region",
          "type_info": "Text"
        },
        {
          "ordinal": 10,
          "name": "domain_name",
          "type_info": "Varchar"
        },
        {
          "ordinal": 11,
          "name": "horizontal_scale",
          "type_info": "Int2"
        },
        {
          "ordinal": 12,
          "name": "machine_type: _",
          "type_info": {
            "Custom": {
              "name": "deployment_machine_type",
              "kind": {
                "Enum": [
                  "micro",
                  "small",
                  "medium",
                  "large"
                ]
              }
            }
          }
        },
        {
          "ordinal": 13,
          "name": "workspace_id",
          "type_info": "Bytea"
        }
      ],
      "parameters": {
        "Left": [
          {
            "Custom": {
              "name": "citext",
              "kind": "Simple"
            }
          },
          "Bytea"
        ]
      },
      "nullable": [
        false,
        false,
        false,
        true,
        true,
        false,
        false,
        true,
        true,
        false,
        true,
        false,
        false,
        false
      ]
    }
  },
  "647f5db16c8c918c9d1427223d80f176f791666d7aaff74d50ebd2ff7948e125": {
    "query": "SELECT user_to_sign_up.username, user_to_sign_up.account_type as \"account_type: ResourceOwnerType\", user_to_sign_up.password, user_to_sign_up.first_name, user_to_sign_up.last_name, user_to_sign_up.backup_email_local, user_to_sign_up.backup_email_domain_id, user_to_sign_up.backup_phone_country_code, user_to_sign_up.backup_phone_number, user_to_sign_up.business_email_local, user_to_sign_up.business_domain_name, user_to_sign_up.business_name, user_to_sign_up.otp_hash, user_to_sign_up.otp_expiry FROM user_to_sign_up INNER JOIN domain ON domain.id = user_to_sign_up.backup_email_domain_id WHERE CONCAT(user_to_sign_up.backup_email_local, '@', domain.name) = $1;",
    "describe": {
      "columns": [
        {
          "ordinal": 0,
          "name": "username",
          "type_info": "Varchar"
        },
        {
          "ordinal": 1,
          "name": "account_type: ResourceOwnerType",
          "type_info": {
            "Custom": {
              "name": "resource_owner_type",
              "kind": {
                "Enum": [
                  "personal",
                  "business"
                ]
              }
            }
          }
        },
        {
          "ordinal": 2,
          "name": "password",
          "type_info": "Text"
        },
        {
          "ordinal": 3,
          "name": "first_name",
          "type_info": "Varchar"
        },
        {
          "ordinal": 4,
          "name": "last_name",
          "type_info": "Varchar"
        },
        {
          "ordinal": 5,
          "name": "backup_email_local",
          "type_info": "Varchar"
        },
        {
          "ordinal": 6,
          "name": "backup_email_domain_id",
          "type_info": "Bytea"
        },
        {
          "ordinal": 7,
          "name": "backup_phone_country_code",
          "type_info": "Bpchar"
        },
        {
          "ordinal": 8,
          "name": "backup_phone_number",
          "type_info": "Varchar"
        },
        {
          "ordinal": 9,
          "name": "business_email_local",
          "type_info": "Varchar"
        },
        {
          "ordinal": 10,
          "name": "business_domain_name",
          "type_info": "Varchar"
        },
        {
          "ordinal": 11,
          "name": "business_name",
          "type_info": "Varchar"
        },
        {
          "ordinal": 12,
          "name": "otp_hash",
          "type_info": "Text"
        },
        {
          "ordinal": 13,
          "name": "otp_expiry",
          "type_info": "Int8"
        }
      ],
      "parameters": {
        "Left": [
          "Text"
        ]
      },
      "nullable": [
        false,
        false,
        false,
        false,
        false,
        true,
        true,
        true,
        true,
        true,
        true,
        true,
        false,
        false
      ]
    }
  },
  "6505122d8c40c26849eb3a6144e2de08388b087d10d049cdbba7a1742fefc5de": {
    "query": "CREATE INDEX role_permissions_resource_idx_role_id ON role_permissions_resource (role_id);",
    "describe": {
      "columns": [],
      "parameters": {
        "Left": []
      },
      "nullable": []
    }
  },
  "6ad2f021500f77e5ac540f128fc071c0aead61d48db51dc32132ccba1a2120ab": {
    "query": "UPDATE \"user\" SET last_name = $1 WHERE id = $2;",
    "describe": {
      "columns": [],
      "parameters": {
        "Left": [
          "Varchar",
          "Bytea"
        ]
      },
      "nullable": []
    }
  },
  "6c06e110efb137ecfc7322d47557b6492b827c0f9d5690ada1f826a98865b9c0": {
    "query": "UPDATE user_to_sign_up SET otp_hash = $1, otp_expiry = $2 WHERE username = $3;",
    "describe": {
      "columns": [],
      "parameters": {
        "Left": [
          "Text",
          "Int8",
          "Text"
        ]
      },
      "nullable": []
    }
  },
  "6c358b1315434f217977f83c02a85672f43f7cb251a4594f25cc1616d91cd64b": {
    "query": "CREATE TABLE password_reset_request( user_id BYTEA CONSTRAINT password_reset_request_pk PRIMARY KEY CONSTRAINT password_reset_request_fk_user_id REFERENCES \"user\"(id), token TEXT NOT NULL, token_expiry BIGINT NOT NULL CONSTRAINT password_reset_request_token_expiry_chk_unsigned CHECK(token_expiry >= 0) );",
    "describe": {
      "columns": [],
      "parameters": {
        "Left": []
      },
      "nullable": []
    }
  },
  "6dbc380fc8baeb5fda2d60b842604897d273bbbd6ce217de66ee7789904c6255": {
    "query": "ALTER TABLE deployment ADD CONSTRAINT deployment_fk_id_domain_name FOREIGN KEY(id, domain_name) REFERENCES deployed_domain(deployment_id, domain_name) DEFERRABLE INITIALLY IMMEDIATE;",
    "describe": {
      "columns": [],
      "parameters": {
        "Left": []
      },
      "nullable": []
    }
  },
  "6e3a486525330c72b9c3f74b391246cbe883ee761d6b19654a714a2e4fca8302": {
    "query": "SELECT * FROM role_permissions_resource_type INNER JOIN permission ON role_permissions_resource_type.permission_id = permission.id WHERE role_permissions_resource_type.role_id = $1;",
    "describe": {
      "columns": [
        {
          "ordinal": 0,
          "name": "role_id",
          "type_info": "Bytea"
        },
        {
          "ordinal": 1,
          "name": "permission_id",
          "type_info": "Bytea"
        },
        {
          "ordinal": 2,
          "name": "resource_type_id",
          "type_info": "Bytea"
        },
        {
          "ordinal": 3,
          "name": "id",
          "type_info": "Bytea"
        },
        {
          "ordinal": 4,
          "name": "name",
          "type_info": "Varchar"
        },
        {
          "ordinal": 5,
          "name": "description",
          "type_info": "Varchar"
        }
      ],
      "parameters": {
        "Left": [
          "Bytea"
        ]
      },
      "nullable": [
        false,
        false,
        false,
        false,
        false,
        true
      ]
    }
  },
  "700a42ff64d9512f296127db349cbfbcfcebd91e7be8210456400648f6d1c104": {
    "query": "CREATE TABLE deployment_environment_variable( deployment_id BYTEA CONSTRAINT deployment_environment_variable_fk_deployment_id REFERENCES deployment(id), name VARCHAR(256) NOT NULL, value TEXT NOT NULL, CONSTRAINT deployment_environment_variable_pk PRIMARY KEY(deployment_id, name) );",
    "describe": {
      "columns": [],
      "parameters": {
        "Left": []
      },
      "nullable": []
    }
  },
  "70a177cbc77cadf3e53c50c2d1f8244b87977e8a613671d8572dd96a2f429d94": {
    "query": "CREATE TABLE business_email( user_id BYTEA NOT NULL CONSTRAINT business_email_fk_user_id REFERENCES \"user\"(id), local VARCHAR(64) NOT NULL CONSTRAINT business_email_chk_local_is_lower_case CHECK( local = LOWER(local) ), domain_id BYTEA NOT NULL CONSTRAINT business_email_fk_domain_id REFERENCES workspace_domain(id), CONSTRAINT business_email_pk PRIMARY KEY(local, domain_id) );",
    "describe": {
      "columns": [],
      "parameters": {
        "Left": []
      },
      "nullable": []
    }
  },
  "71ff08322f8de97449cd587405c9ee718a6ecd559e60fa30ec584d455f6bfb05": {
    "query": "CREATE TABLE personal_email( user_id BYTEA NOT NULL CONSTRAINT personal_email_fk_user_id REFERENCES \"user\"(id) DEFERRABLE INITIALLY IMMEDIATE, local VARCHAR(64) NOT NULL CONSTRAINT personal_email_chk_local_is_lower_case CHECK( local = LOWER(local) ), domain_id BYTEA NOT NULL CONSTRAINT personal_email_fk_domain_id REFERENCES personal_domain(id), CONSTRAINT personal_email_pk PRIMARY KEY(local, domain_id), CONSTRAINT personal_email_uq_user_id_local_domain_id UNIQUE(user_id, local, domain_id) );",
    "describe": {
      "columns": [],
      "parameters": {
        "Left": []
      },
      "nullable": []
    }
  },
  "7295608182b46ec27e844f5ea11527047aece89adb58dc9bcdb1a3c4eda3418c": {
    "query": "SELECT * FROM role WHERE owner_id = $1;",
    "describe": {
      "columns": [
        {
          "ordinal": 0,
          "name": "id",
          "type_info": "Bytea"
        },
        {
          "ordinal": 1,
          "name": "name",
          "type_info": "Varchar"
        },
        {
          "ordinal": 2,
          "name": "description",
          "type_info": "Varchar"
        },
        {
          "ordinal": 3,
          "name": "owner_id",
          "type_info": "Bytea"
        }
      ],
      "parameters": {
        "Left": [
          "Bytea"
        ]
      },
      "nullable": [
        false,
        false,
        true,
        false
      ]
    }
  },
  "72c096aa3b93c9ff181107d858a3f414083391d839451f7acf0e5fe828acbdc0": {
    "query": "INSERT INTO resource_type VALUES ($1, $2, NULL);",
    "describe": {
      "columns": [],
      "parameters": {
        "Left": [
          "Bytea",
          "Varchar"
        ]
      },
      "nullable": []
    }
  },
  "76eec457cbc55c59ffcd68717dff0147f0e47cb0e1cd7eeb99c864674342f21f": {
    "query": "SELECT id, name as \"name: _\", registry, repository_id, image_name, image_tag, status as \"status: _\", deployed_image, digitalocean_app_id, region, domain_name, horizontal_scale, machine_type as \"machine_type: _\", workspace_id FROM deployment WHERE domain_name = $1;",
    "describe": {
      "columns": [
        {
          "ordinal": 0,
          "name": "id",
          "type_info": "Bytea"
        },
        {
          "ordinal": 1,
          "name": "name: _",
          "type_info": {
            "Custom": {
              "name": "citext",
              "kind": "Simple"
            }
          }
        },
        {
          "ordinal": 2,
          "name": "registry",
          "type_info": "Varchar"
        },
        {
          "ordinal": 3,
          "name": "repository_id",
          "type_info": "Bytea"
        },
        {
          "ordinal": 4,
          "name": "image_name",
          "type_info": "Varchar"
        },
        {
          "ordinal": 5,
          "name": "image_tag",
          "type_info": "Varchar"
        },
        {
          "ordinal": 6,
          "name": "status: _",
          "type_info": {
            "Custom": {
              "name": "deployment_status",
              "kind": {
                "Enum": [
                  "created",
                  "pushed",
                  "deploying",
                  "running",
                  "stopped",
                  "errored",
                  "deleted"
                ]
              }
            }
          }
        },
        {
          "ordinal": 7,
          "name": "deployed_image",
          "type_info": "Text"
        },
        {
          "ordinal": 8,
          "name": "digitalocean_app_id",
          "type_info": "Text"
        },
        {
          "ordinal": 9,
          "name": "region",
          "type_info": "Text"
        },
        {
          "ordinal": 10,
          "name": "domain_name",
          "type_info": "Varchar"
        },
        {
          "ordinal": 11,
          "name": "horizontal_scale",
          "type_info": "Int2"
        },
        {
          "ordinal": 12,
          "name": "machine_type: _",
          "type_info": {
            "Custom": {
              "name": "deployment_machine_type",
              "kind": {
                "Enum": [
                  "micro",
                  "small",
                  "medium",
                  "large"
                ]
              }
            }
          }
        },
        {
          "ordinal": 13,
          "name": "workspace_id",
          "type_info": "Bytea"
        }
      ],
      "parameters": {
        "Left": [
          "Text"
        ]
      },
      "nullable": [
        false,
        false,
        false,
        true,
        true,
        false,
        false,
        true,
        true,
        false,
        true,
        false,
        false,
        false
      ]
    }
  },
  "77543d83cf31ee064300d72d0052ee7737cb0a5f0d7f56c7f15da4311e8e07c7": {
    "query": "SELECT COUNT(*) \"count!\" FROM deployment_static_sites WHERE status != 'deleted';",
    "describe": {
      "columns": [
        {
          "ordinal": 0,
          "name": "count!",
          "type_info": "Int8"
        }
      ],
      "parameters": {
        "Left": []
      },
      "nullable": [
        null
      ]
    }
  },
  "782949dcc37fdbd3869a003cb06ce6740c514fbca85fa9c28ccfc09b8dc63112": {
    "query": "INSERT INTO managed_database VALUES ( $1, $2, $3, $4, $5, $6, $7, $8, 'creating', $9, $10, $11, $12, $13, $14 );",
    "describe": {
      "columns": [],
      "parameters": {
        "Left": [
          "Bytea",
          {
            "Custom": {
              "name": "citext",
              "kind": "Simple"
            }
          },
          "Varchar",
          {
            "Custom": {
              "name": "managed_database_engine",
              "kind": {
                "Enum": [
                  "postgres",
                  "mysql"
                ]
              }
            }
          },
          "Text",
          "Int4",
          {
            "Custom": {
              "name": "managed_database_plan",
              "kind": {
                "Enum": [
                  "nano",
                  "micro",
                  "small",
                  "medium",
                  "large",
                  "xlarge",
                  "xxlarge",
                  "mammoth"
                ]
              }
            }
          },
          "Text",
          "Text",
          "Int4",
          "Text",
          "Text",
          "Bytea",
          "Text"
        ]
      },
      "nullable": []
    }
  },
  "78ee352900e2f83d97240e8cdacc8e68c4a678b2f8a7d5adf20252b15356632e": {
    "query": "INSERT INTO deployment VALUES ( $1, $2, $3, NULL, $4, $5, 'created', NULL, NULL, $6, NULL, $7, $8, $9 );",
    "describe": {
      "columns": [],
      "parameters": {
        "Left": [
          "Bytea",
          {
            "Custom": {
              "name": "citext",
              "kind": "Simple"
            }
          },
          "Varchar",
          "Varchar",
          "Varchar",
          "Text",
          "Int2",
          {
            "Custom": {
              "name": "deployment_machine_type",
              "kind": {
                "Enum": [
                  "micro",
                  "small",
                  "medium",
                  "large"
                ]
              }
            }
          },
          "Bytea"
        ]
      },
      "nullable": []
    }
  },
  "799f1b78ac4c1bd45251b83af9dea7179be61357e5241533c66406c1cf0b60de": {
    "query": "DELETE FROM user_unverified_personal_email WHERE user_id = $1 AND local = $2 AND domain_id = $3;",
    "describe": {
      "columns": [],
      "parameters": {
        "Left": [
          "Bytea",
          "Text",
          "Bytea"
        ]
      },
      "nullable": []
    }
  },
  "7c5a4a0c3e45414231965992272912e05a6dfc88247f92f17cc9a389b08af83d": {
    "query": "INSERT INTO deployment_static_sites VALUES ($1, $2, 'created', NULL, $3);",
    "describe": {
      "columns": [],
      "parameters": {
        "Left": [
          "Bytea",
          {
            "Custom": {
              "name": "citext",
              "kind": "Simple"
            }
          },
          "Bytea"
        ]
      },
      "nullable": []
    }
  },
  "7d4f82ad1a647d0bcb90321774d7e4261578091c7822d00cef3ec66a8a4f0174": {
    "query": "CREATE INDEX role_permissions_resource_type_idx_role_id_resource_type_id ON role_permissions_resource_type (role_id, resource_type_id);",
    "describe": {
      "columns": [],
      "parameters": {
        "Left": []
      },
      "nullable": []
    }
  },
  "7d7aecddd3798072b31f38365d1df927f243e07f2ef08719c4086349b47cb239": {
    "query": "SELECT \"user\".*, domain.name FROM workspace_domain INNER JOIN domain ON domain.id = workspace_domain.id INNER JOIN resource ON workspace_domain.id = resource.id INNER JOIN workspace ON resource.owner_id = workspace.id INNER JOIN \"user\" ON workspace.super_admin_id = \"user\".id WHERE workspace_domain.id = $1;",
    "describe": {
      "columns": [
        {
          "ordinal": 0,
          "name": "id",
          "type_info": "Bytea"
        },
        {
          "ordinal": 1,
          "name": "username",
          "type_info": "Varchar"
        },
        {
          "ordinal": 2,
          "name": "password",
          "type_info": "Text"
        },
        {
          "ordinal": 3,
          "name": "first_name",
          "type_info": "Varchar"
        },
        {
          "ordinal": 4,
          "name": "last_name",
          "type_info": "Varchar"
        },
        {
          "ordinal": 5,
          "name": "dob",
          "type_info": "Int8"
        },
        {
          "ordinal": 6,
          "name": "bio",
          "type_info": "Varchar"
        },
        {
          "ordinal": 7,
          "name": "location",
          "type_info": "Varchar"
        },
        {
          "ordinal": 8,
          "name": "created",
          "type_info": "Int8"
        },
        {
          "ordinal": 9,
          "name": "backup_email_local",
          "type_info": "Varchar"
        },
        {
          "ordinal": 10,
          "name": "backup_email_domain_id",
          "type_info": "Bytea"
        },
        {
          "ordinal": 11,
          "name": "backup_phone_country_code",
          "type_info": "Bpchar"
        },
        {
          "ordinal": 12,
          "name": "backup_phone_number",
          "type_info": "Varchar"
        },
        {
          "ordinal": 13,
          "name": "name",
          "type_info": "Varchar"
        }
      ],
      "parameters": {
        "Left": [
          "Bytea"
        ]
      },
      "nullable": [
        false,
        false,
        false,
        false,
        false,
        true,
        true,
        true,
        false,
        true,
        true,
        true,
        true,
        false
      ]
    }
  },
  "8038e82b88abf353ef3e60bac7d76d66c8ec63e16a7afa0eac39148ed349c9f5": {
    "query": "INSERT INTO deployment_environment_variable VALUES ($1, $2, $3);",
    "describe": {
      "columns": [],
      "parameters": {
        "Left": [
          "Bytea",
          "Varchar",
          "Text"
        ]
      },
      "nullable": []
    }
  },
  "806d8ffb3f6de78af43ad472fe58308b0f0cb0d822f8dbf40cc9f018bc70f220": {
    "query": "SELECT * FROM password_reset_request WHERE user_id = $1;",
    "describe": {
      "columns": [
        {
          "ordinal": 0,
          "name": "user_id",
          "type_info": "Bytea"
        },
        {
          "ordinal": 1,
          "name": "token",
          "type_info": "Text"
        },
        {
          "ordinal": 2,
          "name": "token_expiry",
          "type_info": "Int8"
        }
      ],
      "parameters": {
        "Left": [
          "Bytea"
        ]
      },
      "nullable": [
        false,
        false,
        false
      ]
    }
  },
  "80fa0cff43932600e815f32385f983ff6c643e04f261fd5df7ff43b8ca98a9cf": {
    "query": "ALTER TABLE workspace_domain ADD CONSTRAINT workspace_domain_fk_id FOREIGN KEY(id) REFERENCES resource(id);",
    "describe": {
      "columns": [],
      "parameters": {
        "Left": []
      },
      "nullable": []
    }
  },
  "81b89a964e176af57c481f109c4e5d1fe334a498ef49639f2aaab01aedef6d0e": {
    "query": "CREATE TYPE DEPLOYMENT_REQUEST_PROTOCOL AS ENUM( 'http', 'https' );",
    "describe": {
      "columns": [],
      "parameters": {
        "Left": []
      },
      "nullable": []
    }
  },
  "83a586b096ea87c7e5eb14460466a8af8c8ae61e37bef3f740026f4cf331dafb": {
    "query": "INSERT INTO data_center_locations VALUES ('aws-us-east-1', ST_SetSRID(POINT(-77.4524237, 38.9940541)::GEOMETRY, 4326)), ('aws-us-east-2', ST_SetSRID(POINT(-82.7541337, 40.0946354)::GEOMETRY, 4326)), ('aws-us-west-2', ST_SetSRID(POINT(-119.2684488, 45.9174667)::GEOMETRY, 4326)), ('aws-eu-west-1', ST_SetSRID(POINT(-6.224503, 53.4056545)::GEOMETRY, 4326)), ('aws-eu-west-2', ST_SetSRID(POINT(-0.0609266, 51.5085036)::GEOMETRY, 4326)), ('aws-eu-west-3', ST_SetSRID(POINT(2.2976644, 48.6009709)::GEOMETRY, 4326)), ('aws-eu-central-1', ST_SetSRID(POINT(8.6303932, 50.0992094)::GEOMETRY, 4326)), ('aws-ap-southeast-1', ST_SetSRID(POINT(103.6930643, 1.3218269)::GEOMETRY, 4326)), ('aws-ap-southeast-2', ST_SetSRID(POINT(151.1907535, -33.9117717)::GEOMETRY, 4326)), ('aws-ap-northeast-1', ST_SetSRID(POINT(139.7459176, 35.617436)::GEOMETRY, 4326)), ('aws-ap-northeast-2', ST_SetSRID(POINT(126.8736237, 37.5616592)::GEOMETRY, 4326)), ('aws-ap-south-1', ST_SetSRID(POINT(72.9667878, 19.2425503)::GEOMETRY, 4326)), ('aws-ca-central-1', ST_SetSRID(POINT(-73.6, 45.5)::GEOMETRY, 4326)), ('aws-eu-north-1', ST_SetSRID(POINT(17.8419717, 59.326242)::GEOMETRY, 4326)), ('do-tor', ST_SetSRID(POINT(-79.3623, 43.6547)::GEOMETRY, 4326)), ('do-sfo', ST_SetSRID(POINT(-121.9753, 37.3417)::GEOMETRY, 4326)), ('do-nyc', ST_SetSRID(POINT(-73.981, 40.7597)::GEOMETRY, 4326)), ('do-lon', ST_SetSRID(POINT(-0.6289, 51.5225)::GEOMETRY, 4326)), ('do-ams', ST_SetSRID(POINT(4.9479, 52.3006)::GEOMETRY, 4326)), ('do-sgp', ST_SetSRID(POINT(103.695, 1.32123)::GEOMETRY, 4326)), ('do-fra', ST_SetSRID(POINT(8.6843, 50.1188)::GEOMETRY, 4326)), ('do-blr', ST_SetSRID(POINT(77.5855, 12.9634)::GEOMETRY, 4326));",
    "describe": {
      "columns": [],
      "parameters": {
        "Left": []
      },
      "nullable": []
    }
  },
  "85c2b0a9bf48c5cc257af57e4ecf5b439153fe1b82d213953db1f10bdc14fd87": {
    "query": "SELECT * FROM resource_type WHERE id = $1;",
    "describe": {
      "columns": [
        {
          "ordinal": 0,
          "name": "id",
          "type_info": "Bytea"
        },
        {
          "ordinal": 1,
          "name": "name",
          "type_info": "Varchar"
        },
        {
          "ordinal": 2,
          "name": "description",
          "type_info": "Varchar"
        }
      ],
      "parameters": {
        "Left": [
          "Bytea"
        ]
      },
      "nullable": [
        false,
        false,
        true
      ]
    }
  },
  "860c561776aaf1f078eb0392b11b2be437f2cf6847a00b4d7214a158514664c4": {
    "query": "CREATE INDEX role_permissions_resource_idx_role_id_resource_id ON role_permissions_resource (role_id, resource_id);",
    "describe": {
      "columns": [],
      "parameters": {
        "Left": []
      },
      "nullable": []
    }
  },
  "86b65641c9298e4ee92844aef07c16d79fd401584f2a84b30361efa91114e24c": {
    "query": "SELECT \"user\".backup_phone_country_code as \"backup_phone_country_code!\", \"user\".backup_phone_number as \"backup_phone_number!\" FROM \"user\" WHERE \"user\".id = $1 AND \"user\".backup_phone_number IS NOT NULL AND \"user\".backup_phone_country_code IS NOT NULL;",
    "describe": {
      "columns": [
        {
          "ordinal": 0,
          "name": "backup_phone_country_code!",
          "type_info": "Bpchar"
        },
        {
          "ordinal": 1,
          "name": "backup_phone_number!",
          "type_info": "Varchar"
        }
      ],
      "parameters": {
        "Left": [
          "Bytea"
        ]
      },
      "nullable": [
        true,
        true
      ]
    }
  },
  "873d6d3789fe5ca0d11c2b14280e2e6e7dad6162dd2c74c5108e77916face3ad": {
    "query": "INSERT INTO phone_number_country_code VALUES ($$AF$$, $$93$$, $$Afghanistan$$), ($$AX$$, $$358$$, $$Aland Islands$$), ($$AL$$, $$355$$, $$Albania$$), ($$DZ$$, $$213$$, $$Algeria$$), ($$AS$$, $$1684$$, $$American Samoa$$), ($$AD$$, $$376$$, $$Andorra$$), ($$AO$$, $$244$$, $$Angola$$), ($$AI$$, $$1264$$, $$Anguilla$$), ($$AQ$$, $$672$$, $$Antarctica$$), ($$AG$$, $$1268$$, $$Antigua and Barbuda$$), ($$AR$$, $$54$$, $$Argentina$$), ($$AM$$, $$374$$, $$Armenia$$), ($$AW$$, $$297$$, $$Aruba$$), ($$AU$$, $$61$$, $$Australia$$), ($$AT$$, $$43$$, $$Austria$$), ($$AZ$$, $$994$$, $$Azerbaijan$$), ($$BS$$, $$1242$$, $$Bahamas$$), ($$BH$$, $$973$$, $$Bahrain$$), ($$BD$$, $$880$$, $$Bangladesh$$), ($$BB$$, $$1246$$, $$Barbados$$), ($$BY$$, $$375$$, $$Belarus$$), ($$BE$$, $$32$$, $$Belgium$$), ($$BZ$$, $$501$$, $$Belize$$), ($$BJ$$, $$229$$, $$Benin$$), ($$BM$$, $$1441$$, $$Bermuda$$), ($$BT$$, $$975$$, $$Bhutan$$), ($$BO$$, $$591$$, $$Bolivia$$), ($$BQ$$, $$599$$, $$Bonaire, Sint Eustatius and Saba$$), ($$BA$$, $$387$$, $$Bosnia and Herzegovina$$), ($$BW$$, $$267$$, $$Botswana$$), ($$BV$$, $$55$$, $$Bouvet Island$$), ($$BR$$, $$55$$, $$Brazil$$), ($$IO$$, $$246$$, $$British Indian Ocean Territory$$), ($$BN$$, $$673$$, $$Brunei Darussalam$$), ($$BG$$, $$359$$, $$Bulgaria$$), ($$BF$$, $$226$$, $$Burkina Faso$$), ($$BI$$, $$257$$, $$Burundi$$), ($$KH$$, $$855$$, $$Cambodia$$), ($$CM$$, $$237$$, $$Cameroon$$), ($$CA$$, $$1$$, $$Canada$$), ($$CV$$, $$238$$, $$Cape Verde$$), ($$KY$$, $$1345$$, $$Cayman Islands$$), ($$CF$$, $$236$$, $$Central African Republic$$), ($$TD$$, $$235$$, $$Chad$$), ($$CL$$, $$56$$, $$Chile$$), ($$CN$$, $$86$$, $$China$$), ($$CX$$, $$61$$, $$Christmas Island$$), ($$CC$$, $$672$$, $$Cocos (Keeling) Islands$$), ($$CO$$, $$57$$, $$Colombia$$), ($$KM$$, $$269$$, $$Comoros$$), ($$CG$$, $$242$$, $$Congo$$), ($$CD$$, $$242$$, $$Congo, Democratic Republic of the Congo$$), ($$CK$$, $$682$$, $$Cook Islands$$), ($$CR$$, $$506$$, $$Costa Rica$$), ($$CI$$, $$225$$, $$Cote D'Ivoire$$), ($$HR$$, $$385$$, $$Croatia$$), ($$CU$$, $$53$$, $$Cuba$$), ($$CW$$, $$599$$, $$Curacao$$), ($$CY$$, $$357$$, $$Cyprus$$), ($$CZ$$, $$420$$, $$Czech Republic$$), ($$DK$$, $$45$$, $$Denmark$$), ($$DJ$$, $$253$$, $$Djibouti$$), ($$DM$$, $$1767$$, $$Dominica$$), ($$DO$$, $$1809$$, $$Dominican Republic$$), ($$EC$$, $$593$$, $$Ecuador$$), ($$EG$$, $$20$$, $$Egypt$$), ($$SV$$, $$503$$, $$El Salvador$$), ($$GQ$$, $$240$$, $$Equatorial Guinea$$), ($$ER$$, $$291$$, $$Eritrea$$), ($$EE$$, $$372$$, $$Estonia$$), ($$ET$$, $$251$$, $$Ethiopia$$), ($$FK$$, $$500$$, $$Falkland Islands (Malvinas)$$), ($$FO$$, $$298$$, $$Faroe Islands$$), ($$FJ$$, $$679$$, $$Fiji$$), ($$FI$$, $$358$$, $$Finland$$), ($$FR$$, $$33$$, $$France$$), ($$GF$$, $$594$$, $$French Guiana$$), ($$PF$$, $$689$$, $$French Polynesia$$), ($$TF$$, $$262$$, $$French Southern Territories$$), ($$GA$$, $$241$$, $$Gabon$$), ($$GM$$, $$220$$, $$Gambia$$), ($$GE$$, $$995$$, $$Georgia$$), ($$DE$$, $$49$$, $$Germany$$), ($$GH$$, $$233$$, $$Ghana$$), ($$GI$$, $$350$$, $$Gibraltar$$), ($$GR$$, $$30$$, $$Greece$$), ($$GL$$, $$299$$, $$Greenland$$), ($$GD$$, $$1473$$, $$Grenada$$), ($$GP$$, $$590$$, $$Guadeloupe$$), ($$GU$$, $$1671$$, $$Guam$$), ($$GT$$, $$502$$, $$Guatemala$$), ($$GG$$, $$44$$, $$Guernsey$$), ($$GN$$, $$224$$, $$Guinea$$), ($$GW$$, $$245$$, $$Guinea-Bissau$$), ($$GY$$, $$592$$, $$Guyana$$), ($$HT$$, $$509$$, $$Haiti$$), ($$HM$$, $$0$$, $$Heard Island and Mcdonald Islands$$), ($$VA$$, $$39$$, $$Holy See (Vatican City State)$$), ($$HN$$, $$504$$, $$Honduras$$), ($$HK$$, $$852$$, $$Hong Kong$$), ($$HU$$, $$36$$, $$Hungary$$), ($$IS$$, $$354$$, $$Iceland$$), ($$IN$$, $$91$$, $$India$$), ($$ID$$, $$62$$, $$Indonesia$$), ($$IR$$, $$98$$, $$Iran, Islamic Republic of$$), ($$IQ$$, $$964$$, $$Iraq$$), ($$IE$$, $$353$$, $$Ireland$$), ($$IM$$, $$44$$, $$Isle of Man$$), ($$IL$$, $$972$$, $$Israel$$), ($$IT$$, $$39$$, $$Italy$$), ($$JM$$, $$1876$$, $$Jamaica$$), ($$JP$$, $$81$$, $$Japan$$), ($$JE$$, $$44$$, $$Jersey$$), ($$JO$$, $$962$$, $$Jordan$$), ($$KZ$$, $$7$$, $$Kazakhstan$$), ($$KE$$, $$254$$, $$Kenya$$), ($$KI$$, $$686$$, $$Kiribati$$), ($$KP$$, $$850$$, $$Korea, Democratic People's Republic of$$), ($$KR$$, $$82$$, $$Korea, Republic of$$), ($$XK$$, $$381$$, $$Kosovo$$), ($$KW$$, $$965$$, $$Kuwait$$), ($$KG$$, $$996$$, $$Kyrgyzstan$$), ($$LA$$, $$856$$, $$Lao People's Democratic Republic$$), ($$LV$$, $$371$$, $$Latvia$$), ($$LB$$, $$961$$, $$Lebanon$$), ($$LS$$, $$266$$, $$Lesotho$$), ($$LR$$, $$231$$, $$Liberia$$), ($$LY$$, $$218$$, $$Libyan Arab Jamahiriya$$), ($$LI$$, $$423$$, $$Liechtenstein$$), ($$LT$$, $$370$$, $$Lithuania$$), ($$LU$$, $$352$$, $$Luxembourg$$), ($$MO$$, $$853$$, $$Macao$$), ($$MK$$, $$389$$, $$Macedonia, the Former Yugoslav Republic of$$), ($$MG$$, $$261$$, $$Madagascar$$), ($$MW$$, $$265$$, $$Malawi$$), ($$MY$$, $$60$$, $$Malaysia$$), ($$MV$$, $$960$$, $$Maldives$$), ($$ML$$, $$223$$, $$Mali$$), ($$MT$$, $$356$$, $$Malta$$), ($$MH$$, $$692$$, $$Marshall Islands$$), ($$MQ$$, $$596$$, $$Martinique$$), ($$MR$$, $$222$$, $$Mauritania$$), ($$MU$$, $$230$$, $$Mauritius$$), ($$YT$$, $$269$$, $$Mayotte$$), ($$MX$$, $$52$$, $$Mexico$$), ($$FM$$, $$691$$, $$Micronesia, Federated States of$$), ($$MD$$, $$373$$, $$Moldova, Republic of$$), ($$MC$$, $$377$$, $$Monaco$$), ($$MN$$, $$976$$, $$Mongolia$$), ($$ME$$, $$382$$, $$Montenegro$$), ($$MS$$, $$1664$$, $$Montserrat$$), ($$MA$$, $$212$$, $$Morocco$$), ($$MZ$$, $$258$$, $$Mozambique$$), ($$MM$$, $$95$$, $$Myanmar$$), ($$NA$$, $$264$$, $$Namibia$$), ($$NR$$, $$674$$, $$Nauru$$), ($$NP$$, $$977$$, $$Nepal$$), ($$NL$$, $$31$$, $$Netherlands$$), ($$AN$$, $$599$$, $$Netherlands Antilles$$), ($$NC$$, $$687$$, $$New Caledonia$$), ($$NZ$$, $$64$$, $$New Zealand$$), ($$NI$$, $$505$$, $$Nicaragua$$), ($$NE$$, $$227$$, $$Niger$$), ($$NG$$, $$234$$, $$Nigeria$$), ($$NU$$, $$683$$, $$Niue$$), ($$NF$$, $$672$$, $$Norfolk Island$$), ($$MP$$, $$1670$$, $$Northern Mariana Islands$$), ($$NO$$, $$47$$, $$Norway$$), ($$OM$$, $$968$$, $$Oman$$), ($$PK$$, $$92$$, $$Pakistan$$), ($$PW$$, $$680$$, $$Palau$$), ($$PS$$, $$970$$, $$Palestinian Territory, Occupied$$), ($$PA$$, $$507$$, $$Panama$$), ($$PG$$, $$675$$, $$Papua New Guinea$$), ($$PY$$, $$595$$, $$Paraguay$$), ($$PE$$, $$51$$, $$Peru$$), ($$PH$$, $$63$$, $$Philippines$$), ($$PN$$, $$64$$, $$Pitcairn$$), ($$PL$$, $$48$$, $$Poland$$), ($$PT$$, $$351$$, $$Portugal$$), ($$PR$$, $$1787$$, $$Puerto Rico$$), ($$QA$$, $$974$$, $$Qatar$$), ($$RE$$, $$262$$, $$Reunion$$), ($$RO$$, $$40$$, $$Romania$$), ($$RU$$, $$70$$, $$Russian Federation$$), ($$RW$$, $$250$$, $$Rwanda$$), ($$BL$$, $$590$$, $$Saint Barthelemy$$), ($$SH$$, $$290$$, $$Saint Helena$$), ($$KN$$, $$1869$$, $$Saint Kitts and Nevis$$), ($$LC$$, $$1758$$, $$Saint Lucia$$), ($$MF$$, $$590$$, $$Saint Martin$$), ($$PM$$, $$508$$, $$Saint Pierre and Miquelon$$), ($$VC$$, $$1784$$, $$Saint Vincent and the Grenadines$$), ($$WS$$, $$684$$, $$Samoa$$), ($$SM$$, $$378$$, $$San Marino$$), ($$ST$$, $$239$$, $$Sao Tome and Principe$$), ($$SA$$, $$966$$, $$Saudi Arabia$$), ($$SN$$, $$221$$, $$Senegal$$), ($$RS$$, $$381$$, $$Serbia$$), ($$CS$$, $$381$$, $$Serbia and Montenegro$$), ($$SC$$, $$248$$, $$Seychelles$$), ($$SL$$, $$232$$, $$Sierra Leone$$), ($$SG$$, $$65$$, $$Singapore$$), ($$SX$$, $$1$$, $$Sint Maarten$$), ($$SK$$, $$421$$, $$Slovakia$$), ($$SI$$, $$386$$, $$Slovenia$$), ($$SB$$, $$677$$, $$Solomon Islands$$), ($$SO$$, $$252$$, $$Somalia$$), ($$ZA$$, $$27$$, $$South Africa$$), ($$GS$$, $$500$$, $$South Georgia and the South Sandwich Islands$$), ($$SS$$, $$211$$, $$South Sudan$$), ($$ES$$, $$34$$, $$Spain$$), ($$LK$$, $$94$$, $$Sri Lanka$$), ($$SD$$, $$249$$, $$Sudan$$), ($$SR$$, $$597$$, $$Suriname$$), ($$SJ$$, $$47$$, $$Svalbard and Jan Mayen$$), ($$SZ$$, $$268$$, $$Swaziland$$), ($$SE$$, $$46$$, $$Sweden$$), ($$CH$$, $$41$$, $$Switzerland$$), ($$SY$$, $$963$$, $$Syrian Arab Republic$$), ($$TW$$, $$886$$, $$Taiwan, Province of China$$), ($$TJ$$, $$992$$, $$Tajikistan$$), ($$TZ$$, $$255$$, $$Tanzania, United Republic of$$), ($$TH$$, $$66$$, $$Thailand$$), ($$TL$$, $$670$$, $$Timor-Leste$$), ($$TG$$, $$228$$, $$Togo$$), ($$TK$$, $$690$$, $$Tokelau$$), ($$TO$$, $$676$$, $$Tonga$$), ($$TT$$, $$1868$$, $$Trinidad and Tobago$$), ($$TN$$, $$216$$, $$Tunisia$$), ($$TR$$, $$90$$, $$Turkey$$), ($$TM$$, $$7370$$, $$Turkmenistan$$), ($$TC$$, $$1649$$, $$Turks and Caicos Islands$$), ($$TV$$, $$688$$, $$Tuvalu$$), ($$UG$$, $$256$$, $$Uganda$$), ($$UA$$, $$380$$, $$Ukraine$$), ($$AE$$, $$971$$, $$United Arab Emirates$$), ($$GB$$, $$44$$, $$United Kingdom$$), ($$US$$, $$1$$, $$United States$$), ($$UM$$, $$1$$, $$United States Minor Outlying Islands$$), ($$UY$$, $$598$$, $$Uruguay$$), ($$UZ$$, $$998$$, $$Uzbekistan$$), ($$VU$$, $$678$$, $$Vanuatu$$), ($$VE$$, $$58$$, $$Venezuela$$), ($$VN$$, $$84$$, $$Viet Nam$$), ($$VG$$, $$1284$$, $$Virgin Islands, British$$), ($$VI$$, $$1340$$, $$Virgin Islands, U.s.$$), ($$WF$$, $$681$$, $$Wallis and Futuna$$), ($$EH$$, $$212$$, $$Western Sahara$$), ($$YE$$, $$967$$, $$Yemen$$), ($$ZM$$, $$260$$, $$Zambia$$), ($$ZW$$, $$263$$, $$Zimbabwe$$);",
    "describe": {
      "columns": [],
      "parameters": {
        "Left": []
      },
      "nullable": []
    }
  },
  "87bca736fca728f58dad62df4bc2c4973eaad8c008f9b456c629907210a26ce3": {
    "query": "DELETE FROM personal_email WHERE user_id = $1 AND local = $2 AND domain_id = $3;",
    "describe": {
      "columns": [],
      "parameters": {
        "Left": [
          "Bytea",
          "Text",
          "Bytea"
        ]
      },
      "nullable": []
    }
  },
  "8900ed9f8b98bca306f1abb236ad79db5f8adc6c8178e9749ca03a0da091e0b0": {
    "query": "SELECT * FROM user_login WHERE user_id = $1;",
    "describe": {
      "columns": [
        {
          "ordinal": 0,
          "name": "login_id",
          "type_info": "Bytea"
        },
        {
          "ordinal": 1,
          "name": "refresh_token",
          "type_info": "Text"
        },
        {
          "ordinal": 2,
          "name": "token_expiry",
          "type_info": "Int8"
        },
        {
          "ordinal": 3,
          "name": "user_id",
          "type_info": "Bytea"
        },
        {
          "ordinal": 4,
          "name": "last_login",
          "type_info": "Int8"
        },
        {
          "ordinal": 5,
          "name": "last_activity",
          "type_info": "Int8"
        }
      ],
      "parameters": {
        "Left": [
          "Bytea"
        ]
      },
      "nullable": [
        false,
        false,
        false,
        false,
        false,
        false
      ]
    }
  },
  "8acda7e748747b9ff27a059821f01f756c2ad194fd034d87675702e2c9e2ef88": {
    "query": "CREATE TABLE docker_registry_repository_digest( repository_id BYTEA NOT NULL CONSTRAINT docker_registry_repository_digest_fk_repository_id REFERENCES docker_registry_repository(id), digest TEXT NOT NULL, size BIGINT NOT NULL CONSTRAINT docker_registry_digest_chk_size_unsigned CHECK(size >= 0), created BIGINT NOT NULL CONSTRAINT docker_registry_digest_chk_created_unsigned CHECK( created >= 0 ), CONSTRAINT docker_registry_digest_pk PRIMARY KEY( repository_id, digest ) );",
    "describe": {
      "columns": [],
      "parameters": {
        "Left": []
      },
      "nullable": []
    }
  },
  "8cb6670b215102202242b6d68955a7bc913f3995df415bf4f8796eb8732e3c08": {
    "query": "SELECT * FROM \"user\" WHERE username = $1;",
    "describe": {
      "columns": [
        {
          "ordinal": 0,
          "name": "id",
          "type_info": "Bytea"
        },
        {
          "ordinal": 1,
          "name": "username",
          "type_info": "Varchar"
        },
        {
          "ordinal": 2,
          "name": "password",
          "type_info": "Text"
        },
        {
          "ordinal": 3,
          "name": "first_name",
          "type_info": "Varchar"
        },
        {
          "ordinal": 4,
          "name": "last_name",
          "type_info": "Varchar"
        },
        {
          "ordinal": 5,
          "name": "dob",
          "type_info": "Int8"
        },
        {
          "ordinal": 6,
          "name": "bio",
          "type_info": "Varchar"
        },
        {
          "ordinal": 7,
          "name": "location",
          "type_info": "Varchar"
        },
        {
          "ordinal": 8,
          "name": "created",
          "type_info": "Int8"
        },
        {
          "ordinal": 9,
          "name": "backup_email_local",
          "type_info": "Varchar"
        },
        {
          "ordinal": 10,
          "name": "backup_email_domain_id",
          "type_info": "Bytea"
        },
        {
          "ordinal": 11,
          "name": "backup_phone_country_code",
          "type_info": "Bpchar"
        },
        {
          "ordinal": 12,
          "name": "backup_phone_number",
          "type_info": "Varchar"
        }
      ],
      "parameters": {
        "Left": [
          "Text"
        ]
      },
      "nullable": [
        false,
        false,
        false,
        false,
        false,
        true,
        true,
        true,
        false,
        true,
        true,
        true,
        true
      ]
    }
  },
  "8d72ae0818e4164c031c48aefd83eab24188d066b54ef81050d670d08804ff7e": {
    "query": "DELETE FROM deployment_environment_variable WHERE deployment_id = $1;",
    "describe": {
      "columns": [],
      "parameters": {
        "Left": [
          "Bytea"
        ]
      },
      "nullable": []
    }
  },
  "8e8442a69038da41e5966a479775fb1d9dbe1408096ccc93695d0c4713eb59b1": {
    "query": "DELETE FROM user_to_sign_up WHERE username = $1;",
    "describe": {
      "columns": [],
      "parameters": {
        "Left": [
          "Text"
        ]
      },
      "nullable": []
    }
  },
  "9186f2b1c4478b0bd198eca9e513bfb69799d4ce6a12371c3334bc33e8c71f60": {
    "query": "INSERT INTO personal_email VALUES ($1, $2, $3);",
    "describe": {
      "columns": [],
      "parameters": {
        "Left": [
          "Bytea",
          "Varchar",
          "Bytea"
        ]
      },
      "nullable": []
    }
  },
  "923a2a04848ec56b4977634d4cf1afb7f1890839555768d880df83023d723395": {
    "query": "SELECT COUNT(*) \"count!\" FROM deployment_static_sites WHERE status = 'deleted';",
    "describe": {
      "columns": [
        {
          "ordinal": 0,
          "name": "count!",
          "type_info": "Int8"
        }
      ],
      "parameters": {
        "Left": []
      },
      "nullable": [
        null
      ]
    }
  },
  "92cb68bcd82d8a30b074f101652edef6d91d86319027bd83b4563732a3bf8ceb": {
    "query": "SELECT DISTINCT workspace.id, workspace.name as \"name: _\", workspace.super_admin_id, workspace.active FROM workspace LEFT JOIN workspace_user ON workspace.id = workspace_user.workspace_id WHERE workspace.super_admin_id = $1 OR workspace_user.user_id = $1;",
    "describe": {
      "columns": [
        {
          "ordinal": 0,
          "name": "id",
          "type_info": "Bytea"
        },
        {
          "ordinal": 1,
          "name": "name: _",
          "type_info": {
            "Custom": {
              "name": "citext",
              "kind": "Simple"
            }
          }
        },
        {
          "ordinal": 2,
          "name": "super_admin_id",
          "type_info": "Bytea"
        },
        {
          "ordinal": 3,
          "name": "active",
          "type_info": "Bool"
        }
      ],
      "parameters": {
        "Left": [
          "Bytea"
        ]
      },
      "nullable": [
        false,
        false,
        false,
        false
      ]
    }
  },
  "9354bef44024be196abb0a45c596031609b49d3f39ebaba9d2986f0e0763b7c1": {
    "query": "INSERT INTO role_permissions_resource VALUES ($1, $2, $3);",
    "describe": {
      "columns": [],
      "parameters": {
        "Left": [
          "Bytea",
          "Bytea",
          "Bytea"
        ]
      },
      "nullable": []
    }
  },
  "940ecff72afe07cc3b3c3c324d4e2a3ec33aea48bdcf5e0e78b972316f22d701": {
    "query": "CREATE TABLE user_to_sign_up( username VARCHAR(100) CONSTRAINT user_to_sign_up_pk PRIMARY KEY CONSTRAINT user_to_sign_up_chk_username_is_lower_case CHECK( username = LOWER(username) ), account_type RESOURCE_OWNER_TYPE NOT NULL, password TEXT NOT NULL, first_name VARCHAR(100) NOT NULL, last_name VARCHAR(100) NOT NULL, /* Personal email address OR backup email */ backup_email_local VARCHAR(64) CONSTRAINT user_to_sign_up_chk_backup_email_is_lower_case CHECK( backup_email_local = LOWER(backup_email_local) ), backup_email_domain_id BYTEA CONSTRAINT user_to_sign_up_fk_backup_email_domain_id REFERENCES personal_domain(id), backup_phone_country_code CHAR(2) CONSTRAINT user_to_sign_up_fk_backup_phone_country_code REFERENCES phone_number_country_code(country_code) CONSTRAINT user_to_sign_up_chk_backup_phone_country_code_upper_case CHECK( backup_phone_country_code = UPPER(backup_phone_country_code) ), backup_phone_number VARCHAR(15) CONSTRAINT user_to_sign_up_chk_phone_number_valid CHECK( LENGTH(backup_phone_number) >= 7 AND LENGTH(backup_phone_number) <= 15 AND CAST(backup_phone_number AS BIGINT) > 0 ), /* Workspace email address */ business_email_local VARCHAR(64) CONSTRAINT user_to_sign_up_chk_business_email_local_is_lower_case CHECK( business_email_local = LOWER(business_email_local) ), business_domain_name VARCHAR(100) CONSTRAINT user_to_sign_up_chk_business_domain_name_is_lower_case CHECK( business_domain_name = LOWER(business_domain_name) ), business_name VARCHAR(100) CONSTRAINT user_to_sign_up_chk_business_name_is_lower_case CHECK(business_name = LOWER(business_name)), otp_hash TEXT NOT NULL, otp_expiry BIGINT NOT NULL CONSTRAINT user_to_sign_up_chk_expiry_unsigned CHECK(otp_expiry >= 0), CONSTRAINT user_to_sign_up_chk_business_details_valid CHECK( ( account_type = 'personal' AND ( business_email_local IS NULL AND business_domain_name IS NULL AND business_name IS NULL ) ) OR ( account_type = 'business' AND ( business_email_local IS NOT NULL AND business_domain_name IS NOT NULL AND business_name IS NOT NULL ) ) ), CONSTRAINT user_to_sign_up_chk_backup_details CHECK( ( backup_email_local IS NOT NULL AND backup_email_domain_id IS NOT NULL AND backup_phone_country_code IS NULL AND backup_phone_number IS NULL ) OR ( backup_email_local IS NULL AND backup_email_domain_id IS NULL AND backup_phone_country_code IS NOT NULL AND backup_phone_number IS NOT NULL ) ) );",
    "describe": {
      "columns": [],
      "parameters": {
        "Left": []
      },
      "nullable": []
    }
  },
  "94ec4c2baf875ad1b8bbd9f008758b9b674e447800af72a68abe4fa3c0885a36": {
    "query": "SELECT COUNT(*) \"count!\" FROM deployment_static_sites WHERE domain_name IS NOT NULL AND status != 'deleted';",
    "describe": {
      "columns": [
        {
          "ordinal": 0,
          "name": "count!",
          "type_info": "Int8"
        }
      ],
      "parameters": {
        "Left": []
      },
      "nullable": [
        null
      ]
    }
  },
  "9581388fb7bb98001ffa0a401a9b5e263bea871ef4cb5f1305b65af163ed3205": {
    "query": "CREATE INDEX deployment_idx_image_name_image_tag ON deployment (image_name, image_tag);",
    "describe": {
      "columns": [],
      "parameters": {
        "Left": []
      },
      "nullable": []
    }
  },
  "9619d6b989536b51299ed94b0c88316ac91290cd6bfcee615f9f252699f77add": {
    "query": "DELETE FROM user_unverified_phone_number WHERE user_id = $1 AND country_code = $2 AND phone_number = $3;",
    "describe": {
      "columns": [],
      "parameters": {
        "Left": [
          "Bytea",
          "Bpchar",
          "Text"
        ]
      },
      "nullable": []
    }
  },
  "96e525b047f0838a7c25a1277bae273d2ce2aaf541f0b2aad82404728baecc42": {
    "query": "CREATE TYPE RESOURCE_OWNER_TYPE AS ENUM( 'personal', 'business' );",
    "describe": {
      "columns": [],
      "parameters": {
        "Left": []
      },
      "nullable": []
    }
  },
  "985017bf290c3b482b9ecf7c939085b9f344b97e9ef6f57696fe91e7affb5e91": {
    "query": "UPDATE \"user\" SET location = $1 WHERE id = $2;",
    "describe": {
      "columns": [],
      "parameters": {
        "Left": [
          "Varchar",
          "Bytea"
        ]
      },
      "nullable": []
    }
  },
  "98a3e794d1a19173c49d4ecec6a7d7d936e541c7830dd4bd6fea30b245fb5b30": {
    "query": "DELETE FROM docker_registry_digest_tag WHERE repository_id = $1 AND tag = $2;",
    "describe": {
      "columns": [],
      "parameters": {
        "Left": [
          "Bytea",
          "Text"
        ]
      },
      "nullable": []
    }
  },
  "9a3de7f88487616a70b025316dfa10b5ec412d40d7c15567e0dd9d19c369a3c1": {
    "query": "SELECT * FROM user_login WHERE login_id = $1;",
    "describe": {
      "columns": [
        {
          "ordinal": 0,
          "name": "login_id",
          "type_info": "Bytea"
        },
        {
          "ordinal": 1,
          "name": "refresh_token",
          "type_info": "Text"
        },
        {
          "ordinal": 2,
          "name": "token_expiry",
          "type_info": "Int8"
        },
        {
          "ordinal": 3,
          "name": "user_id",
          "type_info": "Bytea"
        },
        {
          "ordinal": 4,
          "name": "last_login",
          "type_info": "Int8"
        },
        {
          "ordinal": 5,
          "name": "last_activity",
          "type_info": "Int8"
        }
      ],
      "parameters": {
        "Left": [
          "Bytea"
        ]
      },
      "nullable": [
        false,
        false,
        false,
        false,
        false,
        false
      ]
    }
  },
  "9a442e1a694b253772850b6b1cbcd72bca7825ac3964edeaa6a09a58d1d6157d": {
    "query": "CREATE TABLE docker_registry_digest_tag( repository_id BYTEA NOT NULL CONSTRAINT docker_registry_digest_tag_fk_repository_id REFERENCES docker_registry_repository(id), tag TEXT NOT NULL, digest TEXT NOT NULL, last_updated BIGINT NOT NULL CONSTRAINT docker_registry_digest_tag_chk_last_updated_unsigned CHECK( last_updated >= 0 ), CONSTRAINT docker_registry_digest_tag_pk PRIMARY KEY( repository_id, tag ), CONSTRAINT docker_registry_digest_tag_fk_repository_id_digest FOREIGN KEY(repository_id, digest) REFERENCES docker_registry_repository_digest(repository_id, digest) );",
    "describe": {
      "columns": [],
      "parameters": {
        "Left": []
      },
      "nullable": []
    }
  },
  "9a7541654f9aea4a24830f06ff49a9a5e1126d4241b91470436470b47d3f2798": {
    "query": "SELECT * FROM role_permissions_resource INNER JOIN permission ON role_permissions_resource.permission_id = permission.id WHERE role_permissions_resource.role_id = $1;",
    "describe": {
      "columns": [
        {
          "ordinal": 0,
          "name": "role_id",
          "type_info": "Bytea"
        },
        {
          "ordinal": 1,
          "name": "permission_id",
          "type_info": "Bytea"
        },
        {
          "ordinal": 2,
          "name": "resource_id",
          "type_info": "Bytea"
        },
        {
          "ordinal": 3,
          "name": "id",
          "type_info": "Bytea"
        },
        {
          "ordinal": 4,
          "name": "name",
          "type_info": "Varchar"
        },
        {
          "ordinal": 5,
          "name": "description",
          "type_info": "Varchar"
        }
      ],
      "parameters": {
        "Left": [
          "Bytea"
        ]
      },
      "nullable": [
        false,
        false,
        false,
        false,
        false,
        true
      ]
    }
  },
  "9b88d7c5fc101c3ee54f19f893dcd561664e63b7206aa46df6a7868ae52d5157": {
    "query": "CREATE INDEX workspace_idx_active ON workspace (active);",
    "describe": {
      "columns": [],
      "parameters": {
        "Left": []
      },
      "nullable": []
    }
  },
  "9c3a8439eb72bacedd686bc01944398392c09f761ddc8fc7fac2fa3e97f74f3b": {
    "query": "CREATE INDEX role_permissions_resource_type_idx_role_id ON role_permissions_resource_type (role_id);",
    "describe": {
      "columns": [],
      "parameters": {
        "Left": []
      },
      "nullable": []
    }
  },
  "9c84ef771789c50d93bc91888a8bcf1ef45e2323a552757ae1e8587b7d5c06f2": {
    "query": "CREATE TABLE permission( id BYTEA CONSTRAINT permission_pk PRIMARY KEY, name VARCHAR(100) NOT NULL, description VARCHAR(500) );",
    "describe": {
      "columns": [],
      "parameters": {
        "Left": []
      },
      "nullable": []
    }
  },
  "9e8e2ff3a720e95dfb284e5fe053621df3a009d454eb5c571d73782e59507efb": {
    "query": "DELETE FROM docker_registry_repository WHERE id = $1;",
    "describe": {
      "columns": [],
      "parameters": {
        "Left": [
          "Bytea"
        ]
      },
      "nullable": []
    }
  },
  "9eb0993ca671ecb32e1ed2303b5bd741a025fb8b0c7ce6a1600cc64f57eb8002": {
    "query": "DELETE FROM personal_domain WHERE id = $1;",
    "describe": {
      "columns": [],
      "parameters": {
        "Left": [
          "Bytea"
        ]
      },
      "nullable": []
    }
  },
  "9ed3fb949ea0c48e5e329a02835f0a6ad14352e434792d73cb0f5fc54f61a58c": {
    "query": "INSERT INTO deployment_request_logs VALUES (DEFAULT, $1, $2, $3, ST_SetSRID(POINT($4, $5)::GEOMETRY, 4326), $6, $7, $8, $9, $10);",
    "describe": {
      "columns": [],
      "parameters": {
        "Left": [
          "Bytea",
          "Int8",
          "Varchar",
          "Float8",
          "Float8",
          {
            "Custom": {
              "name": "deployment_request_method",
              "kind": {
                "Enum": [
                  "get",
                  "post",
                  "put",
                  "delete",
                  "head",
                  "options",
                  "connect",
                  "patch"
                ]
              }
            }
          },
          "Varchar",
          {
            "Custom": {
              "name": "deployment_request_protocol",
              "kind": {
                "Enum": [
                  "http",
                  "https"
                ]
              }
            }
          },
          "Text",
          "Float4"
        ]
      },
      "nullable": []
    }
  },
  "9fc4e37681ab5b60283641e6ec7299ea71ee6ce7354432cf7f83c4abc2d1f6f7": {
    "query": "INSERT INTO docker_registry_repository_digest VALUES ($1, $2, $3, $4);",
    "describe": {
      "columns": [],
      "parameters": {
        "Left": [
          "Bytea",
          "Text",
          "Int8",
          "Int8"
        ]
      },
      "nullable": []
    }
  },
  "9fd9a0789b91eb2be01664d4ce94d89303376e356cf1d188ba64b7b1b3ccf732": {
    "query": "SELECT * FROM information_schema.tables WHERE table_catalog = $1 AND table_schema = 'public' AND table_type = 'BASE TABLE' AND table_name != 'spatial_ref_sys';",
    "describe": {
      "columns": [
        {
          "ordinal": 0,
          "name": "table_catalog",
          "type_info": "Name"
        },
        {
          "ordinal": 1,
          "name": "table_schema",
          "type_info": "Name"
        },
        {
          "ordinal": 2,
          "name": "table_name",
          "type_info": "Name"
        },
        {
          "ordinal": 3,
          "name": "table_type",
          "type_info": "Varchar"
        },
        {
          "ordinal": 4,
          "name": "self_referencing_column_name",
          "type_info": "Name"
        },
        {
          "ordinal": 5,
          "name": "reference_generation",
          "type_info": "Varchar"
        },
        {
          "ordinal": 6,
          "name": "user_defined_type_catalog",
          "type_info": "Name"
        },
        {
          "ordinal": 7,
          "name": "user_defined_type_schema",
          "type_info": "Name"
        },
        {
          "ordinal": 8,
          "name": "user_defined_type_name",
          "type_info": "Name"
        },
        {
          "ordinal": 9,
          "name": "is_insertable_into",
          "type_info": "Varchar"
        },
        {
          "ordinal": 10,
          "name": "is_typed",
          "type_info": "Varchar"
        },
        {
          "ordinal": 11,
          "name": "commit_action",
          "type_info": "Varchar"
        }
      ],
      "parameters": {
        "Left": [
          "Name"
        ]
      },
      "nullable": [
        true,
        true,
        true,
        true,
        true,
        true,
        true,
        true,
        true,
        true,
        true,
        true
      ]
    }
  },
  "a1b3454c062b4bc23036ea140e70ced3c9877391f89c4ff72bf234245fbdca9b": {
    "query": "SELECT id, name as \"name: _\", status as \"status: _\", domain_name, workspace_id FROM deployment_static_sites WHERE id = $1 AND status != 'deleted';",
    "describe": {
      "columns": [
        {
          "ordinal": 0,
          "name": "id",
          "type_info": "Bytea"
        },
        {
          "ordinal": 1,
          "name": "name: _",
          "type_info": {
            "Custom": {
              "name": "citext",
              "kind": "Simple"
            }
          }
        },
        {
          "ordinal": 2,
          "name": "status: _",
          "type_info": {
            "Custom": {
              "name": "deployment_status",
              "kind": {
                "Enum": [
                  "created",
                  "pushed",
                  "deploying",
                  "running",
                  "stopped",
                  "errored",
                  "deleted"
                ]
              }
            }
          }
        },
        {
          "ordinal": 3,
          "name": "domain_name",
          "type_info": "Varchar"
        },
        {
          "ordinal": 4,
          "name": "workspace_id",
          "type_info": "Bytea"
        }
      ],
      "parameters": {
        "Left": [
          "Bytea"
        ]
      },
      "nullable": [
        false,
        false,
        false,
        true,
        false
      ]
    }
  },
  "a1bf8a497d7d6b8762434743b2da880011018fc4bff4f94fffe1e9b41ba6d567": {
    "query": "SELECT CONCAT(\"user\".backup_email_local, '@', domain.name) as \"email!: String\" FROM \"user\" INNER JOIN domain ON \"user\".backup_email_domain_id = domain.id WHERE \"user\".id = $1;",
    "describe": {
      "columns": [
        {
          "ordinal": 0,
          "name": "email!: String",
          "type_info": "Text"
        }
      ],
      "parameters": {
        "Left": [
          "Bytea"
        ]
      },
      "nullable": [
        null
      ]
    }
  },
  "a1c57ac318caa2d1e5b12bd5a3d49224c7e33a2cdec7e93f30a7dc1745c2b433": {
    "query": "SELECT id, name as \"name: _\", status as \"status: _\", domain_name, workspace_id FROM deployment_static_sites WHERE name = $1 AND workspace_id = $2 AND status != 'deleted';",
    "describe": {
      "columns": [
        {
          "ordinal": 0,
          "name": "id",
          "type_info": "Bytea"
        },
        {
          "ordinal": 1,
          "name": "name: _",
          "type_info": {
            "Custom": {
              "name": "citext",
              "kind": "Simple"
            }
          }
        },
        {
          "ordinal": 2,
          "name": "status: _",
          "type_info": {
            "Custom": {
              "name": "deployment_status",
              "kind": {
                "Enum": [
                  "created",
                  "pushed",
                  "deploying",
                  "running",
                  "stopped",
                  "errored",
                  "deleted"
                ]
              }
            }
          }
        },
        {
          "ordinal": 3,
          "name": "domain_name",
          "type_info": "Varchar"
        },
        {
          "ordinal": 4,
          "name": "workspace_id",
          "type_info": "Bytea"
        }
      ],
      "parameters": {
        "Left": [
          {
            "Custom": {
              "name": "citext",
              "kind": "Simple"
            }
          },
          "Bytea"
        ]
      },
      "nullable": [
        false,
        false,
        false,
        true,
        false
      ]
    }
  },
  "a3abf15ceb610eac63cbccf25ff04116545f97f57c3c36a7fe9e75a139e74bd8": {
    "query": "ALTER TABLE \"user\" ADD CONSTRAINT user_fk_id_backup_phone_country_code_backup_phone_number FOREIGN KEY ( id, backup_phone_country_code, backup_phone_number ) REFERENCES user_phone_number ( user_id, country_code, number ) DEFERRABLE INITIALLY IMMEDIATE;",
    "describe": {
      "columns": [],
      "parameters": {
        "Left": []
      },
      "nullable": []
    }
  },
  "a4a2f1cf647e8612f0b461bc85e215e590fc186f0ef948c3d2c2786e7c7fd50f": {
    "query": "SELECT * FROM permission WHERE id = $1;",
    "describe": {
      "columns": [
        {
          "ordinal": 0,
          "name": "id",
          "type_info": "Bytea"
        },
        {
          "ordinal": 1,
          "name": "name",
          "type_info": "Varchar"
        },
        {
          "ordinal": 2,
          "name": "description",
          "type_info": "Varchar"
        }
      ],
      "parameters": {
        "Left": [
          "Bytea"
        ]
      },
      "nullable": [
        false,
        false,
        true
      ]
    }
  },
  "a55bfa7a8814e6b2cad13200b1f817245677f4d6c4d316ad8a36755301956807": {
    "query": "SELECT domain.name as \"name!\", workspace_domain.id as \"id!\", workspace_domain.domain_type as \"domain_type!: _\", workspace_domain.is_verified as \"is_verified!\" FROM workspace_domain INNER JOIN domain ON domain.id = workspace_domain.id WHERE is_verified = TRUE;",
    "describe": {
      "columns": [
        {
          "ordinal": 0,
          "name": "name!",
          "type_info": "Varchar"
        },
        {
          "ordinal": 1,
          "name": "id!",
          "type_info": "Bytea"
        },
        {
          "ordinal": 2,
          "name": "domain_type!: _",
          "type_info": {
            "Custom": {
              "name": "resource_owner_type",
              "kind": {
                "Enum": [
                  "personal",
                  "business"
                ]
              }
            }
          }
        },
        {
          "ordinal": 3,
          "name": "is_verified!",
          "type_info": "Bool"
        }
      ],
      "parameters": {
        "Left": []
      },
      "nullable": [
        true,
        true,
        true,
        true
      ]
    }
  },
  "a590b5c660e50cc4082d307ebf9d44fb334867b533dab88ac7b1546456bcbce2": {
    "query": "SELECT * FROM deployment_environment_variable WHERE deployment_id = $1;",
    "describe": {
      "columns": [
        {
          "ordinal": 0,
          "name": "deployment_id",
          "type_info": "Bytea"
        },
        {
          "ordinal": 1,
          "name": "name",
          "type_info": "Varchar"
        },
        {
          "ordinal": 2,
          "name": "value",
          "type_info": "Text"
        }
      ],
      "parameters": {
        "Left": [
          "Bytea"
        ]
      },
      "nullable": [
        false,
        false,
        false
      ]
    }
  },
  "a69106420eb20523380486866b32d9b4d3c45c39b139274c4aeb9442bb823300": {
    "query": "SELECT COUNT(personal_email.domain_id) as \"count!: i64\" FROM personal_email WHERE personal_email.domain_id = $1;",
    "describe": {
      "columns": [
        {
          "ordinal": 0,
          "name": "count!: i64",
          "type_info": "Int8"
        }
      ],
      "parameters": {
        "Left": [
          "Bytea"
        ]
      },
      "nullable": [
        null
      ]
    }
  },
  "a780a4512b2ca58787f293e3033771d289cd7b0308573b4271865e3d63121215": {
    "query": "DELETE FROM password_reset_request WHERE user_id = $1;",
    "describe": {
      "columns": [],
      "parameters": {
        "Left": [
          "Bytea"
        ]
      },
      "nullable": []
    }
  },
  "a98cea2a8f8fc45db9251140e9bdedf0f23cfb31386c6a9ff0b4496068407532": {
    "query": "UPDATE docker_registry_repository SET name = $2 WHERE id = $1;",
    "describe": {
      "columns": [],
      "parameters": {
        "Left": [
          "Bytea",
          {
            "Custom": {
              "name": "citext",
              "kind": "Simple"
            }
          }
        ]
      },
      "nullable": []
    }
  },
  "aa4b13b2a2cb91848830cb553eb0520dd9d8d97cb1675bef90abd3c56a47dbbe": {
    "query": "UPDATE workspace_domain SET is_verified = FALSE WHERE id = $1;",
    "describe": {
      "columns": [],
      "parameters": {
        "Left": [
          "Bytea"
        ]
      },
      "nullable": []
    }
  },
  "aa5ea5050ffbc9799fedcfd64f79f178b51af660f26b3ebbbd01826b988ec25a": {
    "query": "SELECT \"user\".* FROM \"user\" LEFT JOIN personal_email ON personal_email.user_id = \"user\".id LEFT JOIN business_email ON business_email.user_id = \"user\".id LEFT JOIN domain ON domain.id = personal_email.domain_id OR domain.id = business_email.domain_id LEFT JOIN user_phone_number ON user_phone_number.user_id = \"user\".id LEFT JOIN phone_number_country_code ON phone_number_country_code.country_code = user_phone_number.country_code WHERE \"user\".username = $1 OR CONCAT(personal_email.local, '@', domain.name) = $1 OR CONCAT(business_email.local, '@', domain.name) = $1 OR CONCAT('+', phone_number_country_code.phone_code, user_phone_number.number) = $1;",
    "describe": {
      "columns": [
        {
          "ordinal": 0,
          "name": "id",
          "type_info": "Bytea"
        },
        {
          "ordinal": 1,
          "name": "username",
          "type_info": "Varchar"
        },
        {
          "ordinal": 2,
          "name": "password",
          "type_info": "Text"
        },
        {
          "ordinal": 3,
          "name": "first_name",
          "type_info": "Varchar"
        },
        {
          "ordinal": 4,
          "name": "last_name",
          "type_info": "Varchar"
        },
        {
          "ordinal": 5,
          "name": "dob",
          "type_info": "Int8"
        },
        {
          "ordinal": 6,
          "name": "bio",
          "type_info": "Varchar"
        },
        {
          "ordinal": 7,
          "name": "location",
          "type_info": "Varchar"
        },
        {
          "ordinal": 8,
          "name": "created",
          "type_info": "Int8"
        },
        {
          "ordinal": 9,
          "name": "backup_email_local",
          "type_info": "Varchar"
        },
        {
          "ordinal": 10,
          "name": "backup_email_domain_id",
          "type_info": "Bytea"
        },
        {
          "ordinal": 11,
          "name": "backup_phone_country_code",
          "type_info": "Bpchar"
        },
        {
          "ordinal": 12,
          "name": "backup_phone_number",
          "type_info": "Varchar"
        }
      ],
      "parameters": {
        "Left": [
          "Text"
        ]
      },
      "nullable": [
        false,
        false,
        false,
        false,
        false,
        true,
        true,
        true,
        false,
        true,
        true,
        true,
        true
      ]
    }
  },
  "ab528cc1a939dddb90368a694786b2f0475657995a6abb3a5fb7b00b451e3825": {
    "query": "UPDATE deployment_static_sites SET status = $1 WHERE id = $2;",
    "describe": {
      "columns": [],
      "parameters": {
        "Left": [
          {
            "Custom": {
              "name": "deployment_status",
              "kind": {
                "Enum": [
                  "created",
                  "pushed",
                  "deploying",
                  "running",
                  "stopped",
                  "errored",
                  "deleted"
                ]
              }
            }
          },
          "Bytea"
        ]
      },
      "nullable": []
    }
  },
  "ab9db8b1e715c6e16f1b0d2a21ed137fda79520fda7cfe66a6d57147fc3de526": {
    "query": "INSERT INTO deployed_domain VALUES ($1, NULL, $2) ON CONFLICT(deployment_id) DO UPDATE SET domain_name = EXCLUDED.domain_name;",
    "describe": {
      "columns": [],
      "parameters": {
        "Left": [
          "Bytea",
          "Varchar"
        ]
      },
      "nullable": []
    }
  },
  "abfe8ca19a172c6f4f5f2525f94ca20434872d25c327f511a4fa3d5dfaa5b3e0": {
    "query": "INSERT INTO user_to_sign_up VALUES ( $1, 'business', $2, $3, $4, $5, $6, $7, $8, $9, $10, $11, $12, $13 ) ON CONFLICT(username) DO UPDATE SET account_type = 'business', password = EXCLUDED.password, first_name = EXCLUDED.first_name, last_name = EXCLUDED.last_name, backup_email_local = EXCLUDED.backup_email_local, backup_email_domain_id = EXCLUDED.backup_email_domain_id, backup_phone_country_code = EXCLUDED.backup_phone_country_code, backup_phone_number = EXCLUDED.backup_phone_number, business_email_local = EXCLUDED.business_email_local, business_domain_name = EXCLUDED.business_domain_name, business_name = EXCLUDED.business_name, otp_hash = EXCLUDED.otp_hash, otp_expiry = EXCLUDED.otp_expiry;",
    "describe": {
      "columns": [],
      "parameters": {
        "Left": [
          "Varchar",
          "Text",
          "Varchar",
          "Varchar",
          "Varchar",
          "Bytea",
          "Bpchar",
          "Varchar",
          "Varchar",
          "Varchar",
          "Varchar",
          "Text",
          "Int8"
        ]
      },
      "nullable": []
    }
  },
  "ac1034b956efa62c01ba79bff480479ba4614fa20e9fb63304173b92b3dbe01d": {
    "query": "CREATE EXTENSION IF NOT EXISTS citext;",
    "describe": {
      "columns": [],
      "parameters": {
        "Left": []
      },
      "nullable": []
    }
  },
  "ad30e9730afeef0abc70df130392faa83d081a0ec35c52cf724a6e8700811443": {
    "query": "UPDATE deployment SET horizontal_scale = $1 WHERE id = $2;",
    "describe": {
      "columns": [],
      "parameters": {
        "Left": [
          "Int2",
          "Bytea"
        ]
      },
      "nullable": []
    }
  },
  "adc5e3b1194b1b1d9856eaeb8d82e93afc38873152243b36e153220dce5cdca2": {
    "query": "INSERT INTO deployment_static_sites VALUES ($1, $2, 'created', $3, $4);",
    "describe": {
      "columns": [],
      "parameters": {
        "Left": [
          "Bytea",
          {
            "Custom": {
              "name": "citext",
              "kind": "Simple"
            }
          },
          "Varchar",
          "Bytea"
        ]
      },
      "nullable": []
    }
  },
  "af58419038b2d4b4e66cc7589d6c0d065b04c7ed230ba38f6574742fbc11ca8f": {
    "query": "ALTER TABLE workspace ADD CONSTRAINT workspace_fk_id FOREIGN KEY(id) REFERENCES resource(id) DEFERRABLE INITIALLY IMMEDIATE;",
    "describe": {
      "columns": [],
      "parameters": {
        "Left": []
      },
      "nullable": []
    }
  },
  "afa157379be66ecf9912bb718ae2a4ad2a5794807a7e1d733d7be74feef97095": {
    "query": "INSERT INTO workspace_domain VALUES ($1, 'business', FALSE);",
    "describe": {
      "columns": [],
      "parameters": {
        "Left": [
          "Bytea"
        ]
      },
      "nullable": []
    }
  },
  "afca68f12ec6c952445155c410f17886b7582c32a7a12f743c3975dfc89ba30e": {
    "query": "UPDATE deployment SET digitalocean_app_id = $1 WHERE id = $2;",
    "describe": {
      "columns": [],
      "parameters": {
        "Left": [
          "Text",
          "Bytea"
        ]
      },
      "nullable": []
    }
  },
  "afd00dfc5df4a543e4012ebe5f7c47f3ad72d3d7b8ddd9d1e16c49b9235051d9": {
    "query": "CREATE TABLE workspace( id BYTEA CONSTRAINT workspace_pk PRIMARY KEY, name CITEXT NOT NULL CONSTRAINT workspace_uq_name UNIQUE, super_admin_id BYTEA NOT NULL CONSTRAINT workspace_super_admin_id_fk_user_id REFERENCES \"user\"(id), active BOOLEAN NOT NULL DEFAULT FALSE );",
    "describe": {
      "columns": [],
      "parameters": {
        "Left": []
      },
      "nullable": []
    }
  },
  "b0f9ddd3982bfc24fbe6d8f7a06617d038818c52ed9e462b7404f324fd0a804f": {
    "query": "CREATE TABLE user_login( login_id BYTEA CONSTRAINT user_login_uq_login_id UNIQUE, refresh_token TEXT NOT NULL, token_expiry BIGINT NOT NULL CONSTRAINT user_login_chk_token_expiry_unsigned CHECK(token_expiry >= 0), user_id BYTEA NOT NULL CONSTRAINT user_login_fk_user_id REFERENCES \"user\"(id), last_login BIGINT NOT NULL CONSTRAINT user_login_chk_last_login_unsigned CHECK(last_login >= 0), last_activity BIGINT NOT NULL CONSTRAINT user_login_chk_last_activity_unsigned CHECK(last_activity >= 0), CONSTRAINT user_login_pk PRIMARY KEY(login_id, user_id) );",
    "describe": {
      "columns": [],
      "parameters": {
        "Left": []
      },
      "nullable": []
    }
  },
  "b2511f68bcb388dd97296c2ed68dc50ff7777c4db40e9f68ccc3167f83015789": {
    "query": "SELECT id, name as \"name: _\", registry, repository_id, image_name, image_tag, status as \"status: _\", deployed_image, digitalocean_app_id, region, domain_name, horizontal_scale, machine_type as \"machine_type: _\", workspace_id FROM deployment WHERE repository_id = $1 AND status != 'deleted';",
    "describe": {
      "columns": [
        {
          "ordinal": 0,
          "name": "id",
          "type_info": "Bytea"
        },
        {
          "ordinal": 1,
          "name": "name: _",
          "type_info": {
            "Custom": {
              "name": "citext",
              "kind": "Simple"
            }
          }
        },
        {
          "ordinal": 2,
          "name": "registry",
          "type_info": "Varchar"
        },
        {
          "ordinal": 3,
          "name": "repository_id",
          "type_info": "Bytea"
        },
        {
          "ordinal": 4,
          "name": "image_name",
          "type_info": "Varchar"
        },
        {
          "ordinal": 5,
          "name": "image_tag",
          "type_info": "Varchar"
        },
        {
          "ordinal": 6,
          "name": "status: _",
          "type_info": {
            "Custom": {
              "name": "deployment_status",
              "kind": {
                "Enum": [
                  "created",
                  "pushed",
                  "deploying",
                  "running",
                  "stopped",
                  "errored",
                  "deleted"
                ]
              }
            }
          }
        },
        {
          "ordinal": 7,
          "name": "deployed_image",
          "type_info": "Text"
        },
        {
          "ordinal": 8,
          "name": "digitalocean_app_id",
          "type_info": "Text"
        },
        {
          "ordinal": 9,
          "name": "region",
          "type_info": "Text"
        },
        {
          "ordinal": 10,
          "name": "domain_name",
          "type_info": "Varchar"
        },
        {
          "ordinal": 11,
          "name": "horizontal_scale",
          "type_info": "Int2"
        },
        {
          "ordinal": 12,
          "name": "machine_type: _",
          "type_info": {
            "Custom": {
              "name": "deployment_machine_type",
              "kind": {
                "Enum": [
                  "micro",
                  "small",
                  "medium",
                  "large"
                ]
              }
            }
          }
        },
        {
          "ordinal": 13,
          "name": "workspace_id",
          "type_info": "Bytea"
        }
      ],
      "parameters": {
        "Left": [
          "Bytea"
        ]
      },
      "nullable": [
        false,
        false,
        false,
        true,
        true,
        false,
        false,
        true,
        true,
        false,
        true,
        false,
        false,
        false
      ]
    }
  },
  "b27e78f8804b797ac37d45e828f0070405b23e9018b59ad40534b6fe8b853527": {
    "query": "UPDATE \"user\" SET password = $1 WHERE id = $2;",
    "describe": {
      "columns": [],
      "parameters": {
        "Left": [
          "Text",
          "Bytea"
        ]
      },
      "nullable": []
    }
  },
  "b28505ddb72450e30a24ca0a1889646c182b6c9b951b8ae715fa06747a774a69": {
    "query": "SELECT id, name as \"name: _\", db_name, engine as \"engine: _\", version, num_nodes, database_plan as \"database_plan: _\", region, status as \"status: _\", host, port, username, password, workspace_id, digitalocean_db_id FROM managed_database WHERE workspace_id = $1 AND status != 'deleted';",
    "describe": {
      "columns": [
        {
          "ordinal": 0,
          "name": "id",
          "type_info": "Bytea"
        },
        {
          "ordinal": 1,
          "name": "name: _",
          "type_info": {
            "Custom": {
              "name": "citext",
              "kind": "Simple"
            }
          }
        },
        {
          "ordinal": 2,
          "name": "db_name",
          "type_info": "Varchar"
        },
        {
          "ordinal": 3,
          "name": "engine: _",
          "type_info": {
            "Custom": {
              "name": "managed_database_engine",
              "kind": {
                "Enum": [
                  "postgres",
                  "mysql"
                ]
              }
            }
          }
        },
        {
          "ordinal": 4,
          "name": "version",
          "type_info": "Text"
        },
        {
          "ordinal": 5,
          "name": "num_nodes",
          "type_info": "Int4"
        },
        {
          "ordinal": 6,
          "name": "database_plan: _",
          "type_info": {
            "Custom": {
              "name": "managed_database_plan",
              "kind": {
                "Enum": [
                  "nano",
                  "micro",
                  "small",
                  "medium",
                  "large",
                  "xlarge",
                  "xxlarge",
                  "mammoth"
                ]
              }
            }
          }
        },
        {
          "ordinal": 7,
          "name": "region",
          "type_info": "Text"
        },
        {
          "ordinal": 8,
          "name": "status: _",
          "type_info": {
            "Custom": {
              "name": "managed_database_status",
              "kind": {
                "Enum": [
                  "creating",
                  "running",
                  "stopped",
                  "errored",
                  "deleted"
                ]
              }
            }
          }
        },
        {
          "ordinal": 9,
          "name": "host",
          "type_info": "Text"
        },
        {
          "ordinal": 10,
          "name": "port",
          "type_info": "Int4"
        },
        {
          "ordinal": 11,
          "name": "username",
          "type_info": "Text"
        },
        {
          "ordinal": 12,
          "name": "password",
          "type_info": "Text"
        },
        {
          "ordinal": 13,
          "name": "workspace_id",
          "type_info": "Bytea"
        },
        {
          "ordinal": 14,
          "name": "digitalocean_db_id",
          "type_info": "Text"
        }
      ],
      "parameters": {
        "Left": [
          "Bytea"
        ]
      },
      "nullable": [
        false,
        false,
        false,
        false,
        false,
        false,
        false,
        false,
        false,
        false,
        false,
        false,
        false,
        false,
        true
      ]
    }
  },
  "b2b0dddb1d6ccc72898c82bdc5e6f99946bb2e03e66d5c104f879d3e03b7c18c": {
    "query": "CREATE INDEX workspace_user_idx_user_id_workspace_id ON workspace_user (user_id, workspace_id);",
    "describe": {
      "columns": [],
      "parameters": {
        "Left": []
      },
      "nullable": []
    }
  },
  "b2fdf60a7346c285cacdc083afb3a525d7de1d09a3835bcb046d1eb32e5700e0": {
    "query": "UPDATE user_login SET token_expiry = $1, last_activity = $2 WHERE login_id = $3;",
    "describe": {
      "columns": [],
      "parameters": {
        "Left": [
          "Int8",
          "Int8",
          "Bytea"
        ]
      },
      "nullable": []
    }
  },
  "b77e59ea76065896eb214074058090e1d6da014c10d7dccefeac002907dc2093": {
    "query": "DELETE FROM deployed_domain WHERE deployment_id = $1;",
    "describe": {
      "columns": [],
      "parameters": {
        "Left": [
          "Bytea"
        ]
      },
      "nullable": []
    }
  },
  "b79c1ad5a898a5fb9d24f0782c9f1990888899670a40f6d6bca7abc7161b4f67": {
    "query": "UPDATE workspace SET name = $1 WHERE id = $2;",
    "describe": {
      "columns": [],
      "parameters": {
        "Left": [
          {
            "Custom": {
              "name": "citext",
              "kind": "Simple"
            }
          },
          "Bytea"
        ]
      },
      "nullable": []
    }
  },
  "b80c3e5c6e1620ccee068d08214bc0c787967400a6a10f45c6065ba22bea4369": {
    "query": "SET CONSTRAINTS ALL DEFERRED;",
    "describe": {
      "columns": [],
      "parameters": {
        "Left": []
      },
      "nullable": []
    }
  },
  "b9d97701e22c7948c38793c3124de8a5e0224d85d918ea202ecc90bb1236a829": {
    "query": "CREATE INDEX deployment_idx_name ON deployment (name);",
    "describe": {
      "columns": [],
      "parameters": {
        "Left": []
      },
      "nullable": []
    }
  },
  "ba06b0883acb619408607baf49ebc888fcfab7f912c5360db611fce1a255a69e": {
    "query": "ALTER TABLE deployment ADD CONSTRAINT deployment_fk_id_workspace_id FOREIGN KEY(id, workspace_id) REFERENCES resource(id, owner_id);",
    "describe": {
      "columns": [],
      "parameters": {
        "Left": []
      },
      "nullable": []
    }
  },
  "ba9bd7a1dc576127a8132d0fbada1e9242c2b2b8441f29a131eed0537bbbdfc8": {
    "query": "SET CONSTRAINTS ALL IMMEDIATE;",
    "describe": {
      "columns": [],
      "parameters": {
        "Left": []
      },
      "nullable": []
    }
  },
  "bc99fb8fb755978abf04e2db1da08b6236b07afd722505bd031cbc1e6a1f281e": {
    "query": "CREATE INDEX user_to_sign_up_idx_username_otp_expiry ON user_to_sign_up (username, otp_expiry);",
    "describe": {
      "columns": [],
      "parameters": {
        "Left": []
      },
      "nullable": []
    }
  },
  "bdaeb51981c627273df25d9f429211412a10aecdf420ea483c71fa45c480a52f": {
    "query": "CREATE TYPE MANAGED_DATABASE_ENGINE AS ENUM( 'postgres', 'mysql' );",
    "describe": {
      "columns": [],
      "parameters": {
        "Left": []
      },
      "nullable": []
    }
  },
  "be45f80365dd7a2afa99973e5c5d058fc4cefd64fa1b8a81c5bf94e5701ca009": {
    "query": "CREATE TABLE domain( id BYTEA CONSTRAINT domain_pk PRIMARY KEY, name VARCHAR(255) NOT NULL CONSTRAINT domain_uq_name UNIQUE CONSTRAINT domain_chk_name_is_lower_case CHECK( name = LOWER(name) ), type RESOURCE_OWNER_TYPE NOT NULL, CONSTRAINT domain_uq_name_type UNIQUE(id, type) );",
    "describe": {
      "columns": [],
      "parameters": {
        "Left": []
      },
      "nullable": []
    }
  },
  "be816fa44f70a6aed2285bf950575d5939a16b3d61d3009772afee9ad7a22cb3": {
    "query": "UPDATE managed_database SET name = $1 WHERE id = $2;",
    "describe": {
      "columns": [],
      "parameters": {
        "Left": [
          {
            "Custom": {
              "name": "citext",
              "kind": "Simple"
            }
          },
          "Bytea"
        ]
      },
      "nullable": []
    }
  },
  "c15856afd2d20efc5c583ab00efa4bb41de007cffffaf361ee2715a73f5546d1": {
    "query": "SELECT \"user\".* FROM \"user\" INNER JOIN user_phone_number ON \"user\".id = user_phone_number.user_id WHERE user_phone_number.country_code = $1 AND user_phone_number.number = $2;",
    "describe": {
      "columns": [
        {
          "ordinal": 0,
          "name": "id",
          "type_info": "Bytea"
        },
        {
          "ordinal": 1,
          "name": "username",
          "type_info": "Varchar"
        },
        {
          "ordinal": 2,
          "name": "password",
          "type_info": "Text"
        },
        {
          "ordinal": 3,
          "name": "first_name",
          "type_info": "Varchar"
        },
        {
          "ordinal": 4,
          "name": "last_name",
          "type_info": "Varchar"
        },
        {
          "ordinal": 5,
          "name": "dob",
          "type_info": "Int8"
        },
        {
          "ordinal": 6,
          "name": "bio",
          "type_info": "Varchar"
        },
        {
          "ordinal": 7,
          "name": "location",
          "type_info": "Varchar"
        },
        {
          "ordinal": 8,
          "name": "created",
          "type_info": "Int8"
        },
        {
          "ordinal": 9,
          "name": "backup_email_local",
          "type_info": "Varchar"
        },
        {
          "ordinal": 10,
          "name": "backup_email_domain_id",
          "type_info": "Bytea"
        },
        {
          "ordinal": 11,
          "name": "backup_phone_country_code",
          "type_info": "Bpchar"
        },
        {
          "ordinal": 12,
          "name": "backup_phone_number",
          "type_info": "Varchar"
        }
      ],
      "parameters": {
        "Left": [
          "Bpchar",
          "Text"
        ]
      },
      "nullable": [
        false,
        false,
        false,
        false,
        false,
        true,
        true,
        true,
        false,
        true,
        true,
        true,
        true
      ]
    }
  },
  "c17460773d9b52491bd2ad7e8f6db5ae04391e7e2fb1f481854760de2a8284aa": {
    "query": "SELECT * FROM permission;",
    "describe": {
      "columns": [
        {
          "ordinal": 0,
          "name": "id",
          "type_info": "Bytea"
        },
        {
          "ordinal": 1,
          "name": "name",
          "type_info": "Varchar"
        },
        {
          "ordinal": 2,
          "name": "description",
          "type_info": "Varchar"
        }
      ],
      "parameters": {
        "Left": []
      },
      "nullable": [
        false,
        false,
        true
      ]
    }
  },
  "c1f2736ff0102ffee67dde98887c963016ff1c79e4f317e247539aaabe21ffd7": {
    "query": "SELECT id, name as \"name: _\", status as \"status: _\", domain_name, workspace_id FROM deployment_static_sites WHERE workspace_id = $1 AND status != 'deleted';",
    "describe": {
      "columns": [
        {
          "ordinal": 0,
          "name": "id",
          "type_info": "Bytea"
        },
        {
          "ordinal": 1,
          "name": "name: _",
          "type_info": {
            "Custom": {
              "name": "citext",
              "kind": "Simple"
            }
          }
        },
        {
          "ordinal": 2,
          "name": "status: _",
          "type_info": {
            "Custom": {
              "name": "deployment_status",
              "kind": {
                "Enum": [
                  "created",
                  "pushed",
                  "deploying",
                  "running",
                  "stopped",
                  "errored",
                  "deleted"
                ]
              }
            }
          }
        },
        {
          "ordinal": 3,
          "name": "domain_name",
          "type_info": "Varchar"
        },
        {
          "ordinal": 4,
          "name": "workspace_id",
          "type_info": "Bytea"
        }
      ],
      "parameters": {
        "Left": [
          "Bytea"
        ]
      },
      "nullable": [
        false,
        false,
        false,
        true,
        false
      ]
    }
  },
  "c3a925e8c3a743a9f0df880e374fc65d00f881df9da6d04730310f90894e407d": {
    "query": "SELECT domain.name, personal_domain.id, personal_domain.domain_type as \"domain_type: _\" FROM personal_domain INNER JOIN domain ON domain.id = personal_domain.id WHERE domain.id = $1;",
    "describe": {
      "columns": [
        {
          "ordinal": 0,
          "name": "name",
          "type_info": "Varchar"
        },
        {
          "ordinal": 1,
          "name": "id",
          "type_info": "Bytea"
        },
        {
          "ordinal": 2,
          "name": "domain_type: _",
          "type_info": {
            "Custom": {
              "name": "resource_owner_type",
              "kind": {
                "Enum": [
                  "personal",
                  "business"
                ]
              }
            }
          }
        }
      ],
      "parameters": {
        "Left": [
          "Bytea"
        ]
      },
      "nullable": [
        false,
        false,
        false
      ]
    }
  },
  "c51452aa0add152f1b2799d1840b8c13d554b32f8b3c93f0c767629642312384": {
    "query": "SELECT id, workspace_id, name as \"name: _\" FROM docker_registry_repository WHERE id = $1 AND name NOT LIKE 'patr-deleted:%';",
    "describe": {
      "columns": [
        {
          "ordinal": 0,
          "name": "id",
          "type_info": "Bytea"
        },
        {
          "ordinal": 1,
          "name": "workspace_id",
          "type_info": "Bytea"
        },
        {
          "ordinal": 2,
          "name": "name: _",
          "type_info": {
            "Custom": {
              "name": "citext",
              "kind": "Simple"
            }
          }
        }
      ],
      "parameters": {
        "Left": [
          "Bytea"
        ]
      },
      "nullable": [
        false,
        false,
        false
      ]
    }
  },
  "c734d35a36ea8b19e571254fbe57eec5b2a95f8ecb587e9983af473c621ce582": {
    "query": "SELECT id, name as \"name: _\", super_admin_id, active FROM workspace WHERE super_admin_id = $1;",
    "describe": {
      "columns": [
        {
          "ordinal": 0,
          "name": "id",
          "type_info": "Bytea"
        },
        {
          "ordinal": 1,
          "name": "name: _",
          "type_info": {
            "Custom": {
              "name": "citext",
              "kind": "Simple"
            }
          }
        },
        {
          "ordinal": 2,
          "name": "super_admin_id",
          "type_info": "Bytea"
        },
        {
          "ordinal": 3,
          "name": "active",
          "type_info": "Bool"
        }
      ],
      "parameters": {
        "Left": [
          "Bytea"
        ]
      },
      "nullable": [
        false,
        false,
        false,
        false
      ]
    }
  },
  "c9c1da0ad2a1a2d0360361aab1419fc65d610ac3a3b56f20375c77848c99d0cc": {
    "query": "CREATE TABLE deployment_static_sites( id BYTEA CONSTRAINT deployment_static_sites_pk PRIMARY KEY, name CITEXT NOT NULL CONSTRAINT deployment_static_sites_chk_name_is_trimmed CHECK( name = TRIM(name) ), status DEPLOYMENT_STATUS NOT NULL DEFAULT 'created', domain_name VARCHAR(255) CONSTRAINT deployment_static_sites_uq_domain_name UNIQUE CONSTRAINT deployment_static_sites_chk_domain_name_is_lower_case CHECK(domain_name = LOWER(domain_name)), workspace_id BYTEA NOT NULL, CONSTRAINT deployment_static_sites_uq_name_workspace_id UNIQUE(name, workspace_id), CONSTRAINT deployment_static_sites_uq_id_domain_name UNIQUE(id, domain_name) );",
    "describe": {
      "columns": [],
      "parameters": {
        "Left": []
      },
      "nullable": []
    }
  },
  "c9f4bff6c8cdb941b0203a88612ff37835c10070ab9155461e11c85cb3d4f03b": {
    "query": "INSERT INTO business_email VALUES ($1, $2, $3);",
    "describe": {
      "columns": [],
      "parameters": {
        "Left": [
          "Bytea",
          "Varchar",
          "Bytea"
        ]
      },
      "nullable": []
    }
  },
  "ca60cc0ae9e218485ef43ac8e8dd496780f22f180cc579029c623628421fd26e": {
    "query": "CREATE INDEX workspace_user_idx_user_id ON workspace_user (user_id);",
    "describe": {
      "columns": [],
      "parameters": {
        "Left": []
      },
      "nullable": []
    }
  },
  "cc5052043d15b31259977b31b0cc857411b204b64180714e0db89cffcb68fe46": {
    "query": "UPDATE \"user\" SET dob = $1 WHERE id = $2;",
    "describe": {
      "columns": [],
      "parameters": {
        "Left": [
          "Int8",
          "Bytea"
        ]
      },
      "nullable": []
    }
  },
  "cd1023f20ccb1cc60dad8a05f407396dae5ec78e7adf4623df4084b287fa607d": {
    "query": "CREATE TABLE \"user\"( id BYTEA CONSTRAINT user_pk PRIMARY KEY, username VARCHAR(100) NOT NULL CONSTRAINT user_uq_username UNIQUE CONSTRAINT user_chk_username_is_lower_case CHECK( username = LOWER(username) ), password TEXT NOT NULL, first_name VARCHAR(100) NOT NULL, last_name VARCHAR(100) NOT NULL, dob BIGINT DEFAULT NULL CONSTRAINT user_chk_dob_unsigned CHECK(dob >= 0), bio VARCHAR(128) DEFAULT NULL, location VARCHAR(128) DEFAULT NULL, created BIGINT NOT NULL CONSTRAINT user_chk_created_unsigned CHECK(created >= 0), /* Recovery options */ backup_email_local VARCHAR(64) CONSTRAINT user_chk_backup_email_is_lower_case CHECK( backup_email_local = LOWER(backup_email_local) ), backup_email_domain_id BYTEA, backup_phone_country_code CHAR(2) CONSTRAINT user_chk_backup_phone_country_code_is_upper_case CHECK( backup_phone_country_code = UPPER(backup_phone_country_code) ), backup_phone_number VARCHAR(15), CONSTRAINT user_uq_backup_email_local_backup_email_domain_id UNIQUE(backup_email_local, backup_email_domain_id), CONSTRAINT user_uq_backup_phone_country_code_backup_phone_number UNIQUE(backup_phone_country_code, backup_phone_number), CONSTRAINT user_chk_bckp_eml_or_bckp_phn_present CHECK( ( backup_email_local IS NOT NULL AND backup_email_domain_id IS NOT NULL ) OR ( backup_phone_country_code IS NOT NULL AND backup_phone_number IS NOT NULL ) ) );",
    "describe": {
      "columns": [],
      "parameters": {
        "Left": []
      },
      "nullable": []
    }
  },
  "cd99286bf0c134bcf4c64f4cf9a7ebe20af97d1115dde0dc92555cd2c4fd65b5": {
    "query": "SELECT id, workspace_id, name as \"name: _\" FROM docker_registry_repository WHERE workspace_id = $1 AND name NOT LIKE 'patr-deleted:%';",
    "describe": {
      "columns": [
        {
          "ordinal": 0,
          "name": "id",
          "type_info": "Bytea"
        },
        {
          "ordinal": 1,
          "name": "workspace_id",
          "type_info": "Bytea"
        },
        {
          "ordinal": 2,
          "name": "name: _",
          "type_info": {
            "Custom": {
              "name": "citext",
              "kind": "Simple"
            }
          }
        }
      ],
      "parameters": {
        "Left": [
          "Bytea"
        ]
      },
      "nullable": [
        false,
        false,
        false
      ]
    }
  },
  "cf75b411ef5fd0ce29de2c470936da35030cb93d78943696f99bc9588b093822": {
    "query": "INSERT INTO docker_registry_digest_tag VALUES ($1, $2, $3, $4) ON CONFLICT (repository_id, tag) DO UPDATE SET digest = $3, last_updated = $4;",
    "describe": {
      "columns": [],
      "parameters": {
        "Left": [
          "Bytea",
          "Text",
          "Text",
          "Int8"
        ]
      },
      "nullable": []
    }
  },
  "cfa94513c732ecea44c806b4463d826427db9b5bcf1b4ea508933de463f6329e": {
    "query": "INSERT INTO user_phone_number VALUES ($1, $2, $3);",
    "describe": {
      "columns": [],
      "parameters": {
        "Left": [
          "Bytea",
          "Bpchar",
          "Varchar"
        ]
      },
      "nullable": []
    }
  },
  "d053057cd4d2bef5776a82a37cdf49a8147fff23182d6d1254c9fc30f1def33b": {
    "query": "ALTER TABLE \"user\" ADD CONSTRAINT user_fk_id_backup_email_local_backup_email_domain_id FOREIGN KEY ( id, backup_email_local, backup_email_domain_id ) REFERENCES personal_email ( user_id, local, domain_id ) DEFERRABLE INITIALLY IMMEDIATE;",
    "describe": {
      "columns": [],
      "parameters": {
        "Left": []
      },
      "nullable": []
    }
  },
  "d1345ac4986e1103b9cb35fc05f4a558184314ddb1e0d560461b4c3c2576b974": {
    "query": "SELECT COUNT(*) \"count!\" FROM deployment WHERE domain_name IS NOT NULL AND status != 'deleted';",
    "describe": {
      "columns": [
        {
          "ordinal": 0,
          "name": "count!",
          "type_info": "Int8"
        }
      ],
      "parameters": {
        "Left": []
      },
      "nullable": [
        null
      ]
    }
  },
  "d24f3405713812e5f3a56f723fbeba72c6898abf46b150e1f3b7bf3e424a1d87": {
    "query": "CREATE TABLE resource_type( id BYTEA CONSTRAINT resource_type_pk PRIMARY KEY, name VARCHAR(100) NOT NULL CONSTRAINT resource_type_uq_name UNIQUE, description VARCHAR(500) );",
    "describe": {
      "columns": [],
      "parameters": {
        "Left": []
      },
      "nullable": []
    }
  },
  "d821d9d80d2d3cd5d58a34fb99e9187f8471824effb128d75ae42a7c0fef00c0": {
    "query": "SELECT username, account_type as \"account_type: ResourceOwnerType\", password, first_name, last_name, backup_email_local, backup_email_domain_id, backup_phone_country_code, backup_phone_number, business_email_local, business_domain_name, business_name, otp_hash, otp_expiry FROM user_to_sign_up WHERE business_name = $1;",
    "describe": {
      "columns": [
        {
          "ordinal": 0,
          "name": "username",
          "type_info": "Varchar"
        },
        {
          "ordinal": 1,
          "name": "account_type: ResourceOwnerType",
          "type_info": {
            "Custom": {
              "name": "resource_owner_type",
              "kind": {
                "Enum": [
                  "personal",
                  "business"
                ]
              }
            }
          }
        },
        {
          "ordinal": 2,
          "name": "password",
          "type_info": "Text"
        },
        {
          "ordinal": 3,
          "name": "first_name",
          "type_info": "Varchar"
        },
        {
          "ordinal": 4,
          "name": "last_name",
          "type_info": "Varchar"
        },
        {
          "ordinal": 5,
          "name": "backup_email_local",
          "type_info": "Varchar"
        },
        {
          "ordinal": 6,
          "name": "backup_email_domain_id",
          "type_info": "Bytea"
        },
        {
          "ordinal": 7,
          "name": "backup_phone_country_code",
          "type_info": "Bpchar"
        },
        {
          "ordinal": 8,
          "name": "backup_phone_number",
          "type_info": "Varchar"
        },
        {
          "ordinal": 9,
          "name": "business_email_local",
          "type_info": "Varchar"
        },
        {
          "ordinal": 10,
          "name": "business_domain_name",
          "type_info": "Varchar"
        },
        {
          "ordinal": 11,
          "name": "business_name",
          "type_info": "Varchar"
        },
        {
          "ordinal": 12,
          "name": "otp_hash",
          "type_info": "Text"
        },
        {
          "ordinal": 13,
          "name": "otp_expiry",
          "type_info": "Int8"
        }
      ],
      "parameters": {
        "Left": [
          "Text"
        ]
      },
      "nullable": [
        false,
        false,
        false,
        false,
        false,
        true,
        true,
        true,
        true,
        true,
        true,
        true,
        false,
        false
      ]
    }
  },
  "d831d6a4dd187a0661e87130aaff2191a7b9279b7a56b2b107071557032c0eeb": {
    "query": "UPDATE deployment_static_sites SET domain_name = $1 WHERE id = $2;",
    "describe": {
      "columns": [],
      "parameters": {
        "Left": [
          "Varchar",
          "Bytea"
        ]
      },
      "nullable": []
    }
  },
  "d855be524f5d626e1d40358b55e487b367473da4728a18242664950c5c44b244": {
    "query": "CREATE INDEX workspace_domain_idx_is_verified ON workspace_domain (is_verified);",
    "describe": {
      "columns": [],
      "parameters": {
        "Left": []
      },
      "nullable": []
    }
  },
  "d8561b79d923e7eb13f8200ef234e40df7f8ff60b0a56623231cd801914a12ae": {
    "query": "CREATE INDEX workspace_idx_super_admin_id ON workspace (super_admin_id);",
    "describe": {
      "columns": [],
      "parameters": {
        "Left": []
      },
      "nullable": []
    }
  },
  "d945140262eb9c3996dc0fe5a2840de42fe52ce4d57c70759f7322e9c2f82042": {
    "query": "UPDATE workspace_domain SET is_verified = TRUE WHERE id = $1;",
    "describe": {
      "columns": [],
      "parameters": {
        "Left": [
          "Bytea"
        ]
      },
      "nullable": []
    }
  },
  "d950f347b92fbbc23ef8e95e65af7e2e006cabb17c05c9525f60ec9f62a030cf": {
    "query": "SELECT * FROM user_login WHERE user_id = $1 AND refresh_token = $2;",
    "describe": {
      "columns": [
        {
          "ordinal": 0,
          "name": "login_id",
          "type_info": "Bytea"
        },
        {
          "ordinal": 1,
          "name": "refresh_token",
          "type_info": "Text"
        },
        {
          "ordinal": 2,
          "name": "token_expiry",
          "type_info": "Int8"
        },
        {
          "ordinal": 3,
          "name": "user_id",
          "type_info": "Bytea"
        },
        {
          "ordinal": 4,
          "name": "last_login",
          "type_info": "Int8"
        },
        {
          "ordinal": 5,
          "name": "last_activity",
          "type_info": "Int8"
        }
      ],
      "parameters": {
        "Left": [
          "Bytea",
          "Text"
        ]
      },
      "nullable": [
        false,
        false,
        false,
        false,
        false,
        false
      ]
    }
  },
  "dca6992cc85f4d617680b1e89577f622f75a94f85adbe7e5142eb8b056e115b2": {
    "query": "UPDATE deployment SET name = $1 WHERE id = $2;",
    "describe": {
      "columns": [],
      "parameters": {
        "Left": [
          {
            "Custom": {
              "name": "citext",
              "kind": "Simple"
            }
          },
          "Bytea"
        ]
      },
      "nullable": []
    }
  },
  "dca7ef80973e51ffe78bd9f717ae1cbcd73aaf19b3530b322a77c9d39edf26fb": {
    "query": "CREATE TYPE MANAGED_DATABASE_PLAN AS ENUM( 'nano', 'micro', 'small', 'medium', 'large', 'xlarge', 'xxlarge', 'mammoth' );",
    "describe": {
      "columns": [],
      "parameters": {
        "Left": []
      },
      "nullable": []
    }
  },
  "dcf5652abc4e53233d42ab139f2e3e3847b57af9ead655be2471f51c8e1f780e": {
    "query": "INSERT INTO managed_database VALUES ( $1, $2, $3, $4, $5, $6, $7, $8, 'creating', $9, $10, $11, $12, $13, NULL );",
    "describe": {
      "columns": [],
      "parameters": {
        "Left": [
          "Bytea",
          {
            "Custom": {
              "name": "citext",
              "kind": "Simple"
            }
          },
          "Varchar",
          {
            "Custom": {
              "name": "managed_database_engine",
              "kind": {
                "Enum": [
                  "postgres",
                  "mysql"
                ]
              }
            }
          },
          "Text",
          "Int4",
          {
            "Custom": {
              "name": "managed_database_plan",
              "kind": {
                "Enum": [
                  "nano",
                  "micro",
                  "small",
                  "medium",
                  "large",
                  "xlarge",
                  "xxlarge",
                  "mammoth"
                ]
              }
            }
          },
          "Text",
          "Text",
          "Int4",
          "Text",
          "Text",
          "Bytea"
        ]
      },
      "nullable": []
    }
  },
  "ddf2963936615eb58225ace43d720c4c708e1abced58c94dc7a8d9b83c0f6321": {
    "query": "DELETE FROM workspace_user WHERE role_id = $1;",
    "describe": {
      "columns": [],
      "parameters": {
        "Left": [
          "Bytea"
        ]
      },
      "nullable": []
    }
  },
  "de74ae7f29c027a8f87b7ddea32144fd590d3e4591e17fdc8f5fc80afcf1f299": {
    "query": "ALTER TABLE docker_registry_repository ADD CONSTRAINT docker_registry_repository_fk_id_workspace_id FOREIGN KEY(id, workspace_id) REFERENCES resource(id, owner_id);",
    "describe": {
      "columns": [],
      "parameters": {
        "Left": []
      },
      "nullable": []
    }
  },
  "dea649e4f9bfdbd55c4502fa51d5417cbfbec3b72543cc9c82c7acc7cadd6a37": {
    "query": "INSERT INTO user_unverified_phone_number VALUES ($1, $2, $3, $4, $5) ON CONFLICT(country_code, phone_number) DO UPDATE SET user_id = EXCLUDED.user_id, verification_token_hash = EXCLUDED.verification_token_hash, verification_token_expiry = EXCLUDED.verification_token_expiry;",
    "describe": {
      "columns": [],
      "parameters": {
        "Left": [
          "Bpchar",
          "Varchar",
          "Bytea",
          "Text",
          "Int8"
        ]
      },
      "nullable": []
    }
  },
  "df36e2ceaf21f2d013406c873646c95c106b64e49665f309738b14201df9ec56": {
    "query": "CREATE INDEX user_login_idx_user_id ON user_login (user_id);",
    "describe": {
      "columns": [],
      "parameters": {
        "Left": []
      },
      "nullable": []
    }
  },
  "e2db0a9168e8b5a614acb541de96cefe751c666b9a8380e039c6be6523e0dfc4": {
    "query": "UPDATE \"user\" SET backup_phone_country_code = $1, backup_phone_number = $2 WHERE id = $3;",
    "describe": {
      "columns": [],
      "parameters": {
        "Left": [
          "Bpchar",
          "Varchar",
          "Bytea"
        ]
      },
      "nullable": []
    }
  },
  "e313defa3d63bb79a1b84bbac09a430197050238b4076f03a1d8b90f0788f769": {
    "query": "DELETE FROM domain WHERE id = $1;",
    "describe": {
      "columns": [],
      "parameters": {
        "Left": [
          "Bytea"
        ]
      },
      "nullable": []
    }
  },
  "e575aca4066a7ed6cd69ba52e9b48168e8c7f0e22b62988182fa29d434b2158f": {
    "query": "INSERT INTO role VALUES ($1, $2, $3, $4);",
    "describe": {
      "columns": [],
      "parameters": {
        "Left": [
          "Bytea",
          "Varchar",
          "Varchar",
          "Bytea"
        ]
      },
      "nullable": []
    }
  },
  "e593e6fd09eb0a41ec83abb3e16fcfb23210b5871a01556af86a50d98f07ccf4": {
    "query": "CREATE TABLE data_center_locations( region TEXT CONSTRAINT data_center_locations_pk PRIMARY KEY, location GEOMETRY NOT NULL );",
    "describe": {
      "columns": [],
      "parameters": {
        "Left": []
      },
      "nullable": []
    }
  },
  "e60c117012ab34cb5a8bb08418c63b9eea2e0c76b0f51749f53756e97b69f3d3": {
    "query": "SELECT id, name as \"name: _\", registry, repository_id, image_name, image_tag, status as \"status: _\", deployed_image, digitalocean_app_id, region, domain_name, horizontal_scale, machine_type as \"machine_type: _\", workspace_id FROM deployment WHERE id = $1 AND status != 'deleted';",
    "describe": {
      "columns": [
        {
          "ordinal": 0,
          "name": "id",
          "type_info": "Bytea"
        },
        {
          "ordinal": 1,
          "name": "name: _",
          "type_info": {
            "Custom": {
              "name": "citext",
              "kind": "Simple"
            }
          }
        },
        {
          "ordinal": 2,
          "name": "registry",
          "type_info": "Varchar"
        },
        {
          "ordinal": 3,
          "name": "repository_id",
          "type_info": "Bytea"
        },
        {
          "ordinal": 4,
          "name": "image_name",
          "type_info": "Varchar"
        },
        {
          "ordinal": 5,
          "name": "image_tag",
          "type_info": "Varchar"
        },
        {
          "ordinal": 6,
          "name": "status: _",
          "type_info": {
            "Custom": {
              "name": "deployment_status",
              "kind": {
                "Enum": [
                  "created",
                  "pushed",
                  "deploying",
                  "running",
                  "stopped",
                  "errored",
                  "deleted"
                ]
              }
            }
          }
        },
        {
          "ordinal": 7,
          "name": "deployed_image",
          "type_info": "Text"
        },
        {
          "ordinal": 8,
          "name": "digitalocean_app_id",
          "type_info": "Text"
        },
        {
          "ordinal": 9,
          "name": "region",
          "type_info": "Text"
        },
        {
          "ordinal": 10,
          "name": "domain_name",
          "type_info": "Varchar"
        },
        {
          "ordinal": 11,
          "name": "horizontal_scale",
          "type_info": "Int2"
        },
        {
          "ordinal": 12,
          "name": "machine_type: _",
          "type_info": {
            "Custom": {
              "name": "deployment_machine_type",
              "kind": {
                "Enum": [
                  "micro",
                  "small",
                  "medium",
                  "large"
                ]
              }
            }
          }
        },
        {
          "ordinal": 13,
          "name": "workspace_id",
          "type_info": "Bytea"
        }
      ],
      "parameters": {
        "Left": [
          "Bytea"
        ]
      },
      "nullable": [
        false,
        false,
        false,
        true,
        true,
        false,
        false,
        true,
        true,
        false,
        true,
        false,
        false,
        false
      ]
    }
  },
  "e612e850c570bbc931e8a3fcbd7b87c54257d739d9a4a3dfbd367961edea354b": {
    "query": "UPDATE \"user\" SET first_name = $1 WHERE id = $2;",
    "describe": {
      "columns": [],
      "parameters": {
        "Left": [
          "Varchar",
          "Bytea"
        ]
      },
      "nullable": []
    }
  },
  "e67c1e6f96aec49750ea347b36199d17f7e58efbff15d77a740c47a6deae9db5": {
    "query": "UPDATE \"user\" SET bio = $1 WHERE id = $2;",
    "describe": {
      "columns": [],
      "parameters": {
        "Left": [
          "Varchar",
          "Bytea"
        ]
      },
      "nullable": []
    }
  },
  "e7a437100625d645f8b7ad6848df9ceba9aaaf280a0f139678058387b04d82e5": {
    "query": "INSERT INTO personal_domain VALUES ($1, 'personal');",
    "describe": {
      "columns": [],
      "parameters": {
        "Left": [
          "Bytea"
        ]
      },
      "nullable": []
    }
  },
  "e838972a49d95650b469757b993bedfd88a875d6ea455abb1d3e97ded2bb492c": {
    "query": "CREATE INDEX personal_email_idx_user_id ON personal_email (user_id);",
    "describe": {
      "columns": [],
      "parameters": {
        "Left": []
      },
      "nullable": []
    }
  },
  "e8476d5f9922fb82a5e249f9a4fc0ea4f3c2980892fcf79d236b2919941d250f": {
    "query": "SELECT user_unverified_personal_email.* FROM user_unverified_personal_email INNER JOIN domain ON domain.id = user_unverified_personal_email.domain_id WHERE CONCAT(local, '@', domain.name) = $1;",
    "describe": {
      "columns": [
        {
          "ordinal": 0,
          "name": "local",
          "type_info": "Varchar"
        },
        {
          "ordinal": 1,
          "name": "domain_id",
          "type_info": "Bytea"
        },
        {
          "ordinal": 2,
          "name": "user_id",
          "type_info": "Bytea"
        },
        {
          "ordinal": 3,
          "name": "verification_token_hash",
          "type_info": "Text"
        },
        {
          "ordinal": 4,
          "name": "verification_token_expiry",
          "type_info": "Int8"
        }
      ],
      "parameters": {
        "Left": [
          "Text"
        ]
      },
      "nullable": [
        false,
        false,
        false,
        false,
        false
      ]
    }
  },
  "e8fc5c9cf1321c4b222e0bc263662c19e54a0b11d3efd9a52fcda05750195aef": {
    "query": "ALTER TABLE deployed_domain ADD CONSTRAINT deployed_domain_fk_deployment_id_domain_name FOREIGN KEY(deployment_id, domain_name) REFERENCES deployment(id, domain_name) DEFERRABLE INITIALLY IMMEDIATE;",
    "describe": {
      "columns": [],
      "parameters": {
        "Left": []
      },
      "nullable": []
    }
  },
  "e9190d8880f4128c2dd3c366e1e52de53a9552f30698c4da7d6085759af0938e": {
    "query": "CREATE TABLE role_permissions_resource_type( role_id BYTEA CONSTRAINT role_permissions_resource_type_fk_role_id REFERENCES role(id), permission_id BYTEA CONSTRAINT role_permissions_resource_type_fk_permission_id REFERENCES permission(id), resource_type_id BYTEA CONSTRAINT role_permissions_resource_type_fk_resource_type_id REFERENCES resource_type(id), CONSTRAINT role_permissions_resource_type_pk PRIMARY KEY(role_id, permission_id, resource_type_id) );",
    "describe": {
      "columns": [],
      "parameters": {
        "Left": []
      },
      "nullable": []
    }
  },
  "e91e543e8d8395c1862678749ecbb1a23ae3d2df055111d862745c8c7cb165e3": {
    "query": "DELETE FROM user_login WHERE login_id = $1 AND user_id = $2;",
    "describe": {
      "columns": [],
      "parameters": {
        "Left": [
          "Bytea",
          "Bytea"
        ]
      },
      "nullable": []
    }
  },
  "f0f61d6c683953e8f0ad3c94e7493b7f2fe5520d7d98420eed7c6fdab0d1ecc2": {
    "query": "SELECT COUNT(*) as \"count!\" FROM user_to_sign_up;",
    "describe": {
      "columns": [
        {
          "ordinal": 0,
          "name": "count!",
          "type_info": "Int8"
        }
      ],
      "parameters": {
        "Left": []
      },
      "nullable": [
        null
      ]
    }
  },
  "f573945b87b888f9207a9672804ad53589783632fc74e6215b737bcd1a55f889": {
    "query": "SELECT domain.name, workspace_domain.id, workspace_domain.domain_type as \"domain_type: _\", workspace_domain.is_verified FROM workspace_domain INNER JOIN domain ON domain.id = workspace_domain.id WHERE domain.id = $1;",
    "describe": {
      "columns": [
        {
          "ordinal": 0,
          "name": "name",
          "type_info": "Varchar"
        },
        {
          "ordinal": 1,
          "name": "id",
          "type_info": "Bytea"
        },
        {
          "ordinal": 2,
          "name": "domain_type: _",
          "type_info": {
            "Custom": {
              "name": "resource_owner_type",
              "kind": {
                "Enum": [
                  "personal",
                  "business"
                ]
              }
            }
          }
        },
        {
          "ordinal": 3,
          "name": "is_verified",
          "type_info": "Bool"
        }
      ],
      "parameters": {
        "Left": [
          "Bytea"
        ]
      },
      "nullable": [
        false,
        false,
        false,
        false
      ]
    }
  },
  "f5b7bf00eb407d889619e638614750a5deab18378edd398c074adb012b209f75": {
    "query": "CREATE INDEX user_idx_created ON \"user\" (created);",
    "describe": {
      "columns": [],
      "parameters": {
        "Left": []
      },
      "nullable": []
    }
  },
  "f677f0f49f5509a73a29aa93a7525c287fdc8601417c0b671f6a2848cdcc1265": {
    "query": "DELETE FROM role WHERE id = $1;",
    "describe": {
      "columns": [],
      "parameters": {
        "Left": [
          "Bytea"
        ]
      },
      "nullable": []
    }
  },
<<<<<<< HEAD
  "f7611e2f5f3d6bbd8ba940976d1779a764d7e3a2a0b66d5f7dff279283f14718": {
    "query": "SELECT tag, last_updated FROM docker_registry_digest_tag WHERE repository_id = $1;",
    "describe": {
      "columns": [
        {
          "ordinal": 0,
          "name": "tag",
          "type_info": "Text"
        },
        {
          "ordinal": 1,
          "name": "last_updated",
          "type_info": "Int8"
        }
      ],
      "parameters": {
        "Left": [
          "Bytea"
        ]
      },
      "nullable": [
        false,
        false
      ]
    }
  },
  "f88c23e19d38e7662a587487220522d5ab9c870ad053daf370a4730e7220802e": {
    "query": "SELECT user_id, country_code, number FROM user_phone_number WHERE user_id = $1;",
    "describe": {
      "columns": [
        {
          "ordinal": 0,
          "name": "user_id",
          "type_info": "Bytea"
        },
        {
          "ordinal": 1,
          "name": "country_code",
          "type_info": "Bpchar"
        },
        {
          "ordinal": 2,
          "name": "number",
          "type_info": "Varchar"
        }
      ],
      "parameters": {
        "Left": [
          "Bytea"
        ]
      },
      "nullable": [
        false,
        false,
        false
      ]
    }
  },
=======
>>>>>>> 1b9a06b1
  "f91a0a4bb5c15b244e6f328b1f67a63bb3edcc017a41ea5195cef21a96b95b11": {
    "query": "ALTER TABLE deployed_domain ADD CONSTRAINT deployed_domain_fk_static_site_id_domain_name FOREIGN KEY(static_site_id, domain_name) REFERENCES deployment_static_sites(id, domain_name) DEFERRABLE INITIALLY IMMEDIATE;",
    "describe": {
      "columns": [],
      "parameters": {
        "Left": []
      },
      "nullable": []
    }
  },
  "fae57054668bd320a2e513fb937f06e40324b1393ffd6da90e070c4cbd2cdd25": {
    "query": "INSERT INTO docker_registry_repository VALUES ($1, $2, $3);",
    "describe": {
      "columns": [],
      "parameters": {
        "Left": [
          "Bytea",
          "Bytea",
          {
            "Custom": {
              "name": "citext",
              "kind": "Simple"
            }
          }
        ]
      },
      "nullable": []
    }
  },
  "fcd33830edf91a145742d6940ded386da0ed420c9c527e59c8dd83bcac2a5bbd": {
    "query": "SELECT COUNT(*) \"count!\" FROM deployment WHERE status != 'deleted';",
    "describe": {
      "columns": [
        {
          "ordinal": 0,
          "name": "count!",
          "type_info": "Int8"
        }
      ],
      "parameters": {
        "Left": []
      },
      "nullable": [
        null
      ]
    }
  },
  "fd7c1fc75c8cbe57877b01cb4b73c2fc98bb25f736209fd68fa51751267a58db": {
    "query": "CREATE TABLE deployed_domain( deployment_id BYTEA CONSTRAINT deployed_domain_uq_deployment_id UNIQUE, static_site_id BYTEA CONSTRAINT deployed_domain_uq_static_site_id UNIQUE, domain_name VARCHAR(255) NOT NULL CONSTRAINT deployed_domain_uq_domain_name UNIQUE CONSTRAINT deployment_chk_domain_name_is_lower_case CHECK( domain_name = LOWER(domain_name) ), CONSTRAINT deployed_domain_uq_deployment_id_domain_name UNIQUE (deployment_id, domain_name), CONSTRAINT deployed_domain_uq_static_site_id_domain_name UNIQUE (static_site_id, domain_name), CONSTRAINT deployed_domain_chk_id_domain_is_valid CHECK( ( deployment_id IS NULL AND static_site_id IS NOT NULL ) OR ( deployment_id IS NOT NULL AND static_site_id IS NULL ) ) );",
    "describe": {
      "columns": [],
      "parameters": {
        "Left": []
      },
      "nullable": []
    }
  },
  "fd9d5b57734d9802fefad80814c377706b5af7d40a1360d8377b379ea1618016": {
    "query": "SELECT deployment.id, deployment.name as \"name: _\", deployment.registry, deployment.repository_id, deployment.image_name, deployment.image_tag, deployment.status as \"status: _\", deployment.deployed_image, deployment.digitalocean_app_id, deployment.region, deployment.domain_name, deployment.horizontal_scale, deployment.machine_type as \"machine_type: _\", deployment.workspace_id FROM deployment LEFT JOIN docker_registry_repository ON docker_registry_repository.id = deployment.repository_id WHERE ( ( deployment.registry = 'registry.patr.cloud' AND docker_registry_repository.name = $1 ) OR ( deployment.registry != 'registry.patr.cloud' AND deployment.image_name = $1 ) ) AND deployment.image_tag = $2 AND deployment.workspace_id = $3 AND deployment.status != 'deleted';",
    "describe": {
      "columns": [
        {
          "ordinal": 0,
          "name": "id",
          "type_info": "Bytea"
        },
        {
          "ordinal": 1,
          "name": "name: _",
          "type_info": {
            "Custom": {
              "name": "citext",
              "kind": "Simple"
            }
          }
        },
        {
          "ordinal": 2,
          "name": "registry",
          "type_info": "Varchar"
        },
        {
          "ordinal": 3,
          "name": "repository_id",
          "type_info": "Bytea"
        },
        {
          "ordinal": 4,
          "name": "image_name",
          "type_info": "Varchar"
        },
        {
          "ordinal": 5,
          "name": "image_tag",
          "type_info": "Varchar"
        },
        {
          "ordinal": 6,
          "name": "status: _",
          "type_info": {
            "Custom": {
              "name": "deployment_status",
              "kind": {
                "Enum": [
                  "created",
                  "pushed",
                  "deploying",
                  "running",
                  "stopped",
                  "errored",
                  "deleted"
                ]
              }
            }
          }
        },
        {
          "ordinal": 7,
          "name": "deployed_image",
          "type_info": "Text"
        },
        {
          "ordinal": 8,
          "name": "digitalocean_app_id",
          "type_info": "Text"
        },
        {
          "ordinal": 9,
          "name": "region",
          "type_info": "Text"
        },
        {
          "ordinal": 10,
          "name": "domain_name",
          "type_info": "Varchar"
        },
        {
          "ordinal": 11,
          "name": "horizontal_scale",
          "type_info": "Int2"
        },
        {
          "ordinal": 12,
          "name": "machine_type: _",
          "type_info": {
            "Custom": {
              "name": "deployment_machine_type",
              "kind": {
                "Enum": [
                  "micro",
                  "small",
                  "medium",
                  "large"
                ]
              }
            }
          }
        },
        {
          "ordinal": 13,
          "name": "workspace_id",
          "type_info": "Bytea"
        }
      ],
      "parameters": {
        "Left": [
          {
            "Custom": {
              "name": "citext",
              "kind": "Simple"
            }
          },
          "Text",
          "Bytea"
        ]
      },
      "nullable": [
        false,
        false,
        false,
        true,
        true,
        false,
        false,
        true,
        true,
        false,
        true,
        false,
        false,
        false
      ]
    }
  },
  "fea8fe4eb8151508a43bd8a1af74ed745e4b06c32308df3818751d4a7bb72423": {
    "query": "INSERT INTO domain VALUES ($1, $2, $3);",
    "describe": {
      "columns": [],
      "parameters": {
        "Left": [
          "Bytea",
          "Varchar",
          {
            "Custom": {
              "name": "resource_owner_type",
              "kind": {
                "Enum": [
                  "personal",
                  "business"
                ]
              }
            }
          }
        ]
      },
      "nullable": []
    }
  },
  "febfb7b885f275907b8474e9fee5becbb58af87021e228eba9340347650c3441": {
    "query": "INSERT INTO user_to_sign_up VALUES ( $1, 'personal', $2, $3, $4, $5, $6, $7, $8, NULL, NULL, NULL, $9, $10 ) ON CONFLICT(username) DO UPDATE SET account_type = 'personal', password = EXCLUDED.password, first_name = EXCLUDED.first_name, last_name = EXCLUDED.last_name, backup_email_local = EXCLUDED.backup_email_local, backup_email_domain_id = EXCLUDED.backup_email_domain_id, backup_phone_country_code = EXCLUDED.backup_phone_country_code, backup_phone_number = EXCLUDED.backup_phone_number, business_email_local = NULL, business_domain_name = NULL, business_name = NULL, otp_hash = EXCLUDED.otp_hash, otp_expiry = EXCLUDED.otp_expiry;",
    "describe": {
      "columns": [],
      "parameters": {
        "Left": [
          "Varchar",
          "Text",
          "Varchar",
          "Varchar",
          "Varchar",
          "Bytea",
          "Bpchar",
          "Varchar",
          "Text",
          "Int8"
        ]
      },
      "nullable": []
    }
  }
}<|MERGE_RESOLUTION|>--- conflicted
+++ resolved
@@ -6560,7 +6560,6 @@
       "nullable": []
     }
   },
-<<<<<<< HEAD
   "f7611e2f5f3d6bbd8ba940976d1779a764d7e3a2a0b66d5f7dff279283f14718": {
     "query": "SELECT tag, last_updated FROM docker_registry_digest_tag WHERE repository_id = $1;",
     "describe": {
@@ -6619,8 +6618,6 @@
       ]
     }
   },
-=======
->>>>>>> 1b9a06b1
   "f91a0a4bb5c15b244e6f328b1f67a63bb3edcc017a41ea5195cef21a96b95b11": {
     "query": "ALTER TABLE deployed_domain ADD CONSTRAINT deployed_domain_fk_static_site_id_domain_name FOREIGN KEY(static_site_id, domain_name) REFERENCES deployment_static_sites(id, domain_name) DEFERRABLE INITIALLY IMMEDIATE;",
     "describe": {
