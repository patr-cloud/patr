{
  "db": "PostgreSQL",
  "003572bba6e2c9719d902eb4cefc74a1087b9eeb51e867eec080938d306e3bb4": {
    "query": "CREATE INDEX deployment_idx_registry_image_name_image_tag ON deployment (registry, image_name, image_tag);",
    "describe": {
      "columns": [],
      "parameters": {
        "Left": []
      },
      "nullable": []
    }
  },
<<<<<<< HEAD
  "03a3c7497515d9b0b05296a5d0affa280a2eb5edd95cafc6d2023751805597f7": {
    "query": "INSERT INTO managed_database VALUES ($1, $2, NULL, $3, NULL, NULL, NULL, NULL, NULL, 'creating', NULL, NULL, NULL, NULL, $4);",
=======
  "046c6b19462914789d8ae29cf351948c95aeaa858d959a7b22af0937f54ace8d": {
    "query": "UPDATE deployment SET deployed_image = NULL WHERE id = $1;",
>>>>>>> 1a9784b1
    "describe": {
      "columns": [],
      "parameters": {
        "Left": [
<<<<<<< HEAD
          "Bytea",
          "Varchar",
          {
            "Custom": {
              "name": "cloud_platform",
              "kind": {
                "Enum": [
                  "aws",
                  "digitalocean"
                ]
              }
            }
          },
=======
>>>>>>> 1a9784b1
          "Bytea"
        ]
      },
      "nullable": []
    }
  },
  "04f0db6568374c080244726310f725c954c0c830705cda822efc3a223fa2aaee": {
    "query": "CREATE TYPE RESOURCE_OWNER_TYPE AS ENUM( 'personal', 'organisation' );",
    "describe": {
      "columns": [],
      "parameters": {
        "Left": []
      },
      "nullable": []
    }
  },
  "05b6d33feb18545eda08444aaceb0df59d41f3487a9af37b982975ffbc31c637": {
    "query": "UPDATE organisation_domain SET is_verified = FALSE WHERE id = $1;",
    "describe": {
      "columns": [],
      "parameters": {
        "Left": [
          "Bytea"
        ]
      },
      "nullable": []
    }
  },
  "0a2cc71507a5b323a1030851aecd6df7b5de12a1af0dd73016d27e8e83865025": {
    "query": "CREATE TABLE docker_registry_repository( id BYTEA CONSTRAINT docker_registry_repository_pk PRIMARY KEY, organisation_id BYTEA NOT NULL CONSTRAINT docker_registry_repository_fk_id REFERENCES organisation(id), name VARCHAR(255) NOT NULL, CONSTRAINT docker_registry_repository_uq_organisation_id_name UNIQUE(organisation_id, name) );",
    "describe": {
      "columns": [],
      "parameters": {
        "Left": []
      },
      "nullable": []
    }
  },
  "0aeda202c1315facdf01113fe29e35e88eb46dc18e56bfd9a543302b83247776": {
    "query": "CREATE INDEX organisation_idx_super_admin_id ON organisation (super_admin_id);",
    "describe": {
      "columns": [],
      "parameters": {
        "Left": []
      },
      "nullable": []
    }
  },
  "0ba65499ecae8902b5e35d4c272af2c09970683633d0cb1822835ebaade7d41b": {
    "query": "CREATE TABLE role_permissions_resource( role_id BYTEA CONSTRAINT role_permissions_resource_fk_role_id REFERENCES role(id), permission_id BYTEA CONSTRAINT role_permissions_resource_fk_permission_id REFERENCES permission(id), resource_id BYTEA CONSTRAINT role_permissions_resource_fk_resource_id REFERENCES resource(id), CONSTRAINT role_permissions_resource_pk PRIMARY KEY(role_id, permission_id, resource_id) );",
    "describe": {
      "columns": [],
      "parameters": {
        "Left": []
      },
      "nullable": []
    }
  },
  "0cb05860f1a10055ea38b4951347e6860d3d226b43759fd52a31dac18e0cf708": {
    "query": "UPDATE \"user\" SET last_name = $1;",
    "describe": {
      "columns": [],
      "parameters": {
        "Left": [
          "Varchar"
        ]
      },
      "nullable": []
    }
  },
  "0d262a2cdb70f0c2af1b7b788df13c6d6da8ce31fd6172023a0490f6cbda6d94": {
    "query": "CREATE INDEX user_to_sign_up_idx_otp_expiry ON user_to_sign_up (otp_expiry);",
    "describe": {
      "columns": [],
      "parameters": {
        "Left": []
      },
      "nullable": []
    }
  },
  "0da45c1d27fa549646343d6e654b15a75d30a5b545c0d29aa83d53eb2a9f6223": {
    "query": "UPDATE organisation SET name = $1 WHERE id = $2;",
    "describe": {
      "columns": [],
      "parameters": {
        "Left": [
          "Varchar",
          "Bytea"
        ]
      },
      "nullable": []
    }
  },
  "0e697016c2da3ccb203f0ef61068ee1228e25a7fe59a5228385bf194eb8731ac": {
    "query": "SELECT resource_type.* FROM resource_type INNER JOIN resource ON resource.resource_type_id = resource_type.id WHERE resource.id = $1;",
    "describe": {
      "columns": [
        {
          "ordinal": 0,
          "name": "id",
          "type_info": "Bytea"
        },
        {
          "ordinal": 1,
          "name": "name",
          "type_info": "Varchar"
        },
        {
          "ordinal": 2,
          "name": "description",
          "type_info": "Varchar"
        }
      ],
      "parameters": {
        "Left": [
          "Bytea"
        ]
      },
      "nullable": [
        false,
        false,
        true
      ]
    }
  },
  "124c4789134d31861ed5682f3769ca275c6ead752b6681258b087ee7c85c8eb3": {
    "query": "UPDATE deployment SET deployed_image = $1 WHERE id = $2;",
    "describe": {
      "columns": [],
      "parameters": {
        "Left": [
          "Text",
          "Bytea"
        ]
      },
      "nullable": []
    }
  },
  "12ec65904ba0d3fc836a99a97125cc5d43442d0cc6d5c24a2d79a824a0d128fc": {
    "query": "UPDATE \"user\" SET backup_email_local = $1, backup_email_domain_id = $2 WHERE id = $3;",
    "describe": {
      "columns": [],
      "parameters": {
        "Left": [
          "Varchar",
          "Bytea",
          "Bytea"
        ]
      },
      "nullable": []
    }
  },
  "140b335ed19341657d84d58a614bafcbed062124f5575c2dc6249adbbd12daea": {
    "query": "CREATE TABLE \"user\"( id BYTEA CONSTRAINT user_pk PRIMARY KEY, username VARCHAR(100) NOT NULL CONSTRAINT user_uk_username UNIQUE CONSTRAINT user_chk_username_is_lower_case CHECK( username = LOWER(username) ), password TEXT NOT NULL, first_name VARCHAR(100) NOT NULL, last_name VARCHAR(100) NOT NULL, dob BIGINT DEFAULT NULL CONSTRAINT user_chk_dob_unsigned CHECK(dob >= 0), bio VARCHAR(128) DEFAULT NULL, location VARCHAR(128) DEFAULT NULL, created BIGINT NOT NULL CONSTRAINT user_chk_created_unsigned CHECK(created >= 0), /* Recovery options */ backup_email_local VARCHAR(64) CONSTRAINT user_chk_backup_email_is_lower_case CHECK( backup_email_local = LOWER(backup_email_local) ), backup_email_domain_id BYTEA, backup_phone_country_code CHAR(2) CONSTRAINT user_chk_backup_phone_country_code_is_upper_case CHECK( backup_phone_country_code = UPPER(backup_phone_country_code) ), backup_phone_number VARCHAR(15), CONSTRAINT user_uk_bckp_eml_lcl_bckp_eml_dmn_id UNIQUE(backup_email_local, backup_email_domain_id), CONSTRAINT user_uk_bckp_phn_cntry_cd_bckp_phn_nmbr UNIQUE(backup_phone_country_code, backup_phone_number), CONSTRAINT user_chk_bckp_eml_or_bckp_phn_present CHECK( ( backup_email_local IS NOT NULL AND backup_email_domain_id IS NOT NULL ) OR ( backup_phone_country_code IS NOT NULL AND backup_phone_number IS NOT NULL ) ) );",
    "describe": {
      "columns": [],
      "parameters": {
        "Left": []
      },
      "nullable": []
    }
  },
  "15754548332233512bc74364ad9ebb4ee076cfa1c8555b5c4740c12d2c85b4b0": {
    "query": "SELECT DISTINCT organisation.* FROM organisation LEFT JOIN organisation_user ON organisation.id = organisation_user.organisation_id WHERE organisation.super_admin_id = $1 OR organisation_user.user_id = $1;",
    "describe": {
      "columns": [
        {
          "ordinal": 0,
          "name": "id",
          "type_info": "Bytea"
        },
        {
          "ordinal": 1,
          "name": "name",
          "type_info": "Varchar"
        },
        {
          "ordinal": 2,
          "name": "super_admin_id",
          "type_info": "Bytea"
        },
        {
          "ordinal": 3,
          "name": "active",
          "type_info": "Bool"
        }
      ],
      "parameters": {
        "Left": [
          "Bytea"
        ]
      },
      "nullable": [
        false,
        false,
        false,
        false
      ]
    }
  },
  "15d97c8249593f00516ac5b30598779bda9d6214d2341d0166ada2e5dbc4a9e5": {
    "query": "UPDATE managed_database SET status = $1 WHERE id = $2;",
    "describe": {
      "columns": [],
      "parameters": {
        "Left": [
          {
            "Custom": {
              "name": "managed_database_status",
              "kind": {
                "Enum": [
                  "creating",
                  "running",
                  "stopped",
                  "errored",
                  "deleted"
                ]
              }
            }
          },
          "Bytea"
        ]
      },
      "nullable": []
    }
  },
  "17110d0af21fc886aaa70147d26f326a861ca13713b0c00fb8646642b5fb8f9f": {
    "query": "INSERT INTO \"user\" VALUES ( $1, $2, $3, $4, $5, NULL, NULL, NULL, $6, $7, $8, $9, $10 );",
    "describe": {
      "columns": [],
      "parameters": {
        "Left": [
          "Bytea",
          "Varchar",
          "Text",
          "Varchar",
          "Varchar",
          "Int8",
          "Varchar",
          "Bytea",
          "Bpchar",
          "Varchar"
        ]
      },
      "nullable": []
    }
  },
  "1790ace672f231da055435d16ee2b378379872de2433a2c077220f842c913a24": {
    "query": "SELECT portus_tunnel.* FROM portus_tunnel INNER JOIN resource ON resource.id = portus_tunnel.id WHERE resource.owner_id = $1;",
    "describe": {
      "columns": [
        {
          "ordinal": 0,
          "name": "id",
          "type_info": "Bytea"
        },
        {
          "ordinal": 1,
          "name": "username",
          "type_info": "Varchar"
        },
        {
          "ordinal": 2,
          "name": "ssh_port",
          "type_info": "Int4"
        },
        {
          "ordinal": 3,
          "name": "exposed_port",
          "type_info": "Int4"
        },
        {
          "ordinal": 4,
          "name": "name",
          "type_info": "Varchar"
        }
      ],
      "parameters": {
        "Left": [
          "Bytea"
        ]
      },
      "nullable": [
        false,
        false,
        false,
        false,
        false
      ]
    }
  },
  "1815e0c66b5645f7e4994f135c7d0622d3219c98297eab447d4cadf9bed4a1f4": {
    "query": "CREATE INDEX user_phone_number_idx_user_id ON user_phone_number (user_id);",
    "describe": {
      "columns": [],
      "parameters": {
        "Left": []
      },
      "nullable": []
    }
  },
  "1a244236b1a5779b312dea34ac0d15869837af670cc8327868d1d3b1f813a188": {
    "query": "DELETE FROM organisation_domain WHERE id = $1;",
    "describe": {
      "columns": [],
      "parameters": {
        "Left": [
          "Bytea"
        ]
      },
      "nullable": []
    }
  },
  "1a3b8e1bff241f2560652afe203c892e15868c7c48da74963afeccc550d90a9d": {
    "query": "DELETE FROM role_permissions_resource_type WHERE role_id = $1;",
    "describe": {
      "columns": [],
      "parameters": {
        "Left": [
          "Bytea"
        ]
      },
      "nullable": []
    }
  },
  "1d910355f58fd3f630a39be384b98423a9abfc38721774e0d0d83080581433d4": {
    "query": "SELECT * FROM role_permissions_resource_type WHERE role_id = $1;",
    "describe": {
      "columns": [
        {
          "ordinal": 0,
          "name": "role_id",
          "type_info": "Bytea"
        },
        {
          "ordinal": 1,
          "name": "permission_id",
          "type_info": "Bytea"
        },
        {
          "ordinal": 2,
          "name": "resource_type_id",
          "type_info": "Bytea"
        }
      ],
      "parameters": {
        "Left": [
          "Bytea"
        ]
      },
      "nullable": [
        false,
        false,
        false
      ]
    }
  },
  "1de59097b9fe16c191902d40f6e1aa7c48834c86988b7e4510771391cc369afa": {
    "query": "INSERT INTO user_login VALUES ($1, $2, $3, $4, $5, $6);",
    "describe": {
      "columns": [],
      "parameters": {
        "Left": [
          "Bytea",
          "Text",
          "Int8",
          "Bytea",
          "Int8",
          "Int8"
        ]
      },
      "nullable": []
    }
  },
  "1e5535c954669e884b6431f2be4e4ca0bcda5682951aed45f1f01d607a1d4f1c": {
    "query": "INSERT INTO role_permissions_resource_type VALUES ($1, $2, $3);",
    "describe": {
      "columns": [],
      "parameters": {
        "Left": [
          "Bytea",
          "Bytea",
          "Bytea"
        ]
      },
      "nullable": []
    }
  },
  "1fbbf7824b6eec88e9a07501d790b7ec4a3d154754defc787de7e4c8ba323981": {
    "query": "CREATE TYPE MANAGED_DATABASE_STATUS AS ENUM( 'creating', /* Started the creation of database */ 'running', /* Database is running successfully */ 'stopped', /* Database is stopped by the user */ 'errored', /* Database encountered errors */ 'deleted' /* Database is deled by the user */ );",
    "describe": {
      "columns": [],
      "parameters": {
        "Left": []
      },
      "nullable": []
    }
  },
  "2214ce903c5e1d4011751d4e2cbd8a794377c8817fbd61b49d6de5ed449c07d2": {
    "query": "SELECT username, account_type as \"account_type: ResourceOwnerType\", password, first_name, last_name, backup_email_local, backup_email_domain_id, backup_phone_country_code, backup_phone_number, org_email_local, org_domain_name, organisation_name, otp_hash, otp_expiry FROM user_to_sign_up WHERE organisation_name = $1;",
    "describe": {
      "columns": [
        {
          "ordinal": 0,
          "name": "username",
          "type_info": "Varchar"
        },
        {
          "ordinal": 1,
          "name": "account_type: ResourceOwnerType",
          "type_info": {
            "Custom": {
              "name": "resource_owner_type",
              "kind": {
                "Enum": [
                  "personal",
                  "organisation"
                ]
              }
            }
          }
        },
        {
          "ordinal": 2,
          "name": "password",
          "type_info": "Text"
        },
        {
          "ordinal": 3,
          "name": "first_name",
          "type_info": "Varchar"
        },
        {
          "ordinal": 4,
          "name": "last_name",
          "type_info": "Varchar"
        },
        {
          "ordinal": 5,
          "name": "backup_email_local",
          "type_info": "Varchar"
        },
        {
          "ordinal": 6,
          "name": "backup_email_domain_id",
          "type_info": "Bytea"
        },
        {
          "ordinal": 7,
          "name": "backup_phone_country_code",
          "type_info": "Bpchar"
        },
        {
          "ordinal": 8,
          "name": "backup_phone_number",
          "type_info": "Varchar"
        },
        {
          "ordinal": 9,
          "name": "org_email_local",
          "type_info": "Varchar"
        },
        {
          "ordinal": 10,
          "name": "org_domain_name",
          "type_info": "Varchar"
        },
        {
          "ordinal": 11,
          "name": "organisation_name",
          "type_info": "Varchar"
        },
        {
          "ordinal": 12,
          "name": "otp_hash",
          "type_info": "Text"
        },
        {
          "ordinal": 13,
          "name": "otp_expiry",
          "type_info": "Int8"
        }
      ],
      "parameters": {
        "Left": [
          "Text"
        ]
      },
      "nullable": [
        false,
        false,
        false,
        false,
        false,
        true,
        true,
        true,
        true,
        true,
        true,
        true,
        false,
        false
      ]
    }
  },
  "228e6bc3a8eb9c3113acda6e4fa32f347b99cf44fb9935e39461eaa8e8cef7e7": {
    "query": "SELECT * FROM meta_data WHERE id = 'version_major' OR id = 'version_minor' OR id = 'version_patch';",
    "describe": {
      "columns": [
        {
          "ordinal": 0,
          "name": "id",
          "type_info": "Varchar"
        },
        {
          "ordinal": 1,
          "name": "value",
          "type_info": "Text"
        }
      ],
      "parameters": {
        "Left": []
      },
      "nullable": [
        false,
        false
      ]
    }
  },
  "228f448b2b9762ad776a9141f6d887b5b8bc31c914c927619b580ae829b118a8": {
    "query": "DELETE FROM user_phone_number WHERE user_id = $1 AND country_code = $2 AND number = $3;",
    "describe": {
      "columns": [],
      "parameters": {
        "Left": [
          "Bytea",
          "Bpchar",
          "Text"
        ]
      },
      "nullable": []
    }
  },
  "239bbb35218f13adc811f8f262b5e8f75233129cc332d2e53b6568706d8e88f8": {
    "query": "INSERT INTO resource VALUES ($1, $2, $3, $4, $5);",
    "describe": {
      "columns": [],
      "parameters": {
        "Left": [
          "Bytea",
          "Varchar",
          "Bytea",
          "Bytea",
          "Int8"
        ]
      },
      "nullable": []
    }
  },
  "24651378057df5d6b31be9a55d60d02884c8c9d9f7cb441254a408e7dc4f05b9": {
    "query": "SELECT * FROM phone_number_country_code WHERE country_code = $1;",
    "describe": {
      "columns": [
        {
          "ordinal": 0,
          "name": "country_code",
          "type_info": "Bpchar"
        },
        {
          "ordinal": 1,
          "name": "phone_code",
          "type_info": "Varchar"
        },
        {
          "ordinal": 2,
          "name": "country_name",
          "type_info": "Varchar"
        }
      ],
      "parameters": {
        "Left": [
          "Bpchar"
        ]
      },
      "nullable": [
        false,
        false,
        false
      ]
    }
  },
  "267cda1e5050dca6e8a3352b3ba5058efb79ec634733852a559df21880908120": {
    "query": "CREATE TABLE personal_domain ( id BYTEA CONSTRAINT personal_domain_pk PRIMARY KEY, domain_type RESOURCE_OWNER_TYPE NOT NULL CONSTRAINT personal_domain_chk_dmn_typ CHECK(domain_type = 'personal'), CONSTRAINT personal_domain_fk_id_domain_type FOREIGN KEY(id, domain_type) REFERENCES domain(id, type) );",
    "describe": {
      "columns": [],
      "parameters": {
        "Left": []
      },
      "nullable": []
    }
  },
  "26eaf16db7408039c55c007d3a7c1ef25e5372bc09a58b93da3b6b3dcca88535": {
    "query": "ALTER TABLE portus_tunnel ADD CONSTRAINT portus_tunnel_fk_id FOREIGN KEY(id) REFERENCES resource(id);",
    "describe": {
      "columns": [],
      "parameters": {
        "Left": []
      },
      "nullable": []
    }
  },
  "27ac436ae8691f04e9e8a2a2328a754631834ac82fcca7aebb8a04fe71345d1e": {
    "query": "SELECT * FROM portus_tunnel WHERE ssh_port = $1 OR exposed_port = $1;",
    "describe": {
      "columns": [
        {
          "ordinal": 0,
          "name": "id",
          "type_info": "Bytea"
        },
        {
          "ordinal": 1,
          "name": "username",
          "type_info": "Varchar"
        },
        {
          "ordinal": 2,
          "name": "ssh_port",
          "type_info": "Int4"
        },
        {
          "ordinal": 3,
          "name": "exposed_port",
          "type_info": "Int4"
        },
        {
          "ordinal": 4,
          "name": "name",
          "type_info": "Varchar"
        }
      ],
      "parameters": {
        "Left": [
          "Int4"
        ]
      },
      "nullable": [
        false,
        false,
        false,
        false,
        false
      ]
    }
  },
  "2812382d5ca4d1161895439f22493c75e9e99c344fbb46ed89d3bb2441543a39": {
    "query": "SELECT * FROM role_permissions_resource WHERE role_id = $1;",
    "describe": {
      "columns": [
        {
          "ordinal": 0,
          "name": "role_id",
          "type_info": "Bytea"
        },
        {
          "ordinal": 1,
          "name": "permission_id",
          "type_info": "Bytea"
        },
        {
          "ordinal": 2,
          "name": "resource_id",
          "type_info": "Bytea"
        }
      ],
      "parameters": {
        "Left": [
          "Bytea"
        ]
      },
      "nullable": [
        false,
        false,
        false
      ]
    }
  },
  "29c6c0c77ee4addddb5f2fe4400fa72bb8b8b8e850d297e12886a94e64f46100": {
    "query": "CREATE TABLE role( id BYTEA CONSTRAINT role_pk PRIMARY KEY, name VARCHAR(100) NOT NULL, description VARCHAR(500), owner_id BYTEA NOT NULL CONSTRAINT role_fk_owner_id REFERENCES organisation(id), CONSTRAINT role_uq_name_owner_id UNIQUE(name, owner_id) );",
    "describe": {
      "columns": [],
      "parameters": {
        "Left": []
      },
      "nullable": []
    }
  },
  "2d8f1c1831c073de654cab1bda49d554b9bcc05196b0161ec692cf35e814f1a8": {
    "query": "SELECT * FROM user_unverified_phone_number WHERE country_code = $1 AND phone_number = $2;",
    "describe": {
      "columns": [
        {
          "ordinal": 0,
          "name": "country_code",
          "type_info": "Bpchar"
        },
        {
          "ordinal": 1,
          "name": "phone_number",
          "type_info": "Varchar"
        },
        {
          "ordinal": 2,
          "name": "user_id",
          "type_info": "Bytea"
        },
        {
          "ordinal": 3,
          "name": "verification_token_hash",
          "type_info": "Text"
        },
        {
          "ordinal": 4,
          "name": "verification_token_expiry",
          "type_info": "Int8"
        }
      ],
      "parameters": {
        "Left": [
          "Bpchar",
          "Text"
        ]
      },
      "nullable": [
        false,
        false,
        false,
        false,
        false
      ]
    }
  },
  "2dfba0dc072e1de9c4fc4976210f8d85d204f97567f6d9d0496398a53f04b4ab": {
    "query": "DELETE FROM portus_tunnel WHERE id = $1;",
    "describe": {
      "columns": [],
      "parameters": {
        "Left": [
          "Bytea"
        ]
      },
      "nullable": []
    }
  },
  "30653640dbfdeb1e2caa666a9b85be290220813278ce2acad9cc3590b7198d18": {
    "query": "CREATE TYPE DEPLOYMENT_STATUS AS ENUM( 'created', /* Created, but nothing pushed to it yet */ 'pushed', /* Something is pushed, but the system has not deployed it yet */ 'deploying', /* Something is pushed, and the system is currently deploying it */ 'running', /* Deployment is running successfully */ 'stopped', /* Deployment is stopped by the user */ 'errored', /* Deployment is stopped because of too many errors */ 'deleted' /* Deployment is deleted by the user */ );",
    "describe": {
      "columns": [],
      "parameters": {
        "Left": []
      },
      "nullable": []
    }
  },
  "307345f2a5c65e8f92e5e1efff4d6b9975d1405095cb5e31dc91bc4e58b9f783": {
    "query": "DELETE FROM resource WHERE id = $1;",
    "describe": {
      "columns": [],
      "parameters": {
        "Left": [
          "Bytea"
        ]
      },
      "nullable": []
    }
  },
  "32bbca67f63e1e5aa72546ffbf96822796156627286ecd1c1f8a6156407579e3": {
    "query": "SELECT * FROM resource_type;",
    "describe": {
      "columns": [
        {
          "ordinal": 0,
          "name": "id",
          "type_info": "Bytea"
        },
        {
          "ordinal": 1,
          "name": "name",
          "type_info": "Varchar"
        },
        {
          "ordinal": 2,
          "name": "description",
          "type_info": "Varchar"
        }
      ],
      "parameters": {
        "Left": []
      },
      "nullable": [
        false,
        false,
        true
      ]
    }
  },
  "333da8ffd1e90a8f41cb260722d9a20053a709510eb7b022e28ee8a5ecc97c27": {
    "query": "SELECT id, name, type as \"type: ResourceOwnerType\" FROM domain WHERE id = $1;",
    "describe": {
      "columns": [
        {
          "ordinal": 0,
          "name": "id",
          "type_info": "Bytea"
        },
        {
          "ordinal": 1,
          "name": "name",
          "type_info": "Varchar"
        },
        {
          "ordinal": 2,
          "name": "type: ResourceOwnerType",
          "type_info": {
            "Custom": {
              "name": "resource_owner_type",
              "kind": {
                "Enum": [
                  "personal",
                  "organisation"
                ]
              }
            }
          }
        }
      ],
      "parameters": {
        "Left": [
          "Bytea"
        ]
      },
      "nullable": [
        false,
        false,
        false
      ]
    }
  },
  "34a6c091329abb7322f4583844fc2bcd5a5d8a6b610da77113647a6583bff569": {
    "query": "CREATE INDEX resource_idx_owner_id ON resource (owner_id);",
    "describe": {
      "columns": [],
      "parameters": {
        "Left": []
      },
      "nullable": []
    }
  },
  "35725518dbac83499f9bce45b05d2c9840f79915f0f28feb6e8981ccae25ad52": {
    "query": "SELECT * FROM role WHERE id = $1;",
    "describe": {
      "columns": [
        {
          "ordinal": 0,
          "name": "id",
          "type_info": "Bytea"
        },
        {
          "ordinal": 1,
          "name": "name",
          "type_info": "Varchar"
        },
        {
          "ordinal": 2,
          "name": "description",
          "type_info": "Varchar"
        },
        {
          "ordinal": 3,
          "name": "owner_id",
          "type_info": "Bytea"
        }
      ],
      "parameters": {
        "Left": [
          "Bytea"
        ]
      },
      "nullable": [
        false,
        false,
        true,
        false
      ]
    }
  },
  "35b8c34de1dcb2df4b41fa2f5699ad4740e04ee12a82258daf07c8b375ce56ed": {
    "query": "SELECT CONCAT(personal_email.local, '@', domain.name) as \"email!: String\" FROM personal_email INNER JOIN domain ON personal_email.domain_id = domain.id WHERE personal_email.user_id = $1;",
    "describe": {
      "columns": [
        {
          "ordinal": 0,
          "name": "email!: String",
          "type_info": "Text"
        }
      ],
      "parameters": {
        "Left": [
          "Bytea"
        ]
      },
      "nullable": [
        null
      ]
    }
  },
  "3617769bafd7eadca0d9e2f748b3c3a1c25d49edab4425862ed1ef69652b9e6f": {
    "query": "INSERT INTO permission VALUES ($1, $2, NULL);",
    "describe": {
      "columns": [],
      "parameters": {
        "Left": [
          "Bytea",
          "Varchar"
        ]
      },
      "nullable": []
    }
  },
  "36f34bf417f96b8631feca4e5d740e7236081553d26f7f08ce4a949075c65929": {
    "query": "CREATE TABLE deployment( id BYTEA CONSTRAINT deployment_pk PRIMARY KEY, name VARCHAR(255) NOT NULL, registry VARCHAR(255) NOT NULL DEFAULT 'registry.patr.cloud', repository_id BYTEA CONSTRAINT deployment_fk_repository_id REFERENCES docker_registry_repository(id), image_name VARCHAR(512), image_tag VARCHAR(255) NOT NULL, status DEPLOYMENT_STATUS NOT NULL DEFAULT 'created', deployed_image TEXT, digital_ocean_app_id TEXT CONSTRAINT deployment_uq_digital_ocean_app_id UNIQUE, region TEXT NOT NULL DEFAULT 'do-blr', CONSTRAINT deployment_chk_repository_id_is_valid CHECK( ( registry = 'registry.patr.cloud' AND image_name IS NULL AND repository_id IS NOT NULL ) OR ( registry != 'registry.patr.cloud' AND image_name IS NOT NULL AND repository_id IS NULL ) ) );",
    "describe": {
      "columns": [],
      "parameters": {
        "Left": []
      },
      "nullable": []
    }
  },
  "373f49a79215c14fff9b20f486d990ad59e47d670c7c95e11b2a205a3ff891cf": {
    "query": "CREATE TABLE phone_number_country_code( country_code CHAR(2) CONSTRAINT phone_number_country_code_pk PRIMARY KEY CONSTRAINT phone_number_country_code_chk_country_code_is_upper_case CHECK( country_code = UPPER(country_code) ), phone_code VARCHAR(5) NOT NULL, country_name VARCHAR(80) NOT NULL );",
    "describe": {
      "columns": [],
      "parameters": {
        "Left": []
      },
      "nullable": []
    }
  },
  "3965581880bfbe752b776a4c3b8cd706b08ab342b24781170ad0025fd8133a5f": {
    "query": "CREATE INDEX phone_number_country_code_idx_phone_code ON phone_number_country_code (phone_code);",
    "describe": {
      "columns": [],
      "parameters": {
        "Left": []
      },
      "nullable": []
    }
  },
  "3a520b119fa3ee7b6704e7daa3e632b5f072223159051c10b2feb14e4af4f6af": {
    "query": "ALTER TABLE docker_registry_repository ADD CONSTRAINT docker_registry_repository_fk_id_organisation_id FOREIGN KEY(id, organisation_id) REFERENCES resource(id, owner_id);",
    "describe": {
      "columns": [],
      "parameters": {
        "Left": []
      },
      "nullable": []
    }
  },
  "3b6eab880413532e0812fc30a20ddb61b037543c908ea084b94c6da667bfeba9": {
    "query": "SELECT * FROM \"user\" ORDER BY created LIMIT 1;",
    "describe": {
      "columns": [
        {
          "ordinal": 0,
          "name": "id",
          "type_info": "Bytea"
        },
        {
          "ordinal": 1,
          "name": "username",
          "type_info": "Varchar"
        },
        {
          "ordinal": 2,
          "name": "password",
          "type_info": "Text"
        },
        {
          "ordinal": 3,
          "name": "first_name",
          "type_info": "Varchar"
        },
        {
          "ordinal": 4,
          "name": "last_name",
          "type_info": "Varchar"
        },
        {
          "ordinal": 5,
          "name": "dob",
          "type_info": "Int8"
        },
        {
          "ordinal": 6,
          "name": "bio",
          "type_info": "Varchar"
        },
        {
          "ordinal": 7,
          "name": "location",
          "type_info": "Varchar"
        },
        {
          "ordinal": 8,
          "name": "created",
          "type_info": "Int8"
        },
        {
          "ordinal": 9,
          "name": "backup_email_local",
          "type_info": "Varchar"
        },
        {
          "ordinal": 10,
          "name": "backup_email_domain_id",
          "type_info": "Bytea"
        },
        {
          "ordinal": 11,
          "name": "backup_phone_country_code",
          "type_info": "Bpchar"
        },
        {
          "ordinal": 12,
          "name": "backup_phone_number",
          "type_info": "Varchar"
        }
      ],
      "parameters": {
        "Left": []
      },
      "nullable": [
        false,
        false,
        false,
        false,
        false,
        true,
        true,
        true,
        false,
        true,
        true,
        true,
        true
      ]
    }
  },
  "3be319c2ba802f3b5c8e3f3b262951a61f49aae4599de3f2a86d0ec4b3f86bf6": {
    "query": "CREATE TABLE resource( id BYTEA CONSTRAINT resource_pk PRIMARY KEY, name VARCHAR(100) NOT NULL, resource_type_id BYTEA NOT NULL CONSTRAINT resource_fk_resource_type_id REFERENCES resource_type(id), owner_id BYTEA NOT NULL CONSTRAINT resource_fk_owner_id REFERENCES organisation(id) DEFERRABLE INITIALLY IMMEDIATE, created BIGINT NOT NULL CONSTRAINT organisation_created_chk_unsigned CHECK(created >= 0), CONSTRAINT resource_uq_id_owner_id UNIQUE(id, owner_id) );",
    "describe": {
      "columns": [],
      "parameters": {
        "Left": []
      },
      "nullable": []
    }
  },
  "3cb20f213827519db975ea8e9b37a716ddbabeaba861ec1c9f7cb9485dded728": {
    "query": "UPDATE organisation_domain SET is_verified = TRUE WHERE id = $1;",
    "describe": {
      "columns": [],
      "parameters": {
        "Left": [
          "Bytea"
        ]
      },
      "nullable": []
    }
  },
  "3d7d9cb7f8508d11c312a20f5368b7c20bbe1cab40e6997c9db6700d408961f2": {
    "query": "CREATE TABLE user_phone_number( user_id BYTEA NOT NULL CONSTRAINT user_phone_number_fk_user_id REFERENCES \"user\"(id) DEFERRABLE INITIALLY IMMEDIATE, country_code CHAR(2) NOT NULL CONSTRAINT user_phone_number_fk_country_code REFERENCES phone_number_country_code(country_code) CONSTRAINT user_phone_number_chk_country_code_is_upper_case CHECK( country_code = UPPER(country_code) ), number VARCHAR(15) NOT NULL CONSTRAINT user_phone_number_chk_number_valid CHECK( LENGTH(number) >= 7 AND LENGTH(number) <= 15 AND CAST(number AS BIGINT) > 0 ), CONSTRAINT user_phone_number_pk PRIMARY KEY(country_code, number), CONSTRAINT user_phone_number_uq_user_id_country_code_number UNIQUE(user_id, country_code, number) );",
    "describe": {
      "columns": [],
      "parameters": {
        "Left": []
      },
      "nullable": []
    }
  },
  "3ea0f388cd41e76f3349d7261b9f084f31701b64ad3e3229ee4865709100d72c": {
    "query": "UPDATE deployment SET digital_ocean_app_id = $1 WHERE id = $2;",
    "describe": {
      "columns": [],
      "parameters": {
        "Left": [
          "Text",
          "Bytea"
        ]
      },
      "nullable": []
    }
  },
  "3f3db5bf71dab7a287aa95fe76ec466e2fd65cb836c3c04dde424d244fc21cd4": {
    "query": "UPDATE deployment SET status = $1 WHERE id = $2;",
    "describe": {
      "columns": [],
      "parameters": {
        "Left": [
          {
            "Custom": {
              "name": "deployment_status",
              "kind": {
                "Enum": [
                  "created",
                  "pushed",
                  "deploying",
                  "running",
                  "stopped",
                  "errored",
                  "deleted"
                ]
              }
            }
          },
          "Bytea"
        ]
      },
      "nullable": []
    }
  },
  "3fbd9b47a0e71cafd415cdedcede741d2f2ad4ef76b7feb8ecf226cf69ec8c05": {
    "query": "SELECT domain.name as \"name!\", organisation_domain.id as \"id!\", organisation_domain.domain_type as \"domain_type!: _\", organisation_domain.is_verified as \"is_verified!\" FROM organisation_domain INNER JOIN domain ON domain.id = organisation_domain.id WHERE is_verified = FALSE;",
    "describe": {
      "columns": [
        {
          "ordinal": 0,
          "name": "name!",
          "type_info": "Varchar"
        },
        {
          "ordinal": 1,
          "name": "id!",
          "type_info": "Bytea"
        },
        {
          "ordinal": 2,
          "name": "domain_type!: _",
          "type_info": {
            "Custom": {
              "name": "resource_owner_type",
              "kind": {
                "Enum": [
                  "personal",
                  "organisation"
                ]
              }
            }
          }
        },
        {
          "ordinal": 3,
          "name": "is_verified!",
          "type_info": "Bool"
        }
      ],
      "parameters": {
        "Left": []
      },
      "nullable": [
        true,
        true,
        true,
        true
      ]
    }
  },
  "3fd358a1ce65800e2194b888923a2346da3e63ce7ce91b99f8b8830a97e10346": {
    "query": "UPDATE \"user\" SET dob = $1;",
    "describe": {
      "columns": [],
      "parameters": {
        "Left": [
          "Int8"
        ]
      },
      "nullable": []
    }
  },
  "4128fbdbda6f6ae313616236827d29e3c8ee9c64acc78d91047b9bb9831d5d9f": {
    "query": "CREATE TABLE organisation_domain ( id BYTEA CONSTRAINT organisation_domain_pk PRIMARY KEY, domain_type RESOURCE_OWNER_TYPE NOT NULL CONSTRAINT organisation_domain_chk_dmn_typ CHECK(domain_type = 'organisation'), is_verified BOOLEAN NOT NULL DEFAULT FALSE, CONSTRAINT organisation_domain_fk_id_domain_type FOREIGN KEY(id, domain_type) REFERENCES domain(id, type) );",
    "describe": {
      "columns": [],
      "parameters": {
        "Left": []
      },
      "nullable": []
    }
  },
  "4392448087542f024ecd334131b2ac61819bcf022bd3d00987591ee21a26afbb": {
    "query": "SELECT application.* FROM application INNER JOIN resource ON application.id = resource.id WHERE resource.owner_id = $1;",
    "describe": {
      "columns": [
        {
          "ordinal": 0,
          "name": "id",
          "type_info": "Bytea"
        },
        {
          "ordinal": 1,
          "name": "name",
          "type_info": "Varchar"
        }
      ],
      "parameters": {
        "Left": [
          "Bytea"
        ]
      },
      "nullable": [
        false,
        false
      ]
    }
  },
  "465499cd312427f9daac7b5b6a05aa0c4e266f2e44e2a880626698aee28a2577": {
    "query": "CREATE TABLE meta_data( id VARCHAR(100) CONSTRAINT meta_data_pk PRIMARY KEY, value TEXT NOT NULL );",
    "describe": {
      "columns": [],
      "parameters": {
        "Left": []
      },
      "nullable": []
    }
  },
  "474246ff3b01e3c3b111c9eeb7430c532a8a65b3810e18c2af910eeae4e7a4a6": {
    "query": "CREATE TABLE user_to_sign_up( username VARCHAR(100) CONSTRAINT user_to_sign_up_pk PRIMARY KEY CONSTRAINT user_to_sign_up_chk_username_is_lower_case CHECK( username = LOWER(username) ), account_type RESOURCE_OWNER_TYPE NOT NULL, password TEXT NOT NULL, first_name VARCHAR(100) NOT NULL, last_name VARCHAR(100) NOT NULL, /* Personal email address OR backup email */ backup_email_local VARCHAR(64) CONSTRAINT user_to_sign_up_chk_backup_email_is_lower_case CHECK( backup_email_local = LOWER(backup_email_local) ), backup_email_domain_id BYTEA CONSTRAINT user_to_sign_up_fk_backup_email_domain_id REFERENCES personal_domain(id), backup_phone_country_code CHAR(2) CONSTRAINT user_to_sign_up_fk_backup_phone_country_code REFERENCES phone_number_country_code(country_code) CONSTRAINT user_to_sign_up_chk_backup_phone_country_code_upper_case CHECK( backup_phone_country_code = UPPER(backup_phone_country_code) ), backup_phone_number VARCHAR(15) CONSTRAINT user_to_sign_up_chk_phone_number_valid CHECK( LENGTH(backup_phone_number) >= 7 AND LENGTH(backup_phone_number) <= 15 AND CAST(backup_phone_number AS BIGINT) > 0 ), /* Organisation email address */ org_email_local VARCHAR(64) CONSTRAINT user_to_sign_up_chk_org_email_is_lower_case CHECK( org_email_local = LOWER(org_email_local) ), org_domain_name VARCHAR(100) CONSTRAINT user_to_sign_up_chk_org_domain_name_is_lower_case CHECK( org_domain_name = LOWER(org_domain_name) ), organisation_name VARCHAR(100) CONSTRAINT user_to_sign_up_chk_org_name_is_lower_case CHECK( organisation_name = LOWER(organisation_name) ), otp_hash TEXT NOT NULL, otp_expiry BIGINT NOT NULL CONSTRAINT user_to_sign_up_chk_expiry_unsigned CHECK(otp_expiry >= 0), CONSTRAINT user_to_sign_up_chk_org_details_valid CHECK( ( account_type = 'personal' AND ( org_email_local IS NULL AND org_domain_name IS NULL AND organisation_name IS NULL ) ) OR ( account_type = 'organisation' AND ( org_email_local IS NOT NULL AND org_domain_name IS NOT NULL AND organisation_name IS NOT NULL ) ) ), CONSTRAINT user_to_sign_up_chk_backup_details CHECK( ( backup_email_local IS NOT NULL AND backup_email_domain_id IS NOT NULL AND backup_phone_country_code IS NULL AND backup_phone_number IS NULL ) OR ( backup_email_local IS NULL AND backup_email_domain_id IS NULL AND backup_phone_country_code IS NOT NULL AND backup_phone_number IS NOT NULL ) ) );",
    "describe": {
      "columns": [],
      "parameters": {
        "Left": []
      },
      "nullable": []
    }
  },
  "4a55c7a7b6725fdea08a4ff86fd2117e83df1e51f604371a22ba046ba2aa66fd": {
    "query": "INSERT INTO user_unverified_personal_email VALUES ($1, $2, $3, $4, $5) ON CONFLICT(local, domain_id) DO UPDATE SET user_id = EXCLUDED.user_id, verification_token_hash = EXCLUDED.verification_token_hash, verification_token_expiry = EXCLUDED.verification_token_expiry;",
    "describe": {
      "columns": [],
      "parameters": {
        "Left": [
          "Varchar",
          "Bytea",
          "Bytea",
          "Text",
          "Int8"
        ]
      },
      "nullable": []
    }
  },
  "4a962c85c21e3485b30ebf3090e3b47f5a9f3c97ef760bd42bb0191468a7d36d": {
    "query": "INSERT INTO deployment VALUES ($1, $2, $3, NULL, $4, $5, 'created', NULL, NULL, $6);",
    "describe": {
      "columns": [],
      "parameters": {
        "Left": [
          "Bytea",
          "Varchar",
          "Varchar",
          "Varchar",
          "Varchar",
          "Text"
        ]
      },
      "nullable": []
    }
  },
  "4bd38a446e88105564de2b5688e40e52441945c7ebfcbded8d67ee77293a2d07": {
    "query": "ALTER TABLE deployment ADD COLUMN region TEXT NOT NULL DEFAULT 'do-blr';",
    "describe": {
      "columns": [],
      "parameters": {
        "Left": []
      },
      "nullable": []
    }
  },
  "4e1d0ecf66dd0b48a03cac5a39547ef34705ecbc7b0bc20e9e11fcdad7f7f97b": {
    "query": "DELETE FROM organisation_user WHERE role_id = $1;",
    "describe": {
      "columns": [],
      "parameters": {
        "Left": [
          "Bytea"
        ]
      },
      "nullable": []
    }
  },
  "4e8616d4daa9832e8fac49fad2745fed52cf8b10196cd4e04706b7c45ea0e307": {
    "query": "SELECT \"user\".* FROM \"user\" LEFT JOIN personal_email ON personal_email.user_id = \"user\".id LEFT JOIN organisation_email ON organisation_email.user_id = \"user\".id LEFT JOIN domain ON domain.id = personal_email.domain_id OR domain.id = organisation_email.domain_id LEFT JOIN user_phone_number ON user_phone_number.user_id = \"user\".id LEFT JOIN phone_number_country_code ON phone_number_country_code.country_code = user_phone_number.country_code WHERE \"user\".username = $1 OR CONCAT(personal_email.local, '@', domain.name) = $1 OR CONCAT(organisation_email.local, '@', domain.name) = $1 OR CONCAT('+', phone_number_country_code.phone_code, user_phone_number.number) = $1;",
    "describe": {
      "columns": [
        {
          "ordinal": 0,
          "name": "id",
          "type_info": "Bytea"
        },
        {
          "ordinal": 1,
          "name": "username",
          "type_info": "Varchar"
        },
        {
          "ordinal": 2,
          "name": "password",
          "type_info": "Text"
        },
        {
          "ordinal": 3,
          "name": "first_name",
          "type_info": "Varchar"
        },
        {
          "ordinal": 4,
          "name": "last_name",
          "type_info": "Varchar"
        },
        {
          "ordinal": 5,
          "name": "dob",
          "type_info": "Int8"
        },
        {
          "ordinal": 6,
          "name": "bio",
          "type_info": "Varchar"
        },
        {
          "ordinal": 7,
          "name": "location",
          "type_info": "Varchar"
        },
        {
          "ordinal": 8,
          "name": "created",
          "type_info": "Int8"
        },
        {
          "ordinal": 9,
          "name": "backup_email_local",
          "type_info": "Varchar"
        },
        {
          "ordinal": 10,
          "name": "backup_email_domain_id",
          "type_info": "Bytea"
        },
        {
          "ordinal": 11,
          "name": "backup_phone_country_code",
          "type_info": "Bpchar"
        },
        {
          "ordinal": 12,
          "name": "backup_phone_number",
          "type_info": "Varchar"
        }
      ],
      "parameters": {
        "Left": [
          "Text"
        ]
      },
      "nullable": [
        false,
        false,
        false,
        false,
        false,
        true,
        true,
        true,
        false,
        true,
        true,
        true,
        true
      ]
    }
  },
  "4f1a513b45750aa514a8928122a22edd728e7ae6bb07301dd58885e7ac3da3e4": {
    "query": "DELETE FROM role_permissions_resource WHERE role_id = $1;",
    "describe": {
      "columns": [],
      "parameters": {
        "Left": [
          "Bytea"
        ]
      },
      "nullable": []
    }
  },
  "506fd619b8a6ae7471fc2271a3b044b77e3d82f26f14168ae27e14397af1e052": {
    "query": "SELECT user_unverified_personal_email.* FROM user_unverified_personal_email INNER JOIN domain ON domain.id = user_unverified_personal_email.domain_id WHERE user_id = $1 AND CONCAT(local, '@', domain.name) = $2;",
    "describe": {
      "columns": [
        {
          "ordinal": 0,
          "name": "local",
          "type_info": "Varchar"
        },
        {
          "ordinal": 1,
          "name": "domain_id",
          "type_info": "Bytea"
        },
        {
          "ordinal": 2,
          "name": "user_id",
          "type_info": "Bytea"
        },
        {
          "ordinal": 3,
          "name": "verification_token_hash",
          "type_info": "Text"
        },
        {
          "ordinal": 4,
          "name": "verification_token_expiry",
          "type_info": "Int8"
        }
      ],
      "parameters": {
        "Left": [
          "Bytea",
          "Text"
        ]
      },
      "nullable": [
        false,
        false,
        false,
        false,
        false
      ]
    }
  },
  "5077384c11f5fe95ca7b87498fdc22cadf66c2462b3bdec3da1b5f60b433e698": {
    "query": "CREATE TABLE user_unverified_personal_email( local VARCHAR(64) NOT NULL CONSTRAINT user_unverified_personal_email_chk_local_is_lower_case CHECK( local = LOWER(local) ), domain_id BYTEA NOT NULL CONSTRAINT user_unverified_personal_email_fk_domain_id REFERENCES personal_domain(id), user_id BYTEA NOT NULL CONSTRAINT user_unverified_personal_email_fk_user_id REFERENCES \"user\"(id), verification_token_hash TEXT NOT NULL, verification_token_expiry BIGINT NOT NULL CONSTRAINT user_unverified_personal_email_chk_token_expiry_unsigned CHECK(verification_token_expiry >= 0), CONSTRAINT user_unverified_personal_email_pk PRIMARY KEY(local, domain_id), CONSTRAINT user_unverified_personal_email_uq_user_id_local_domain_id UNIQUE(user_id, local, domain_id) );",
    "describe": {
      "columns": [],
      "parameters": {
        "Left": []
      },
      "nullable": []
    }
  },
  "53be1449d4e62132badd4f4a94a28ce4d26861a7e9fb7e82691621679adc186a": {
    "query": "SELECT user_unverified_phone_number.* FROM user_unverified_phone_number INNER JOIN phone_number_country_code ON user_unverified_phone_number.country_code = phone_number_country_code.country_code WHERE user_id = $1 AND user_unverified_phone_number.country_code = $2 AND user_unverified_phone_number.phone_number = $3;",
    "describe": {
      "columns": [
        {
          "ordinal": 0,
          "name": "country_code",
          "type_info": "Bpchar"
        },
        {
          "ordinal": 1,
          "name": "phone_number",
          "type_info": "Varchar"
        },
        {
          "ordinal": 2,
          "name": "user_id",
          "type_info": "Bytea"
        },
        {
          "ordinal": 3,
          "name": "verification_token_hash",
          "type_info": "Text"
        },
        {
          "ordinal": 4,
          "name": "verification_token_expiry",
          "type_info": "Int8"
        }
      ],
      "parameters": {
        "Left": [
          "Bytea",
          "Bpchar",
          "Text"
        ]
      },
      "nullable": [
        false,
        false,
        false,
        false,
        false
      ]
    }
  },
  "53f4c8103d51bb31a8b1c54ae329306072fc5d58df800e4c2a09c347021a04f4": {
    "query": "SELECT username, account_type as \"account_type: ResourceOwnerType\", password, first_name, last_name, backup_email_local, backup_email_domain_id, backup_phone_country_code, backup_phone_number, org_email_local, org_domain_name, organisation_name, otp_hash, otp_expiry FROM user_to_sign_up WHERE username = $1;",
    "describe": {
      "columns": [
        {
          "ordinal": 0,
          "name": "username",
          "type_info": "Varchar"
        },
        {
          "ordinal": 1,
          "name": "account_type: ResourceOwnerType",
          "type_info": {
            "Custom": {
              "name": "resource_owner_type",
              "kind": {
                "Enum": [
                  "personal",
                  "organisation"
                ]
              }
            }
          }
        },
        {
          "ordinal": 2,
          "name": "password",
          "type_info": "Text"
        },
        {
          "ordinal": 3,
          "name": "first_name",
          "type_info": "Varchar"
        },
        {
          "ordinal": 4,
          "name": "last_name",
          "type_info": "Varchar"
        },
        {
          "ordinal": 5,
          "name": "backup_email_local",
          "type_info": "Varchar"
        },
        {
          "ordinal": 6,
          "name": "backup_email_domain_id",
          "type_info": "Bytea"
        },
        {
          "ordinal": 7,
          "name": "backup_phone_country_code",
          "type_info": "Bpchar"
        },
        {
          "ordinal": 8,
          "name": "backup_phone_number",
          "type_info": "Varchar"
        },
        {
          "ordinal": 9,
          "name": "org_email_local",
          "type_info": "Varchar"
        },
        {
          "ordinal": 10,
          "name": "org_domain_name",
          "type_info": "Varchar"
        },
        {
          "ordinal": 11,
          "name": "organisation_name",
          "type_info": "Varchar"
        },
        {
          "ordinal": 12,
          "name": "otp_hash",
          "type_info": "Text"
        },
        {
          "ordinal": 13,
          "name": "otp_expiry",
          "type_info": "Int8"
        }
      ],
      "parameters": {
        "Left": [
          "Text"
        ]
      },
      "nullable": [
        false,
        false,
        false,
        false,
        false,
        true,
        true,
        true,
        true,
        true,
        true,
        true,
        false,
        false
      ]
    }
  },
  "5803e973fb5aebfccb8ab5bb6815d0e716808a3e76fdc97702662a0f20e8776a": {
    "query": "SELECT application_id, version FROM application_version WHERE application_id = $1;",
    "describe": {
      "columns": [
        {
          "ordinal": 0,
          "name": "application_id",
          "type_info": "Bytea"
        },
        {
          "ordinal": 1,
          "name": "version",
          "type_info": "Varchar"
        }
      ],
      "parameters": {
        "Left": [
          "Bytea"
        ]
      },
      "nullable": [
        false,
        false
      ]
    }
  },
  "58a62ba31db832c8901e6b2eae6676b999ea76084dfcfbb4ce5e57071f03abdf": {
    "query": "CREATE INDEX portus_tunnel_idx_name ON portus_tunnel (name);",
    "describe": {
      "columns": [],
      "parameters": {
        "Left": []
      },
      "nullable": []
    }
  },
  "590ff578a9c44722785786cad76db74663d69b9ed9a2ae1ec072eff2fbe20f5d": {
    "query": "CREATE TABLE user_unverified_phone_number( country_code CHAR(2) NOT NULL CONSTRAINT user_unverified_phone_number_fk_country_code REFERENCES phone_number_country_code(country_code) CONSTRAINT user_unverified_phone_number_chk_country_code_is_upper_case CHECK( country_code = UPPER(country_code) ), phone_number VARCHAR(15) NOT NULL, user_id BYTEA NOT NULL CONSTRAINT user_unverified_phone_number_fk_user_id REFERENCES \"user\"(id), verification_token_hash TEXT NOT NULL, verification_token_expiry BIGINT NOT NULL CONSTRAINT user_unverified_phone_number_chk_token_expiry_unsigned CHECK(verification_token_expiry >= 0), CONSTRAINT user_univerified_phone_number_pk PRIMARY KEY(country_code, phone_number), CONSTRAINT user_univerified_phone_number_uq_country_code_phone_number UNIQUE(user_id, country_code, phone_number) );",
    "describe": {
      "columns": [],
      "parameters": {
        "Left": []
      },
      "nullable": []
    }
  },
  "5a67a07f8d6284004a7c916cd10d1921bf24ef60f3c1d09cf48c080faf100c14": {
    "query": "CREATE TYPE CLOUD_PLATFORM AS ENUM( 'aws', 'digitalocean' );",
    "describe": {
      "columns": [],
      "parameters": {
        "Left": []
      },
      "nullable": []
    }
  },
  "5b2c77ea3a5cb8b691f7a5ba6f122c2fe324137ef48330812aa7bc5776481e2d": {
    "query": "INSERT INTO meta_data VALUES ('version_major', $1), ('version_minor', $2), ('version_patch', $3) ON CONFLICT(id) DO UPDATE SET value = EXCLUDED.value;",
    "describe": {
      "columns": [],
      "parameters": {
        "Left": [
          "Text",
          "Text",
          "Text"
        ]
      },
      "nullable": []
    }
  },
  "5d39c74aa502ba075ac3532d29826cf1889b77fc4ff4aa587a7e2482f240f6c1": {
    "query": "SELECT * FROM user_login WHERE login_id = $1 AND user_id = $2;",
    "describe": {
      "columns": [
        {
          "ordinal": 0,
          "name": "login_id",
          "type_info": "Bytea"
        },
        {
          "ordinal": 1,
          "name": "refresh_token",
          "type_info": "Text"
        },
        {
          "ordinal": 2,
          "name": "token_expiry",
          "type_info": "Int8"
        },
        {
          "ordinal": 3,
          "name": "user_id",
          "type_info": "Bytea"
        },
        {
          "ordinal": 4,
          "name": "last_login",
          "type_info": "Int8"
        },
        {
          "ordinal": 5,
          "name": "last_activity",
          "type_info": "Int8"
        }
      ],
      "parameters": {
        "Left": [
          "Bytea",
          "Bytea"
        ]
      },
      "nullable": [
        false,
        false,
        false,
        false,
        false,
        false
      ]
    }
  },
  "5d5c7d43767627c640b0a1eae75464bf09aa13d243ab332d5acaed902a9c1ef4": {
    "query": "SELECT deployment.id, deployment.name, deployment.registry, deployment.repository_id, deployment.image_name, deployment.image_tag, deployment.status as \"status: _\", deployment.deployed_image, deployment.digital_ocean_app_id, deployment.region FROM deployment INNER JOIN resource ON deployment.id = resource.id LEFT JOIN docker_registry_repository ON docker_registry_repository.id = deployment.repository_id WHERE ( ( registry = 'registry.patr.cloud' AND docker_registry_repository.name = $1 ) OR ( registry != 'registry.patr.cloud' AND image_name = $1 ) ) AND image_tag = $2 AND resource.owner_id = $3;",
    "describe": {
      "columns": [
        {
          "ordinal": 0,
          "name": "id",
          "type_info": "Bytea"
        },
        {
          "ordinal": 1,
          "name": "name",
          "type_info": "Varchar"
        },
        {
          "ordinal": 2,
          "name": "registry",
          "type_info": "Varchar"
        },
        {
          "ordinal": 3,
          "name": "repository_id",
          "type_info": "Bytea"
        },
        {
          "ordinal": 4,
          "name": "image_name",
          "type_info": "Varchar"
        },
        {
          "ordinal": 5,
          "name": "image_tag",
          "type_info": "Varchar"
        },
        {
          "ordinal": 6,
          "name": "status: _",
          "type_info": {
            "Custom": {
              "name": "deployment_status",
              "kind": {
                "Enum": [
                  "created",
                  "pushed",
                  "deploying",
                  "running",
                  "stopped",
                  "errored",
                  "deleted"
                ]
              }
            }
          }
        },
        {
          "ordinal": 7,
          "name": "deployed_image",
          "type_info": "Text"
        },
        {
          "ordinal": 8,
          "name": "digital_ocean_app_id",
          "type_info": "Text"
        },
        {
          "ordinal": 9,
          "name": "region",
          "type_info": "Text"
        }
      ],
      "parameters": {
        "Left": [
          "Text",
          "Text",
          "Bytea"
        ]
      },
      "nullable": [
        false,
        false,
        false,
        true,
        true,
        false,
        false,
        true,
        true,
        false
      ]
    }
  },
  "5da293f9bd84592d9bbf11fd8d5f143e65bb472d94ebf2792b51496c2a686d02": {
    "query": "SELECT username, account_type as \"account_type: ResourceOwnerType\", password, first_name, last_name, backup_email_local, backup_email_domain_id, backup_phone_country_code, backup_phone_number, org_email_local, org_domain_name, organisation_name, otp_hash, otp_expiry FROM user_to_sign_up WHERE backup_phone_country_code = $1 AND backup_phone_number = $2;",
    "describe": {
      "columns": [
        {
          "ordinal": 0,
          "name": "username",
          "type_info": "Varchar"
        },
        {
          "ordinal": 1,
          "name": "account_type: ResourceOwnerType",
          "type_info": {
            "Custom": {
              "name": "resource_owner_type",
              "kind": {
                "Enum": [
                  "personal",
                  "organisation"
                ]
              }
            }
          }
        },
        {
          "ordinal": 2,
          "name": "password",
          "type_info": "Text"
        },
        {
          "ordinal": 3,
          "name": "first_name",
          "type_info": "Varchar"
        },
        {
          "ordinal": 4,
          "name": "last_name",
          "type_info": "Varchar"
        },
        {
          "ordinal": 5,
          "name": "backup_email_local",
          "type_info": "Varchar"
        },
        {
          "ordinal": 6,
          "name": "backup_email_domain_id",
          "type_info": "Bytea"
        },
        {
          "ordinal": 7,
          "name": "backup_phone_country_code",
          "type_info": "Bpchar"
        },
        {
          "ordinal": 8,
          "name": "backup_phone_number",
          "type_info": "Varchar"
        },
        {
          "ordinal": 9,
          "name": "org_email_local",
          "type_info": "Varchar"
        },
        {
          "ordinal": 10,
          "name": "org_domain_name",
          "type_info": "Varchar"
        },
        {
          "ordinal": 11,
          "name": "organisation_name",
          "type_info": "Varchar"
        },
        {
          "ordinal": 12,
          "name": "otp_hash",
          "type_info": "Text"
        },
        {
          "ordinal": 13,
          "name": "otp_expiry",
          "type_info": "Int8"
        }
      ],
      "parameters": {
        "Left": [
          "Bpchar",
          "Text"
        ]
      },
      "nullable": [
        false,
        false,
        false,
        false,
        false,
        true,
        true,
        true,
        true,
        true,
        true,
        true,
        false,
        false
      ]
    }
  },
  "5f148eb2cfd81e700bc78ededf4dfd92702fcf36992957a1ae5ad82aaecb57a1": {
    "query": "INSERT INTO password_reset_request VALUES ($1, $2, $3) ON CONFLICT(user_id) DO UPDATE SET token = EXCLUDED.token, token_expiry = EXCLUDED.token_expiry;",
    "describe": {
      "columns": [],
      "parameters": {
        "Left": [
          "Bytea",
          "Text",
          "Int8"
        ]
      },
      "nullable": []
    }
  },
  "5f4da81e11690f78c860744212e2d92c210d50982c52e97afe27b96c070caa27": {
    "query": "SELECT * FROM resource WHERE id = $1;",
    "describe": {
      "columns": [
        {
          "ordinal": 0,
          "name": "id",
          "type_info": "Bytea"
        },
        {
          "ordinal": 1,
          "name": "name",
          "type_info": "Varchar"
        },
        {
          "ordinal": 2,
          "name": "resource_type_id",
          "type_info": "Bytea"
        },
        {
          "ordinal": 3,
          "name": "owner_id",
          "type_info": "Bytea"
        },
        {
          "ordinal": 4,
          "name": "created",
          "type_info": "Int8"
        }
      ],
      "parameters": {
        "Left": [
          "Bytea"
        ]
      },
      "nullable": [
        false,
        false,
        false,
        false,
        false
      ]
    }
  },
  "5fc2a16315f643c674608b60a4ed62f25ee2dd758d71f7bd865c9ccebe8e1df0": {
    "query": "SELECT id, name, type as \"type: _\" FROM domain WHERE name = $1;",
    "describe": {
      "columns": [
        {
          "ordinal": 0,
          "name": "id",
          "type_info": "Bytea"
        },
        {
          "ordinal": 1,
          "name": "name",
          "type_info": "Varchar"
        },
        {
          "ordinal": 2,
          "name": "type: _",
          "type_info": {
            "Custom": {
              "name": "resource_owner_type",
              "kind": {
                "Enum": [
                  "personal",
                  "organisation"
                ]
              }
            }
          }
        }
      ],
      "parameters": {
        "Left": [
          "Text"
        ]
      },
      "nullable": [
        false,
        false,
        false
      ]
    }
  },
  "60052c09546b142087edbb8c7677a63a9567bbdc0ae3a6cb1626a3fd3b520c67": {
    "query": "SELECT * FROM \"user\" WHERE id = $1;",
    "describe": {
      "columns": [
        {
          "ordinal": 0,
          "name": "id",
          "type_info": "Bytea"
        },
        {
          "ordinal": 1,
          "name": "username",
          "type_info": "Varchar"
        },
        {
          "ordinal": 2,
          "name": "password",
          "type_info": "Text"
        },
        {
          "ordinal": 3,
          "name": "first_name",
          "type_info": "Varchar"
        },
        {
          "ordinal": 4,
          "name": "last_name",
          "type_info": "Varchar"
        },
        {
          "ordinal": 5,
          "name": "dob",
          "type_info": "Int8"
        },
        {
          "ordinal": 6,
          "name": "bio",
          "type_info": "Varchar"
        },
        {
          "ordinal": 7,
          "name": "location",
          "type_info": "Varchar"
        },
        {
          "ordinal": 8,
          "name": "created",
          "type_info": "Int8"
        },
        {
          "ordinal": 9,
          "name": "backup_email_local",
          "type_info": "Varchar"
        },
        {
          "ordinal": 10,
          "name": "backup_email_domain_id",
          "type_info": "Bytea"
        },
        {
          "ordinal": 11,
          "name": "backup_phone_country_code",
          "type_info": "Bpchar"
        },
        {
          "ordinal": 12,
          "name": "backup_phone_number",
          "type_info": "Varchar"
        }
      ],
      "parameters": {
        "Left": [
          "Bytea"
        ]
      },
      "nullable": [
        false,
        false,
        false,
        false,
        false,
        true,
        true,
        true,
        false,
        true,
        true,
        true,
        true
      ]
    }
  },
  "64ee3e30253dd21f030ad8dd3047dca1ac5dcd8e080942cc25bc21a75bad37ed": {
    "query": "SELECT username, account_type as \"account_type: ResourceOwnerType\", password, first_name, last_name, backup_email_local, backup_email_domain_id, backup_phone_country_code, backup_phone_number, org_email_local, org_domain_name, organisation_name, otp_hash, otp_expiry FROM user_to_sign_up WHERE org_domain_name = $1;",
    "describe": {
      "columns": [
        {
          "ordinal": 0,
          "name": "username",
          "type_info": "Varchar"
        },
        {
          "ordinal": 1,
          "name": "account_type: ResourceOwnerType",
          "type_info": {
            "Custom": {
              "name": "resource_owner_type",
              "kind": {
                "Enum": [
                  "personal",
                  "organisation"
                ]
              }
            }
          }
        },
        {
          "ordinal": 2,
          "name": "password",
          "type_info": "Text"
        },
        {
          "ordinal": 3,
          "name": "first_name",
          "type_info": "Varchar"
        },
        {
          "ordinal": 4,
          "name": "last_name",
          "type_info": "Varchar"
        },
        {
          "ordinal": 5,
          "name": "backup_email_local",
          "type_info": "Varchar"
        },
        {
          "ordinal": 6,
          "name": "backup_email_domain_id",
          "type_info": "Bytea"
        },
        {
          "ordinal": 7,
          "name": "backup_phone_country_code",
          "type_info": "Bpchar"
        },
        {
          "ordinal": 8,
          "name": "backup_phone_number",
          "type_info": "Varchar"
        },
        {
          "ordinal": 9,
          "name": "org_email_local",
          "type_info": "Varchar"
        },
        {
          "ordinal": 10,
          "name": "org_domain_name",
          "type_info": "Varchar"
        },
        {
          "ordinal": 11,
          "name": "organisation_name",
          "type_info": "Varchar"
        },
        {
          "ordinal": 12,
          "name": "otp_hash",
          "type_info": "Text"
        },
        {
          "ordinal": 13,
          "name": "otp_expiry",
          "type_info": "Int8"
        }
      ],
      "parameters": {
        "Left": [
          "Text"
        ]
      },
      "nullable": [
        false,
        false,
        false,
        false,
        false,
        true,
        true,
        true,
        true,
        true,
        true,
        true,
        false,
        false
      ]
    }
  },
  "6505122d8c40c26849eb3a6144e2de08388b087d10d049cdbba7a1742fefc5de": {
    "query": "CREATE INDEX role_permissions_resource_idx_role_id ON role_permissions_resource (role_id);",
    "describe": {
      "columns": [],
      "parameters": {
        "Left": []
      },
      "nullable": []
    }
  },
  "6c358b1315434f217977f83c02a85672f43f7cb251a4594f25cc1616d91cd64b": {
    "query": "CREATE TABLE password_reset_request( user_id BYTEA CONSTRAINT password_reset_request_pk PRIMARY KEY CONSTRAINT password_reset_request_fk_user_id REFERENCES \"user\"(id), token TEXT NOT NULL, token_expiry BIGINT NOT NULL CONSTRAINT password_reset_request_token_expiry_chk_unsigned CHECK(token_expiry >= 0) );",
    "describe": {
      "columns": [],
      "parameters": {
        "Left": []
      },
      "nullable": []
    }
  },
  "6e3a486525330c72b9c3f74b391246cbe883ee761d6b19654a714a2e4fca8302": {
    "query": "SELECT * FROM role_permissions_resource_type INNER JOIN permission ON role_permissions_resource_type.permission_id = permission.id WHERE role_permissions_resource_type.role_id = $1;",
    "describe": {
      "columns": [
        {
          "ordinal": 0,
          "name": "role_id",
          "type_info": "Bytea"
        },
        {
          "ordinal": 1,
          "name": "permission_id",
          "type_info": "Bytea"
        },
        {
          "ordinal": 2,
          "name": "resource_type_id",
          "type_info": "Bytea"
        },
        {
          "ordinal": 3,
          "name": "id",
          "type_info": "Bytea"
        },
        {
          "ordinal": 4,
          "name": "name",
          "type_info": "Varchar"
        },
        {
          "ordinal": 5,
          "name": "description",
          "type_info": "Varchar"
        }
      ],
      "parameters": {
        "Left": [
          "Bytea"
        ]
      },
      "nullable": [
        false,
        false,
        false,
        false,
        false,
        true
      ]
    }
  },
  "6fd4fa1501e306f9affc53e7cd5ac69dd0030d431edb5148d0ba49524d3e57e4": {
    "query": "INSERT INTO organisation_domain VALUES ($1, 'organisation', FALSE);",
    "describe": {
      "columns": [],
      "parameters": {
        "Left": [
          "Bytea"
        ]
      },
      "nullable": []
    }
  },
  "71ff08322f8de97449cd587405c9ee718a6ecd559e60fa30ec584d455f6bfb05": {
    "query": "CREATE TABLE personal_email( user_id BYTEA NOT NULL CONSTRAINT personal_email_fk_user_id REFERENCES \"user\"(id) DEFERRABLE INITIALLY IMMEDIATE, local VARCHAR(64) NOT NULL CONSTRAINT personal_email_chk_local_is_lower_case CHECK( local = LOWER(local) ), domain_id BYTEA NOT NULL CONSTRAINT personal_email_fk_domain_id REFERENCES personal_domain(id), CONSTRAINT personal_email_pk PRIMARY KEY(local, domain_id), CONSTRAINT personal_email_uq_user_id_local_domain_id UNIQUE(user_id, local, domain_id) );",
    "describe": {
      "columns": [],
      "parameters": {
        "Left": []
      },
      "nullable": []
    }
  },
  "7295608182b46ec27e844f5ea11527047aece89adb58dc9bcdb1a3c4eda3418c": {
    "query": "SELECT * FROM role WHERE owner_id = $1;",
    "describe": {
      "columns": [
        {
          "ordinal": 0,
          "name": "id",
          "type_info": "Bytea"
        },
        {
          "ordinal": 1,
          "name": "name",
          "type_info": "Varchar"
        },
        {
          "ordinal": 2,
          "name": "description",
          "type_info": "Varchar"
        },
        {
          "ordinal": 3,
          "name": "owner_id",
          "type_info": "Bytea"
        }
      ],
      "parameters": {
        "Left": [
          "Bytea"
        ]
      },
      "nullable": [
        false,
        false,
        true,
        false
      ]
    }
  },
  "72c096aa3b93c9ff181107d858a3f414083391d839451f7acf0e5fe828acbdc0": {
    "query": "INSERT INTO resource_type VALUES ($1, $2, NULL);",
    "describe": {
      "columns": [],
      "parameters": {
        "Left": [
          "Bytea",
          "Varchar"
        ]
      },
      "nullable": []
    }
  },
  "7414a406e3775cac0027e82259514f634af2152883e86cb7d1b199e6c6b3c559": {
    "query": "INSERT INTO organisation VALUES ($1, $2, $3, $4);",
    "describe": {
      "columns": [],
      "parameters": {
        "Left": [
          "Bytea",
          "Varchar",
          "Bytea",
          "Bool"
        ]
      },
      "nullable": []
    }
  },
  "75bc2c480c7392db5ed625f6156487964d30fe4abbc7b81e45773a34073271f2": {
    "query": "ALTER TABLE file ADD CONSTRAINT file_fk_id FOREIGN KEY(id) REFERENCES resource(id);",
    "describe": {
      "columns": [],
      "parameters": {
        "Left": []
      },
      "nullable": []
    }
  },
  "799f1b78ac4c1bd45251b83af9dea7179be61357e5241533c66406c1cf0b60de": {
    "query": "DELETE FROM user_unverified_personal_email WHERE user_id = $1 AND local = $2 AND domain_id = $3;",
    "describe": {
      "columns": [],
      "parameters": {
        "Left": [
          "Bytea",
          "Text",
          "Bytea"
        ]
      },
      "nullable": []
    }
  },
  "7b8d453d01b73cb8f7ca2909c91528bb28fca9b17cbb5dcf0ec247563df1dcc7": {
    "query": "SELECT * FROM portus_tunnel WHERE id = $1;",
    "describe": {
      "columns": [
        {
          "ordinal": 0,
          "name": "id",
          "type_info": "Bytea"
        },
        {
          "ordinal": 1,
          "name": "username",
          "type_info": "Varchar"
        },
        {
          "ordinal": 2,
          "name": "ssh_port",
          "type_info": "Int4"
        },
        {
          "ordinal": 3,
          "name": "exposed_port",
          "type_info": "Int4"
        },
        {
          "ordinal": 4,
          "name": "name",
          "type_info": "Varchar"
        }
      ],
      "parameters": {
        "Left": [
          "Bytea"
        ]
      },
      "nullable": [
        false,
        false,
        false,
        false,
        false
      ]
    }
  },
  "7d4f82ad1a647d0bcb90321774d7e4261578091c7822d00cef3ec66a8a4f0174": {
    "query": "CREATE INDEX role_permissions_resource_type_idx_role_id_resource_type_id ON role_permissions_resource_type (role_id, resource_type_id);",
    "describe": {
      "columns": [],
      "parameters": {
        "Left": []
      },
      "nullable": []
    }
  },
  "7d5f9aa70e270166b2b87cc4b473d5fcbfa4e9a57260e09560a63128dcb3a6d5": {
    "query": "UPDATE \"user\" SET location = $1;",
    "describe": {
      "columns": [],
      "parameters": {
        "Left": [
          "Varchar"
        ]
      },
      "nullable": []
    }
  },
  "806d8ffb3f6de78af43ad472fe58308b0f0cb0d822f8dbf40cc9f018bc70f220": {
    "query": "SELECT * FROM password_reset_request WHERE user_id = $1;",
    "describe": {
      "columns": [
        {
          "ordinal": 0,
          "name": "user_id",
          "type_info": "Bytea"
        },
        {
          "ordinal": 1,
          "name": "token",
          "type_info": "Text"
        },
        {
          "ordinal": 2,
          "name": "token_expiry",
          "type_info": "Int8"
        }
      ],
      "parameters": {
        "Left": [
          "Bytea"
        ]
      },
      "nullable": [
        false,
        false,
        false
      ]
    }
  },
  "81176c7e3e4b2d05c35514e25f56b3f3a94ebc3c737323d2359e22d82c0f8fe8": {
    "query": "CREATE TABLE file ( id BYTEA CONSTRAINT file_pk PRIMARY KEY, name VARCHAR(250) NOT NULL );",
    "describe": {
      "columns": [],
      "parameters": {
        "Left": []
      },
      "nullable": []
    }
  },
  "840642ff60df5797a9282585bdf849c8737ae4ab983f6af14d3b189a05cab472": {
    "query": "SELECT * FROM portus_tunnel WHERE name = $1;",
    "describe": {
      "columns": [
        {
          "ordinal": 0,
          "name": "id",
          "type_info": "Bytea"
        },
        {
          "ordinal": 1,
          "name": "username",
          "type_info": "Varchar"
        },
        {
          "ordinal": 2,
          "name": "ssh_port",
          "type_info": "Int4"
        },
        {
          "ordinal": 3,
          "name": "exposed_port",
          "type_info": "Int4"
        },
        {
          "ordinal": 4,
          "name": "name",
          "type_info": "Varchar"
        }
      ],
      "parameters": {
        "Left": [
          "Text"
        ]
      },
      "nullable": [
        false,
        false,
        false,
        false,
        false
      ]
    }
  },
  "8431b12442899e35157ab1cae767055bc2ce134e9b6704615114d02bcd0f4fea": {
    "query": "SELECT domain.name, organisation_domain.id, organisation_domain.domain_type as \"domain_type: _\", organisation_domain.is_verified FROM organisation_domain INNER JOIN domain ON domain.id = organisation_domain.id WHERE domain.id = $1;",
    "describe": {
      "columns": [
        {
          "ordinal": 0,
          "name": "name",
          "type_info": "Varchar"
        },
        {
          "ordinal": 1,
          "name": "id",
          "type_info": "Bytea"
        },
        {
          "ordinal": 2,
          "name": "domain_type: _",
          "type_info": {
            "Custom": {
              "name": "resource_owner_type",
              "kind": {
                "Enum": [
                  "personal",
                  "organisation"
                ]
              }
            }
          }
        },
        {
          "ordinal": 3,
          "name": "is_verified",
          "type_info": "Bool"
        }
      ],
      "parameters": {
        "Left": [
          "Bytea"
        ]
      },
      "nullable": [
        false,
        false,
        false,
        false
      ]
    }
  },
  "860c561776aaf1f078eb0392b11b2be437f2cf6847a00b4d7214a158514664c4": {
    "query": "CREATE INDEX role_permissions_resource_idx_role_id_resource_id ON role_permissions_resource (role_id, resource_id);",
    "describe": {
      "columns": [],
      "parameters": {
        "Left": []
      },
      "nullable": []
    }
  },
  "86de4c8193df4ddaa97ee03f5b58d3cfa0f548c5ed7541b3c6d2b583859f9818": {
    "query": "SELECT * FROM organisation WHERE name = $1;",
    "describe": {
      "columns": [
        {
          "ordinal": 0,
          "name": "id",
          "type_info": "Bytea"
        },
        {
          "ordinal": 1,
          "name": "name",
          "type_info": "Varchar"
        },
        {
          "ordinal": 2,
          "name": "super_admin_id",
          "type_info": "Bytea"
        },
        {
          "ordinal": 3,
          "name": "active",
          "type_info": "Bool"
        }
      ],
      "parameters": {
        "Left": [
          "Text"
        ]
      },
      "nullable": [
        false,
        false,
        false,
        false
      ]
    }
  },
  "873d6d3789fe5ca0d11c2b14280e2e6e7dad6162dd2c74c5108e77916face3ad": {
    "query": "INSERT INTO phone_number_country_code VALUES ($$AF$$, $$93$$, $$Afghanistan$$), ($$AX$$, $$358$$, $$Aland Islands$$), ($$AL$$, $$355$$, $$Albania$$), ($$DZ$$, $$213$$, $$Algeria$$), ($$AS$$, $$1684$$, $$American Samoa$$), ($$AD$$, $$376$$, $$Andorra$$), ($$AO$$, $$244$$, $$Angola$$), ($$AI$$, $$1264$$, $$Anguilla$$), ($$AQ$$, $$672$$, $$Antarctica$$), ($$AG$$, $$1268$$, $$Antigua and Barbuda$$), ($$AR$$, $$54$$, $$Argentina$$), ($$AM$$, $$374$$, $$Armenia$$), ($$AW$$, $$297$$, $$Aruba$$), ($$AU$$, $$61$$, $$Australia$$), ($$AT$$, $$43$$, $$Austria$$), ($$AZ$$, $$994$$, $$Azerbaijan$$), ($$BS$$, $$1242$$, $$Bahamas$$), ($$BH$$, $$973$$, $$Bahrain$$), ($$BD$$, $$880$$, $$Bangladesh$$), ($$BB$$, $$1246$$, $$Barbados$$), ($$BY$$, $$375$$, $$Belarus$$), ($$BE$$, $$32$$, $$Belgium$$), ($$BZ$$, $$501$$, $$Belize$$), ($$BJ$$, $$229$$, $$Benin$$), ($$BM$$, $$1441$$, $$Bermuda$$), ($$BT$$, $$975$$, $$Bhutan$$), ($$BO$$, $$591$$, $$Bolivia$$), ($$BQ$$, $$599$$, $$Bonaire, Sint Eustatius and Saba$$), ($$BA$$, $$387$$, $$Bosnia and Herzegovina$$), ($$BW$$, $$267$$, $$Botswana$$), ($$BV$$, $$55$$, $$Bouvet Island$$), ($$BR$$, $$55$$, $$Brazil$$), ($$IO$$, $$246$$, $$British Indian Ocean Territory$$), ($$BN$$, $$673$$, $$Brunei Darussalam$$), ($$BG$$, $$359$$, $$Bulgaria$$), ($$BF$$, $$226$$, $$Burkina Faso$$), ($$BI$$, $$257$$, $$Burundi$$), ($$KH$$, $$855$$, $$Cambodia$$), ($$CM$$, $$237$$, $$Cameroon$$), ($$CA$$, $$1$$, $$Canada$$), ($$CV$$, $$238$$, $$Cape Verde$$), ($$KY$$, $$1345$$, $$Cayman Islands$$), ($$CF$$, $$236$$, $$Central African Republic$$), ($$TD$$, $$235$$, $$Chad$$), ($$CL$$, $$56$$, $$Chile$$), ($$CN$$, $$86$$, $$China$$), ($$CX$$, $$61$$, $$Christmas Island$$), ($$CC$$, $$672$$, $$Cocos (Keeling) Islands$$), ($$CO$$, $$57$$, $$Colombia$$), ($$KM$$, $$269$$, $$Comoros$$), ($$CG$$, $$242$$, $$Congo$$), ($$CD$$, $$242$$, $$Congo, Democratic Republic of the Congo$$), ($$CK$$, $$682$$, $$Cook Islands$$), ($$CR$$, $$506$$, $$Costa Rica$$), ($$CI$$, $$225$$, $$Cote D'Ivoire$$), ($$HR$$, $$385$$, $$Croatia$$), ($$CU$$, $$53$$, $$Cuba$$), ($$CW$$, $$599$$, $$Curacao$$), ($$CY$$, $$357$$, $$Cyprus$$), ($$CZ$$, $$420$$, $$Czech Republic$$), ($$DK$$, $$45$$, $$Denmark$$), ($$DJ$$, $$253$$, $$Djibouti$$), ($$DM$$, $$1767$$, $$Dominica$$), ($$DO$$, $$1809$$, $$Dominican Republic$$), ($$EC$$, $$593$$, $$Ecuador$$), ($$EG$$, $$20$$, $$Egypt$$), ($$SV$$, $$503$$, $$El Salvador$$), ($$GQ$$, $$240$$, $$Equatorial Guinea$$), ($$ER$$, $$291$$, $$Eritrea$$), ($$EE$$, $$372$$, $$Estonia$$), ($$ET$$, $$251$$, $$Ethiopia$$), ($$FK$$, $$500$$, $$Falkland Islands (Malvinas)$$), ($$FO$$, $$298$$, $$Faroe Islands$$), ($$FJ$$, $$679$$, $$Fiji$$), ($$FI$$, $$358$$, $$Finland$$), ($$FR$$, $$33$$, $$France$$), ($$GF$$, $$594$$, $$French Guiana$$), ($$PF$$, $$689$$, $$French Polynesia$$), ($$TF$$, $$262$$, $$French Southern Territories$$), ($$GA$$, $$241$$, $$Gabon$$), ($$GM$$, $$220$$, $$Gambia$$), ($$GE$$, $$995$$, $$Georgia$$), ($$DE$$, $$49$$, $$Germany$$), ($$GH$$, $$233$$, $$Ghana$$), ($$GI$$, $$350$$, $$Gibraltar$$), ($$GR$$, $$30$$, $$Greece$$), ($$GL$$, $$299$$, $$Greenland$$), ($$GD$$, $$1473$$, $$Grenada$$), ($$GP$$, $$590$$, $$Guadeloupe$$), ($$GU$$, $$1671$$, $$Guam$$), ($$GT$$, $$502$$, $$Guatemala$$), ($$GG$$, $$44$$, $$Guernsey$$), ($$GN$$, $$224$$, $$Guinea$$), ($$GW$$, $$245$$, $$Guinea-Bissau$$), ($$GY$$, $$592$$, $$Guyana$$), ($$HT$$, $$509$$, $$Haiti$$), ($$HM$$, $$0$$, $$Heard Island and Mcdonald Islands$$), ($$VA$$, $$39$$, $$Holy See (Vatican City State)$$), ($$HN$$, $$504$$, $$Honduras$$), ($$HK$$, $$852$$, $$Hong Kong$$), ($$HU$$, $$36$$, $$Hungary$$), ($$IS$$, $$354$$, $$Iceland$$), ($$IN$$, $$91$$, $$India$$), ($$ID$$, $$62$$, $$Indonesia$$), ($$IR$$, $$98$$, $$Iran, Islamic Republic of$$), ($$IQ$$, $$964$$, $$Iraq$$), ($$IE$$, $$353$$, $$Ireland$$), ($$IM$$, $$44$$, $$Isle of Man$$), ($$IL$$, $$972$$, $$Israel$$), ($$IT$$, $$39$$, $$Italy$$), ($$JM$$, $$1876$$, $$Jamaica$$), ($$JP$$, $$81$$, $$Japan$$), ($$JE$$, $$44$$, $$Jersey$$), ($$JO$$, $$962$$, $$Jordan$$), ($$KZ$$, $$7$$, $$Kazakhstan$$), ($$KE$$, $$254$$, $$Kenya$$), ($$KI$$, $$686$$, $$Kiribati$$), ($$KP$$, $$850$$, $$Korea, Democratic People's Republic of$$), ($$KR$$, $$82$$, $$Korea, Republic of$$), ($$XK$$, $$381$$, $$Kosovo$$), ($$KW$$, $$965$$, $$Kuwait$$), ($$KG$$, $$996$$, $$Kyrgyzstan$$), ($$LA$$, $$856$$, $$Lao People's Democratic Republic$$), ($$LV$$, $$371$$, $$Latvia$$), ($$LB$$, $$961$$, $$Lebanon$$), ($$LS$$, $$266$$, $$Lesotho$$), ($$LR$$, $$231$$, $$Liberia$$), ($$LY$$, $$218$$, $$Libyan Arab Jamahiriya$$), ($$LI$$, $$423$$, $$Liechtenstein$$), ($$LT$$, $$370$$, $$Lithuania$$), ($$LU$$, $$352$$, $$Luxembourg$$), ($$MO$$, $$853$$, $$Macao$$), ($$MK$$, $$389$$, $$Macedonia, the Former Yugoslav Republic of$$), ($$MG$$, $$261$$, $$Madagascar$$), ($$MW$$, $$265$$, $$Malawi$$), ($$MY$$, $$60$$, $$Malaysia$$), ($$MV$$, $$960$$, $$Maldives$$), ($$ML$$, $$223$$, $$Mali$$), ($$MT$$, $$356$$, $$Malta$$), ($$MH$$, $$692$$, $$Marshall Islands$$), ($$MQ$$, $$596$$, $$Martinique$$), ($$MR$$, $$222$$, $$Mauritania$$), ($$MU$$, $$230$$, $$Mauritius$$), ($$YT$$, $$269$$, $$Mayotte$$), ($$MX$$, $$52$$, $$Mexico$$), ($$FM$$, $$691$$, $$Micronesia, Federated States of$$), ($$MD$$, $$373$$, $$Moldova, Republic of$$), ($$MC$$, $$377$$, $$Monaco$$), ($$MN$$, $$976$$, $$Mongolia$$), ($$ME$$, $$382$$, $$Montenegro$$), ($$MS$$, $$1664$$, $$Montserrat$$), ($$MA$$, $$212$$, $$Morocco$$), ($$MZ$$, $$258$$, $$Mozambique$$), ($$MM$$, $$95$$, $$Myanmar$$), ($$NA$$, $$264$$, $$Namibia$$), ($$NR$$, $$674$$, $$Nauru$$), ($$NP$$, $$977$$, $$Nepal$$), ($$NL$$, $$31$$, $$Netherlands$$), ($$AN$$, $$599$$, $$Netherlands Antilles$$), ($$NC$$, $$687$$, $$New Caledonia$$), ($$NZ$$, $$64$$, $$New Zealand$$), ($$NI$$, $$505$$, $$Nicaragua$$), ($$NE$$, $$227$$, $$Niger$$), ($$NG$$, $$234$$, $$Nigeria$$), ($$NU$$, $$683$$, $$Niue$$), ($$NF$$, $$672$$, $$Norfolk Island$$), ($$MP$$, $$1670$$, $$Northern Mariana Islands$$), ($$NO$$, $$47$$, $$Norway$$), ($$OM$$, $$968$$, $$Oman$$), ($$PK$$, $$92$$, $$Pakistan$$), ($$PW$$, $$680$$, $$Palau$$), ($$PS$$, $$970$$, $$Palestinian Territory, Occupied$$), ($$PA$$, $$507$$, $$Panama$$), ($$PG$$, $$675$$, $$Papua New Guinea$$), ($$PY$$, $$595$$, $$Paraguay$$), ($$PE$$, $$51$$, $$Peru$$), ($$PH$$, $$63$$, $$Philippines$$), ($$PN$$, $$64$$, $$Pitcairn$$), ($$PL$$, $$48$$, $$Poland$$), ($$PT$$, $$351$$, $$Portugal$$), ($$PR$$, $$1787$$, $$Puerto Rico$$), ($$QA$$, $$974$$, $$Qatar$$), ($$RE$$, $$262$$, $$Reunion$$), ($$RO$$, $$40$$, $$Romania$$), ($$RU$$, $$70$$, $$Russian Federation$$), ($$RW$$, $$250$$, $$Rwanda$$), ($$BL$$, $$590$$, $$Saint Barthelemy$$), ($$SH$$, $$290$$, $$Saint Helena$$), ($$KN$$, $$1869$$, $$Saint Kitts and Nevis$$), ($$LC$$, $$1758$$, $$Saint Lucia$$), ($$MF$$, $$590$$, $$Saint Martin$$), ($$PM$$, $$508$$, $$Saint Pierre and Miquelon$$), ($$VC$$, $$1784$$, $$Saint Vincent and the Grenadines$$), ($$WS$$, $$684$$, $$Samoa$$), ($$SM$$, $$378$$, $$San Marino$$), ($$ST$$, $$239$$, $$Sao Tome and Principe$$), ($$SA$$, $$966$$, $$Saudi Arabia$$), ($$SN$$, $$221$$, $$Senegal$$), ($$RS$$, $$381$$, $$Serbia$$), ($$CS$$, $$381$$, $$Serbia and Montenegro$$), ($$SC$$, $$248$$, $$Seychelles$$), ($$SL$$, $$232$$, $$Sierra Leone$$), ($$SG$$, $$65$$, $$Singapore$$), ($$SX$$, $$1$$, $$Sint Maarten$$), ($$SK$$, $$421$$, $$Slovakia$$), ($$SI$$, $$386$$, $$Slovenia$$), ($$SB$$, $$677$$, $$Solomon Islands$$), ($$SO$$, $$252$$, $$Somalia$$), ($$ZA$$, $$27$$, $$South Africa$$), ($$GS$$, $$500$$, $$South Georgia and the South Sandwich Islands$$), ($$SS$$, $$211$$, $$South Sudan$$), ($$ES$$, $$34$$, $$Spain$$), ($$LK$$, $$94$$, $$Sri Lanka$$), ($$SD$$, $$249$$, $$Sudan$$), ($$SR$$, $$597$$, $$Suriname$$), ($$SJ$$, $$47$$, $$Svalbard and Jan Mayen$$), ($$SZ$$, $$268$$, $$Swaziland$$), ($$SE$$, $$46$$, $$Sweden$$), ($$CH$$, $$41$$, $$Switzerland$$), ($$SY$$, $$963$$, $$Syrian Arab Republic$$), ($$TW$$, $$886$$, $$Taiwan, Province of China$$), ($$TJ$$, $$992$$, $$Tajikistan$$), ($$TZ$$, $$255$$, $$Tanzania, United Republic of$$), ($$TH$$, $$66$$, $$Thailand$$), ($$TL$$, $$670$$, $$Timor-Leste$$), ($$TG$$, $$228$$, $$Togo$$), ($$TK$$, $$690$$, $$Tokelau$$), ($$TO$$, $$676$$, $$Tonga$$), ($$TT$$, $$1868$$, $$Trinidad and Tobago$$), ($$TN$$, $$216$$, $$Tunisia$$), ($$TR$$, $$90$$, $$Turkey$$), ($$TM$$, $$7370$$, $$Turkmenistan$$), ($$TC$$, $$1649$$, $$Turks and Caicos Islands$$), ($$TV$$, $$688$$, $$Tuvalu$$), ($$UG$$, $$256$$, $$Uganda$$), ($$UA$$, $$380$$, $$Ukraine$$), ($$AE$$, $$971$$, $$United Arab Emirates$$), ($$GB$$, $$44$$, $$United Kingdom$$), ($$US$$, $$1$$, $$United States$$), ($$UM$$, $$1$$, $$United States Minor Outlying Islands$$), ($$UY$$, $$598$$, $$Uruguay$$), ($$UZ$$, $$998$$, $$Uzbekistan$$), ($$VU$$, $$678$$, $$Vanuatu$$), ($$VE$$, $$58$$, $$Venezuela$$), ($$VN$$, $$84$$, $$Viet Nam$$), ($$VG$$, $$1284$$, $$Virgin Islands, British$$), ($$VI$$, $$1340$$, $$Virgin Islands, U.s.$$), ($$WF$$, $$681$$, $$Wallis and Futuna$$), ($$EH$$, $$212$$, $$Western Sahara$$), ($$YE$$, $$967$$, $$Yemen$$), ($$ZM$$, $$260$$, $$Zambia$$), ($$ZW$$, $$263$$, $$Zimbabwe$$);",
    "describe": {
      "columns": [],
      "parameters": {
        "Left": []
      },
      "nullable": []
    }
  },
  "87bca736fca728f58dad62df4bc2c4973eaad8c008f9b456c629907210a26ce3": {
    "query": "DELETE FROM personal_email WHERE user_id = $1 AND local = $2 AND domain_id = $3;",
    "describe": {
      "columns": [],
      "parameters": {
        "Left": [
          "Bytea",
          "Text",
          "Bytea"
        ]
      },
      "nullable": []
    }
  },
  "8900ed9f8b98bca306f1abb236ad79db5f8adc6c8178e9749ca03a0da091e0b0": {
    "query": "SELECT * FROM user_login WHERE user_id = $1;",
    "describe": {
      "columns": [
        {
          "ordinal": 0,
          "name": "login_id",
          "type_info": "Bytea"
        },
        {
          "ordinal": 1,
          "name": "refresh_token",
          "type_info": "Text"
        },
        {
          "ordinal": 2,
          "name": "token_expiry",
          "type_info": "Int8"
        },
        {
          "ordinal": 3,
          "name": "user_id",
          "type_info": "Bytea"
        },
        {
          "ordinal": 4,
          "name": "last_login",
          "type_info": "Int8"
        },
        {
          "ordinal": 5,
          "name": "last_activity",
          "type_info": "Int8"
        }
      ],
      "parameters": {
        "Left": [
          "Bytea"
        ]
      },
      "nullable": [
        false,
        false,
        false,
        false,
        false,
        false
      ]
    }
  },
  "8bd7a7d2e3ce79c168936248e93fdc28f92810a4435eac91b59c2fe1d83b765c": {
    "query": "ALTER TABLE organisation_domain ADD CONSTRAINT organisation_domain_fk_id FOREIGN KEY(id) REFERENCES resource(id);",
    "describe": {
      "columns": [],
      "parameters": {
        "Left": []
      },
      "nullable": []
    }
  },
  "8cb6670b215102202242b6d68955a7bc913f3995df415bf4f8796eb8732e3c08": {
    "query": "SELECT * FROM \"user\" WHERE username = $1;",
    "describe": {
      "columns": [
        {
          "ordinal": 0,
          "name": "id",
          "type_info": "Bytea"
        },
        {
          "ordinal": 1,
          "name": "username",
          "type_info": "Varchar"
        },
        {
          "ordinal": 2,
          "name": "password",
          "type_info": "Text"
        },
        {
          "ordinal": 3,
          "name": "first_name",
          "type_info": "Varchar"
        },
        {
          "ordinal": 4,
          "name": "last_name",
          "type_info": "Varchar"
        },
        {
          "ordinal": 5,
          "name": "dob",
          "type_info": "Int8"
        },
        {
          "ordinal": 6,
          "name": "bio",
          "type_info": "Varchar"
        },
        {
          "ordinal": 7,
          "name": "location",
          "type_info": "Varchar"
        },
        {
          "ordinal": 8,
          "name": "created",
          "type_info": "Int8"
        },
        {
          "ordinal": 9,
          "name": "backup_email_local",
          "type_info": "Varchar"
        },
        {
          "ordinal": 10,
          "name": "backup_email_domain_id",
          "type_info": "Bytea"
        },
        {
          "ordinal": 11,
          "name": "backup_phone_country_code",
          "type_info": "Bpchar"
        },
        {
          "ordinal": 12,
          "name": "backup_phone_number",
          "type_info": "Varchar"
        }
      ],
      "parameters": {
        "Left": [
          "Text"
        ]
      },
      "nullable": [
        false,
        false,
        false,
        false,
        false,
        true,
        true,
        true,
        false,
        true,
        true,
        true,
        true
      ]
    }
  },
  "8e8442a69038da41e5966a479775fb1d9dbe1408096ccc93695d0c4713eb59b1": {
    "query": "DELETE FROM user_to_sign_up WHERE username = $1;",
    "describe": {
      "columns": [],
      "parameters": {
        "Left": [
          "Text"
        ]
      },
      "nullable": []
    }
  },
  "9074e096dfede5cb33579024b8259a835b5f641b60eca882b4dde3ac93bbd0dd": {
    "query": "INSERT INTO user_to_sign_up VALUES ( $1, 'organisation', $2, $3, $4, $5, $6, $7, $8, $9, $10, $11, $12, $13 ) ON CONFLICT(username) DO UPDATE SET account_type = 'organisation', password = EXCLUDED.password, first_name = EXCLUDED.first_name, last_name = EXCLUDED.last_name, backup_email_local = EXCLUDED.backup_email_local, backup_email_domain_id = EXCLUDED.backup_email_domain_id, backup_phone_country_code = EXCLUDED.backup_phone_country_code, backup_phone_number = EXCLUDED.backup_phone_number, org_email_local = EXCLUDED.org_email_local, org_domain_name = EXCLUDED.org_domain_name, organisation_name = EXCLUDED.organisation_name, otp_hash = EXCLUDED.otp_hash, otp_expiry = EXCLUDED.otp_expiry;",
    "describe": {
      "columns": [],
      "parameters": {
        "Left": [
          "Varchar",
          "Text",
          "Varchar",
          "Varchar",
          "Varchar",
          "Bytea",
          "Bpchar",
          "Varchar",
          "Varchar",
          "Varchar",
          "Varchar",
          "Text",
          "Int8"
        ]
      },
      "nullable": []
    }
  },
  "9186f2b1c4478b0bd198eca9e513bfb69799d4ce6a12371c3334bc33e8c71f60": {
    "query": "INSERT INTO personal_email VALUES ($1, $2, $3);",
    "describe": {
      "columns": [],
      "parameters": {
        "Left": [
          "Bytea",
          "Varchar",
          "Bytea"
        ]
      },
      "nullable": []
    }
  },
  "927aceafdc77e7658f7637ccbfb5d84ee5f2b63a43816cf69e06bc4e50e72ec4": {
    "query": "INSERT INTO portus_tunnel VALUES ($1, $2, $3, $4, $5);",
    "describe": {
      "columns": [],
      "parameters": {
        "Left": [
          "Bytea",
          "Varchar",
          "Int4",
          "Int4",
          "Varchar"
        ]
      },
      "nullable": []
    }
  },
  "935481bac999ec2fd6b8e2a26c8fd1dcbdf5528daebad437343a37fccb6fbdf8": {
    "query": "SELECT id, name, registry, repository_id, image_name, image_tag, status as \"status: _\", deployed_image, digital_ocean_app_id, deployment.region FROM deployment WHERE id = $1;",
    "describe": {
      "columns": [
        {
          "ordinal": 0,
          "name": "id",
          "type_info": "Bytea"
        },
        {
          "ordinal": 1,
          "name": "name",
          "type_info": "Varchar"
        },
        {
          "ordinal": 2,
          "name": "registry",
          "type_info": "Varchar"
        },
        {
          "ordinal": 3,
          "name": "repository_id",
          "type_info": "Bytea"
        },
        {
          "ordinal": 4,
          "name": "image_name",
          "type_info": "Varchar"
        },
        {
          "ordinal": 5,
          "name": "image_tag",
          "type_info": "Varchar"
        },
        {
          "ordinal": 6,
          "name": "status: _",
          "type_info": {
            "Custom": {
              "name": "deployment_status",
              "kind": {
                "Enum": [
                  "created",
                  "pushed",
                  "deploying",
                  "running",
                  "stopped",
                  "errored",
                  "deleted"
                ]
              }
            }
          }
        },
        {
          "ordinal": 7,
          "name": "deployed_image",
          "type_info": "Text"
        },
        {
          "ordinal": 8,
          "name": "digital_ocean_app_id",
          "type_info": "Text"
        },
        {
          "ordinal": 9,
          "name": "region",
          "type_info": "Text"
        }
      ],
      "parameters": {
        "Left": [
          "Bytea"
        ]
      },
      "nullable": [
        false,
        false,
        false,
        true,
        true,
        false,
        false,
        true,
        true,
        false
      ]
    }
  },
  "9354bef44024be196abb0a45c596031609b49d3f39ebaba9d2986f0e0763b7c1": {
    "query": "INSERT INTO role_permissions_resource VALUES ($1, $2, $3);",
    "describe": {
      "columns": [],
      "parameters": {
        "Left": [
          "Bytea",
          "Bytea",
          "Bytea"
        ]
      },
      "nullable": []
    }
  },
  "9581388fb7bb98001ffa0a401a9b5e263bea871ef4cb5f1305b65af163ed3205": {
    "query": "CREATE INDEX deployment_idx_image_name_image_tag ON deployment (image_name, image_tag);",
    "describe": {
      "columns": [],
      "parameters": {
        "Left": []
      },
      "nullable": []
    }
  },
  "9619d6b989536b51299ed94b0c88316ac91290cd6bfcee615f9f252699f77add": {
    "query": "DELETE FROM user_unverified_phone_number WHERE user_id = $1 AND country_code = $2 AND phone_number = $3;",
    "describe": {
      "columns": [],
      "parameters": {
        "Left": [
          "Bytea",
          "Bpchar",
          "Text"
        ]
      },
      "nullable": []
    }
  },
  "9a3de7f88487616a70b025316dfa10b5ec412d40d7c15567e0dd9d19c369a3c1": {
    "query": "SELECT * FROM user_login WHERE login_id = $1;",
    "describe": {
      "columns": [
        {
          "ordinal": 0,
          "name": "login_id",
          "type_info": "Bytea"
        },
        {
          "ordinal": 1,
          "name": "refresh_token",
          "type_info": "Text"
        },
        {
          "ordinal": 2,
          "name": "token_expiry",
          "type_info": "Int8"
        },
        {
          "ordinal": 3,
          "name": "user_id",
          "type_info": "Bytea"
        },
        {
          "ordinal": 4,
          "name": "last_login",
          "type_info": "Int8"
        },
        {
          "ordinal": 5,
          "name": "last_activity",
          "type_info": "Int8"
        }
      ],
      "parameters": {
        "Left": [
          "Bytea"
        ]
      },
      "nullable": [
        false,
        false,
        false,
        false,
        false,
        false
      ]
    }
  },
  "9a7541654f9aea4a24830f06ff49a9a5e1126d4241b91470436470b47d3f2798": {
    "query": "SELECT * FROM role_permissions_resource INNER JOIN permission ON role_permissions_resource.permission_id = permission.id WHERE role_permissions_resource.role_id = $1;",
    "describe": {
      "columns": [
        {
          "ordinal": 0,
          "name": "role_id",
          "type_info": "Bytea"
        },
        {
          "ordinal": 1,
          "name": "permission_id",
          "type_info": "Bytea"
        },
        {
          "ordinal": 2,
          "name": "resource_id",
          "type_info": "Bytea"
        },
        {
          "ordinal": 3,
          "name": "id",
          "type_info": "Bytea"
        },
        {
          "ordinal": 4,
          "name": "name",
          "type_info": "Varchar"
        },
        {
          "ordinal": 5,
          "name": "description",
          "type_info": "Varchar"
        }
      ],
      "parameters": {
        "Left": [
          "Bytea"
        ]
      },
      "nullable": [
        false,
        false,
        false,
        false,
        false,
        true
      ]
    }
  },
  "9be2a69720307f37f933698ee344364f79a4c4ccf00c36bbac4ebd28232853ff": {
    "query": "CREATE TABLE organisation( id BYTEA CONSTRAINT organisation_pk PRIMARY KEY, name VARCHAR(100) NOT NULL CONSTRAINT organisation_uq_name UNIQUE, super_admin_id BYTEA NOT NULL CONSTRAINT organisation_super_admin_id_fk_user_id REFERENCES \"user\"(id), active BOOLEAN NOT NULL DEFAULT FALSE );",
    "describe": {
      "columns": [],
      "parameters": {
        "Left": []
      },
      "nullable": []
    }
  },
  "9c3a8439eb72bacedd686bc01944398392c09f761ddc8fc7fac2fa3e97f74f3b": {
    "query": "CREATE INDEX role_permissions_resource_type_idx_role_id ON role_permissions_resource_type (role_id);",
    "describe": {
      "columns": [],
      "parameters": {
        "Left": []
      },
      "nullable": []
    }
  },
  "9c84ef771789c50d93bc91888a8bcf1ef45e2323a552757ae1e8587b7d5c06f2": {
    "query": "CREATE TABLE permission( id BYTEA CONSTRAINT permission_pk PRIMARY KEY, name VARCHAR(100) NOT NULL, description VARCHAR(500) );",
    "describe": {
      "columns": [],
      "parameters": {
        "Left": []
      },
      "nullable": []
    }
  },
  "9d566dc2f404887f143fbd18aca765672fed95b3f46f11f72c60bb42cfda1f2a": {
    "query": "CREATE INDEX organisation_user_idx_user_id ON organisation_user (user_id);",
    "describe": {
      "columns": [],
      "parameters": {
        "Left": []
      },
      "nullable": []
    }
  },
  "9e8e2ff3a720e95dfb284e5fe053621df3a009d454eb5c571d73782e59507efb": {
    "query": "DELETE FROM docker_registry_repository WHERE id = $1;",
    "describe": {
      "columns": [],
      "parameters": {
        "Left": [
          "Bytea"
        ]
      },
      "nullable": []
    }
  },
  "9eb0993ca671ecb32e1ed2303b5bd741a025fb8b0c7ce6a1600cc64f57eb8002": {
    "query": "DELETE FROM personal_domain WHERE id = $1;",
    "describe": {
      "columns": [],
      "parameters": {
        "Left": [
          "Bytea"
        ]
      },
      "nullable": []
    }
  },
  "a3abf15ceb610eac63cbccf25ff04116545f97f57c3c36a7fe9e75a139e74bd8": {
    "query": "ALTER TABLE \"user\" ADD CONSTRAINT user_fk_id_backup_phone_country_code_backup_phone_number FOREIGN KEY ( id, backup_phone_country_code, backup_phone_number ) REFERENCES user_phone_number ( user_id, country_code, number ) DEFERRABLE INITIALLY IMMEDIATE;",
    "describe": {
      "columns": [],
      "parameters": {
        "Left": []
      },
      "nullable": []
    }
  },
  "a75826977d9c2e910a6d6e5639dab576257381dd1aa718aa67e9bd7b8dd69fe4": {
    "query": "ALTER TABLE application ADD CONSTRAINT application_fk_id FOREIGN KEY(id) REFERENCES resource(id);",
    "describe": {
      "columns": [],
      "parameters": {
        "Left": []
      },
      "nullable": []
    }
  },
  "a780a4512b2ca58787f293e3033771d289cd7b0308573b4271865e3d63121215": {
    "query": "DELETE FROM password_reset_request WHERE user_id = $1;",
    "describe": {
      "columns": [],
      "parameters": {
        "Left": [
          "Bytea"
        ]
      },
      "nullable": []
    }
  },
  "a794dcad3259ed1b706fcf59441297d3e6a03628a9b965b64c2684032d50d364": {
    "query": "ALTER TABLE organisation ADD CONSTRAINT organisation_fk_id FOREIGN KEY(id) REFERENCES resource(id) DEFERRABLE INITIALLY IMMEDIATE;",
    "describe": {
      "columns": [],
      "parameters": {
        "Left": []
      },
      "nullable": []
    }
  },
  "ab946fe7f8938408e571a2117c1542bfa8898dc0e5dccef8d39d26a3a94b8225": {
    "query": "CREATE INDEX organisation_email_idx_user_id ON organisation_email (user_id);",
    "describe": {
      "columns": [],
      "parameters": {
        "Left": []
      },
      "nullable": []
    }
  },
  "ab9818828949b1fe311d15f45c8993bbad228c6a88accf65f19acb8263223808": {
    "query": "SELECT \"user\".* FROM \"user\" LEFT JOIN personal_email ON personal_email.user_id = \"user\".id LEFT JOIN organisation_email ON organisation_email.user_id = \"user\".id LEFT JOIN domain ON domain.id = personal_email.domain_id OR domain.id = organisation_email.domain_id WHERE CONCAT(personal_email.local, '@', domain.name) = $1 OR CONCAT(organisation_email.local, '@', domain.name) = $1;",
    "describe": {
      "columns": [
        {
          "ordinal": 0,
          "name": "id",
          "type_info": "Bytea"
        },
        {
          "ordinal": 1,
          "name": "username",
          "type_info": "Varchar"
        },
        {
          "ordinal": 2,
          "name": "password",
          "type_info": "Text"
        },
        {
          "ordinal": 3,
          "name": "first_name",
          "type_info": "Varchar"
        },
        {
          "ordinal": 4,
          "name": "last_name",
          "type_info": "Varchar"
        },
        {
          "ordinal": 5,
          "name": "dob",
          "type_info": "Int8"
        },
        {
          "ordinal": 6,
          "name": "bio",
          "type_info": "Varchar"
        },
        {
          "ordinal": 7,
          "name": "location",
          "type_info": "Varchar"
        },
        {
          "ordinal": 8,
          "name": "created",
          "type_info": "Int8"
        },
        {
          "ordinal": 9,
          "name": "backup_email_local",
          "type_info": "Varchar"
        },
        {
          "ordinal": 10,
          "name": "backup_email_domain_id",
          "type_info": "Bytea"
        },
        {
          "ordinal": 11,
          "name": "backup_phone_country_code",
          "type_info": "Bpchar"
        },
        {
          "ordinal": 12,
          "name": "backup_phone_number",
          "type_info": "Varchar"
        }
      ],
      "parameters": {
        "Left": [
          "Text"
        ]
      },
      "nullable": [
        false,
        false,
        false,
        false,
        false,
        true,
        true,
        true,
        false,
        true,
        true,
        true,
        true
      ]
    }
  },
  "ad518f514ee3b113ee29f433b52f6acbf2e50a93050913fdc37b7cefd519efcc": {
    "query": "CREATE TABLE organisation_email( user_id BYTEA NOT NULL CONSTRAINT organisation_email_fk_user_id REFERENCES \"user\"(id), local VARCHAR(64) NOT NULL CONSTRAINT organisation_email_chk_local_is_lower_case CHECK( local = LOWER(local) ), domain_id BYTEA NOT NULL CONSTRAINT organisation_email_fk_domain_id REFERENCES organisation_domain(id), CONSTRAINT organisation_email_pk PRIMARY KEY(local, domain_id) );",
    "describe": {
      "columns": [],
      "parameters": {
        "Left": []
      },
      "nullable": []
    }
  },
  "b00c3a7fbe255cf3b72fa3272bcb337bf8e7caf17e64cc884f0e1a39305a26b3": {
    "query": "CREATE TABLE application_version_platform ( application_id BYTEA NOT NULL, version VARCHAR(32) NOT NULL, platform VARCHAR(60) NOT NULL, CONSTRAINT application_version_platform_pk PRIMARY KEY(application_id, version, platform), CONSTRAINT application_version_platform_fk_application_id_version FOREIGN KEY(application_id, version) REFERENCES application_version(application_id, version) );",
    "describe": {
      "columns": [],
      "parameters": {
        "Left": []
      },
      "nullable": []
    }
  },
  "b0f9ddd3982bfc24fbe6d8f7a06617d038818c52ed9e462b7404f324fd0a804f": {
    "query": "CREATE TABLE user_login( login_id BYTEA CONSTRAINT user_login_uq_login_id UNIQUE, refresh_token TEXT NOT NULL, token_expiry BIGINT NOT NULL CONSTRAINT user_login_chk_token_expiry_unsigned CHECK(token_expiry >= 0), user_id BYTEA NOT NULL CONSTRAINT user_login_fk_user_id REFERENCES \"user\"(id), last_login BIGINT NOT NULL CONSTRAINT user_login_chk_last_login_unsigned CHECK(last_login >= 0), last_activity BIGINT NOT NULL CONSTRAINT user_login_chk_last_activity_unsigned CHECK(last_activity >= 0), CONSTRAINT user_login_pk PRIMARY KEY(login_id, user_id) );",
    "describe": {
      "columns": [],
      "parameters": {
        "Left": []
      },
      "nullable": []
    }
  },
  "b27e78f8804b797ac37d45e828f0070405b23e9018b59ad40534b6fe8b853527": {
    "query": "UPDATE \"user\" SET password = $1 WHERE id = $2;",
    "describe": {
      "columns": [],
      "parameters": {
        "Left": [
          "Text",
          "Bytea"
        ]
      },
      "nullable": []
    }
  },
  "b2fdf60a7346c285cacdc083afb3a525d7de1d09a3835bcb046d1eb32e5700e0": {
    "query": "UPDATE user_login SET token_expiry = $1, last_activity = $2 WHERE login_id = $3;",
    "describe": {
      "columns": [],
      "parameters": {
        "Left": [
          "Int8",
          "Int8",
          "Bytea"
        ]
      },
      "nullable": []
    }
  },
  "b3ff3cce11d6b122157d91051f361b29ebe5b7c66547235081607dcaf93bc6cf": {
    "query": "SELECT domain.name, organisation_domain.id, organisation_domain.domain_type as \"domain_type: _\", organisation_domain.is_verified FROM domain INNER JOIN organisation_domain ON organisation_domain.id = domain.id INNER JOIN resource ON domain.id = resource.id WHERE resource.owner_id = $1;",
    "describe": {
      "columns": [
        {
          "ordinal": 0,
          "name": "name",
          "type_info": "Varchar"
        },
        {
          "ordinal": 1,
          "name": "id",
          "type_info": "Bytea"
        },
        {
          "ordinal": 2,
          "name": "domain_type: _",
          "type_info": {
            "Custom": {
              "name": "resource_owner_type",
              "kind": {
                "Enum": [
                  "personal",
                  "organisation"
                ]
              }
            }
          }
        },
        {
          "ordinal": 3,
          "name": "is_verified",
          "type_info": "Bool"
        }
      ],
      "parameters": {
        "Left": [
          "Bytea"
        ]
      },
      "nullable": [
        false,
        false,
        false,
        false
      ]
    }
  },
  "b4d622915f6f0f0d5765d48e13394a021569866553db2c1935025cd26c4d268a": {
    "query": "SELECT * FROM docker_registry_repository WHERE organisation_id = $1;",
    "describe": {
      "columns": [
        {
          "ordinal": 0,
          "name": "id",
          "type_info": "Bytea"
        },
        {
          "ordinal": 1,
          "name": "organisation_id",
          "type_info": "Bytea"
        },
        {
          "ordinal": 2,
          "name": "name",
          "type_info": "Varchar"
        }
      ],
      "parameters": {
        "Left": [
          "Bytea"
        ]
      },
      "nullable": [
        false,
        false,
        false
      ]
    }
  },
  "b80c3e5c6e1620ccee068d08214bc0c787967400a6a10f45c6065ba22bea4369": {
    "query": "SET CONSTRAINTS ALL DEFERRED;",
    "describe": {
      "columns": [],
      "parameters": {
        "Left": []
      },
      "nullable": []
    }
  },
  "b9d97701e22c7948c38793c3124de8a5e0224d85d918ea202ecc90bb1236a829": {
    "query": "CREATE INDEX deployment_idx_name ON deployment (name);",
    "describe": {
      "columns": [],
      "parameters": {
        "Left": []
      },
      "nullable": []
    }
  },
  "ba880271509f42c4b057a3aff90364ecb175af96fbd909885726821bb2c22a4c": {
    "query": "CREATE INDEX organisation_idx_active ON organisation (active);",
    "describe": {
      "columns": [],
      "parameters": {
        "Left": []
      },
      "nullable": []
    }
  },
  "ba9bd7a1dc576127a8132d0fbada1e9242c2b2b8441f29a131eed0537bbbdfc8": {
    "query": "SET CONSTRAINTS ALL IMMEDIATE;",
    "describe": {
      "columns": [],
      "parameters": {
        "Left": []
      },
      "nullable": []
    }
  },
  "baf8c3ed596de5ee5a358bd0e1d98f2f92a6e83cf9b53d2f246e89447f30846f": {
    "query": "CREATE TABLE application_version ( application_id BYTEA NOT NULL CONSTRAINT application_version_fk_application_id REFERENCES application(id), version VARCHAR(32) NOT NULL, CONSTRAINT application_version_pk PRIMARY KEY(application_id, version) );",
    "describe": {
      "columns": [],
      "parameters": {
        "Left": []
      },
      "nullable": []
    }
  },
  "bb75d8e303519dbd18102981a2ad0c9ceec61001ad3b173c02b5034f448b5954": {
    "query": "SELECT deployment.id, deployment.name, deployment.registry, deployment.repository_id, deployment.image_name, deployment.image_tag, deployment.status as \"status: _\", deployment.deployed_image, deployment.digital_ocean_app_id, deployment.region FROM deployment INNER JOIN resource ON deployment.id = resource.id WHERE resource.id = deployment.id AND resource.owner_id = $1;",
    "describe": {
      "columns": [
        {
          "ordinal": 0,
          "name": "id",
          "type_info": "Bytea"
        },
        {
          "ordinal": 1,
          "name": "name",
          "type_info": "Varchar"
        },
        {
          "ordinal": 2,
          "name": "registry",
          "type_info": "Varchar"
        },
        {
          "ordinal": 3,
          "name": "repository_id",
          "type_info": "Bytea"
        },
        {
          "ordinal": 4,
          "name": "image_name",
          "type_info": "Varchar"
        },
        {
          "ordinal": 5,
          "name": "image_tag",
          "type_info": "Varchar"
        },
        {
          "ordinal": 6,
          "name": "status: _",
          "type_info": {
            "Custom": {
              "name": "deployment_status",
              "kind": {
                "Enum": [
                  "created",
                  "pushed",
                  "deploying",
                  "running",
                  "stopped",
                  "errored",
                  "deleted"
                ]
              }
            }
          }
        },
        {
          "ordinal": 7,
          "name": "deployed_image",
          "type_info": "Text"
        },
        {
          "ordinal": 8,
          "name": "digital_ocean_app_id",
          "type_info": "Text"
        },
        {
          "ordinal": 9,
          "name": "region",
          "type_info": "Text"
        }
      ],
      "parameters": {
        "Left": [
          "Bytea"
        ]
      },
      "nullable": [
        false,
        false,
        false,
        true,
        true,
        false,
        false,
        true,
        true,
        false
      ]
    }
  },
  "bc99fb8fb755978abf04e2db1da08b6236b07afd722505bd031cbc1e6a1f281e": {
    "query": "CREATE INDEX user_to_sign_up_idx_username_otp_expiry ON user_to_sign_up (username, otp_expiry);",
    "describe": {
      "columns": [],
      "parameters": {
        "Left": []
      },
      "nullable": []
    }
  },
  "bd4b428ee994d1f154a88d77761c317d8a7714b61f74b401529b2b1c8ed20b85": {
    "query": "SELECT user_to_sign_up.username, user_to_sign_up.account_type as \"account_type: ResourceOwnerType\", user_to_sign_up.password, user_to_sign_up.first_name, user_to_sign_up.last_name, user_to_sign_up.backup_email_local, user_to_sign_up.backup_email_domain_id, user_to_sign_up.backup_phone_country_code, user_to_sign_up.backup_phone_number, user_to_sign_up.org_email_local, user_to_sign_up.org_domain_name, user_to_sign_up.organisation_name, user_to_sign_up.otp_hash, user_to_sign_up.otp_expiry FROM user_to_sign_up INNER JOIN domain ON domain.id = user_to_sign_up.backup_email_domain_id WHERE CONCAT(user_to_sign_up.backup_email_local, '@', domain.name) = $1;",
    "describe": {
      "columns": [
        {
          "ordinal": 0,
          "name": "username",
          "type_info": "Varchar"
        },
        {
          "ordinal": 1,
          "name": "account_type: ResourceOwnerType",
          "type_info": {
            "Custom": {
              "name": "resource_owner_type",
              "kind": {
                "Enum": [
                  "personal",
                  "organisation"
                ]
              }
            }
          }
        },
        {
          "ordinal": 2,
          "name": "password",
          "type_info": "Text"
        },
        {
          "ordinal": 3,
          "name": "first_name",
          "type_info": "Varchar"
        },
        {
          "ordinal": 4,
          "name": "last_name",
          "type_info": "Varchar"
        },
        {
          "ordinal": 5,
          "name": "backup_email_local",
          "type_info": "Varchar"
        },
        {
          "ordinal": 6,
          "name": "backup_email_domain_id",
          "type_info": "Bytea"
        },
        {
          "ordinal": 7,
          "name": "backup_phone_country_code",
          "type_info": "Bpchar"
        },
        {
          "ordinal": 8,
          "name": "backup_phone_number",
          "type_info": "Varchar"
        },
        {
          "ordinal": 9,
          "name": "org_email_local",
          "type_info": "Varchar"
        },
        {
          "ordinal": 10,
          "name": "org_domain_name",
          "type_info": "Varchar"
        },
        {
          "ordinal": 11,
          "name": "organisation_name",
          "type_info": "Varchar"
        },
        {
          "ordinal": 12,
          "name": "otp_hash",
          "type_info": "Text"
        },
        {
          "ordinal": 13,
          "name": "otp_expiry",
          "type_info": "Int8"
        }
      ],
      "parameters": {
        "Left": [
          "Text"
        ]
      },
      "nullable": [
        false,
        false,
        false,
        false,
        false,
        true,
        true,
        true,
        true,
        true,
        true,
        true,
        false,
        false
      ]
    }
  },
  "be45f80365dd7a2afa99973e5c5d058fc4cefd64fa1b8a81c5bf94e5701ca009": {
    "query": "CREATE TABLE domain( id BYTEA CONSTRAINT domain_pk PRIMARY KEY, name VARCHAR(255) NOT NULL CONSTRAINT domain_uq_name UNIQUE CONSTRAINT domain_chk_name_is_lower_case CHECK( name = LOWER(name) ), type RESOURCE_OWNER_TYPE NOT NULL, CONSTRAINT domain_uq_name_type UNIQUE(id, type) );",
    "describe": {
      "columns": [],
      "parameters": {
        "Left": []
      },
      "nullable": []
    }
  },
  "be67ff678ff8d9740b79fc5907c938fa97e63d69af2f1e94b663530d5d0c5e06": {
    "query": "SELECT id, name, cloud_database_id, db_provider_name as \"db_provider_name: CloudPlatform\", engine, version, num_nodes, size, region, status as \"status: _\", host, port, username, password, organisation_id FROM managed_database WHERE name = $1 AND organisation_id = $2;",
    "describe": {
      "columns": [
        {
          "ordinal": 0,
          "name": "id",
          "type_info": "Bytea"
        },
        {
          "ordinal": 1,
          "name": "name",
          "type_info": "Varchar"
        },
        {
          "ordinal": 2,
          "name": "cloud_database_id",
          "type_info": "Text"
        },
        {
          "ordinal": 3,
          "name": "db_provider_name: CloudPlatform",
          "type_info": {
            "Custom": {
              "name": "cloud_platform",
              "kind": {
                "Enum": [
                  "aws",
                  "digitalocean"
                ]
              }
            }
          }
        },
        {
          "ordinal": 4,
          "name": "engine",
          "type_info": "Text"
        },
        {
          "ordinal": 5,
          "name": "version",
          "type_info": "Text"
        },
        {
          "ordinal": 6,
          "name": "num_nodes",
          "type_info": "Int4"
        },
        {
          "ordinal": 7,
          "name": "size",
          "type_info": "Text"
        },
        {
          "ordinal": 8,
          "name": "region",
          "type_info": "Text"
        },
        {
          "ordinal": 9,
          "name": "status: _",
          "type_info": {
            "Custom": {
              "name": "managed_database_status",
              "kind": {
                "Enum": [
                  "creating",
                  "running",
                  "stopped",
                  "errored",
                  "deleted"
                ]
              }
            }
          }
        },
        {
          "ordinal": 10,
          "name": "host",
          "type_info": "Text"
        },
        {
          "ordinal": 11,
          "name": "port",
          "type_info": "Int4"
        },
        {
          "ordinal": 12,
          "name": "username",
          "type_info": "Text"
        },
        {
          "ordinal": 13,
          "name": "password",
          "type_info": "Text"
        },
        {
          "ordinal": 14,
          "name": "organisation_id",
          "type_info": "Bytea"
        }
      ],
      "parameters": {
        "Left": [
          "Text",
          "Bytea"
        ]
      },
      "nullable": [
        false,
        false,
        true,
        false,
        true,
        true,
        true,
        true,
        true,
        false,
        true,
        true,
        true,
        true,
        false
      ]
    }
  },
  "c15856afd2d20efc5c583ab00efa4bb41de007cffffaf361ee2715a73f5546d1": {
    "query": "SELECT \"user\".* FROM \"user\" INNER JOIN user_phone_number ON \"user\".id = user_phone_number.user_id WHERE user_phone_number.country_code = $1 AND user_phone_number.number = $2;",
    "describe": {
      "columns": [
        {
          "ordinal": 0,
          "name": "id",
          "type_info": "Bytea"
        },
        {
          "ordinal": 1,
          "name": "username",
          "type_info": "Varchar"
        },
        {
          "ordinal": 2,
          "name": "password",
          "type_info": "Text"
        },
        {
          "ordinal": 3,
          "name": "first_name",
          "type_info": "Varchar"
        },
        {
          "ordinal": 4,
          "name": "last_name",
          "type_info": "Varchar"
        },
        {
          "ordinal": 5,
          "name": "dob",
          "type_info": "Int8"
        },
        {
          "ordinal": 6,
          "name": "bio",
          "type_info": "Varchar"
        },
        {
          "ordinal": 7,
          "name": "location",
          "type_info": "Varchar"
        },
        {
          "ordinal": 8,
          "name": "created",
          "type_info": "Int8"
        },
        {
          "ordinal": 9,
          "name": "backup_email_local",
          "type_info": "Varchar"
        },
        {
          "ordinal": 10,
          "name": "backup_email_domain_id",
          "type_info": "Bytea"
        },
        {
          "ordinal": 11,
          "name": "backup_phone_country_code",
          "type_info": "Bpchar"
        },
        {
          "ordinal": 12,
          "name": "backup_phone_number",
          "type_info": "Varchar"
        }
      ],
      "parameters": {
        "Left": [
          "Bpchar",
          "Text"
        ]
      },
      "nullable": [
        false,
        false,
        false,
        false,
        false,
        true,
        true,
        true,
        false,
        true,
        true,
        true,
        true
      ]
    }
  },
  "c17460773d9b52491bd2ad7e8f6db5ae04391e7e2fb1f481854760de2a8284aa": {
    "query": "SELECT * FROM permission;",
    "describe": {
      "columns": [
        {
          "ordinal": 0,
          "name": "id",
          "type_info": "Bytea"
        },
        {
          "ordinal": 1,
          "name": "name",
          "type_info": "Varchar"
        },
        {
          "ordinal": 2,
          "name": "description",
          "type_info": "Varchar"
        }
      ],
      "parameters": {
        "Left": []
      },
      "nullable": [
        false,
        false,
        true
      ]
    }
  },
  "c3a925e8c3a743a9f0df880e374fc65d00f881df9da6d04730310f90894e407d": {
    "query": "SELECT domain.name, personal_domain.id, personal_domain.domain_type as \"domain_type: _\" FROM personal_domain INNER JOIN domain ON domain.id = personal_domain.id WHERE domain.id = $1;",
    "describe": {
      "columns": [
        {
          "ordinal": 0,
          "name": "name",
          "type_info": "Varchar"
        },
        {
          "ordinal": 1,
          "name": "id",
          "type_info": "Bytea"
        },
        {
          "ordinal": 2,
          "name": "domain_type: _",
          "type_info": {
            "Custom": {
              "name": "resource_owner_type",
              "kind": {
                "Enum": [
                  "personal",
                  "organisation"
                ]
              }
            }
          }
        }
      ],
      "parameters": {
        "Left": [
          "Bytea"
        ]
      },
      "nullable": [
        false,
        false,
        false
      ]
    }
  },
  "c706f88776dd35af922f33115ac478f5e3e546940063cc57c83440649196b860": {
    "query": "SELECT \"user\".*, domain.name FROM organisation_domain INNER JOIN domain ON domain.id = organisation_domain.id INNER JOIN resource ON organisation_domain.id = resource.id INNER JOIN organisation ON resource.owner_id = organisation.id INNER JOIN \"user\" ON organisation.super_admin_id = \"user\".id WHERE organisation_domain.id = $1;",
    "describe": {
      "columns": [
        {
          "ordinal": 0,
          "name": "id",
          "type_info": "Bytea"
        },
        {
          "ordinal": 1,
          "name": "username",
          "type_info": "Varchar"
        },
        {
          "ordinal": 2,
          "name": "password",
          "type_info": "Text"
        },
        {
          "ordinal": 3,
          "name": "first_name",
          "type_info": "Varchar"
        },
        {
          "ordinal": 4,
          "name": "last_name",
          "type_info": "Varchar"
        },
        {
          "ordinal": 5,
          "name": "dob",
          "type_info": "Int8"
        },
        {
          "ordinal": 6,
          "name": "bio",
          "type_info": "Varchar"
        },
        {
          "ordinal": 7,
          "name": "location",
          "type_info": "Varchar"
        },
        {
          "ordinal": 8,
          "name": "created",
          "type_info": "Int8"
        },
        {
          "ordinal": 9,
          "name": "backup_email_local",
          "type_info": "Varchar"
        },
        {
          "ordinal": 10,
          "name": "backup_email_domain_id",
          "type_info": "Bytea"
        },
        {
          "ordinal": 11,
          "name": "backup_phone_country_code",
          "type_info": "Bpchar"
        },
        {
          "ordinal": 12,
          "name": "backup_phone_number",
          "type_info": "Varchar"
        },
        {
          "ordinal": 13,
          "name": "name",
          "type_info": "Varchar"
        }
      ],
      "parameters": {
        "Left": [
          "Bytea"
        ]
      },
      "nullable": [
        false,
        false,
        false,
        false,
        false,
        true,
        true,
        true,
        false,
        true,
        true,
        true,
        true,
        false
      ]
    }
  },
  "c842c31eb3324dcb69e56439b24b7909057b220839e81bcc4638d2b4e4f27bdb": {
    "query": "CREATE TABLE organisation_user( user_id BYTEA NOT NULL CONSTRAINT organisation_user_fk_user_id REFERENCES \"user\"(id), organisation_id BYTEA NOT NULL CONSTRAINT organisation_user_fk_organisation_id REFERENCES organisation(id), role_id BYTEA NOT NULL CONSTRAINT organisation_user_fk_role_id REFERENCES role(id), CONSTRAINT organisation_user_pk PRIMARY KEY(user_id, organisation_id, role_id) );",
    "describe": {
      "columns": [],
      "parameters": {
        "Left": []
      },
      "nullable": []
    }
  },
  "c96e2f7ae1cb5a136435ec43ada197db3b7900d6a6cea88c8e3a8c258c0dab6e": {
    "query": "UPDATE managed_database SET cloud_database_id = $1, engine = $2, version = $3, num_nodes = $4, size = $5, region = $6, status = $7, host = $8, port = $9, username = $10, password = $11 WHERE organisation_id = $12 AND name = $13;",
    "describe": {
      "columns": [],
      "parameters": {
        "Left": [
          "Text",
          "Text",
          "Text",
          "Int4",
          "Text",
          "Text",
          {
            "Custom": {
              "name": "managed_database_status",
              "kind": {
                "Enum": [
                  "creating",
                  "running",
                  "stopped",
                  "errored",
                  "deleted"
                ]
              }
            }
          },
          "Text",
          "Int4",
          "Text",
          "Text",
          "Bytea",
          "Text"
        ]
      },
      "nullable": []
    }
  },
  "caeb5f3b7381d0c70558202479f3bf4d45c58eaceca120e1cbf1bced01385f61": {
    "query": "SELECT * FROM application WHERE id = $1;",
    "describe": {
      "columns": [
        {
          "ordinal": 0,
          "name": "id",
          "type_info": "Bytea"
        },
        {
          "ordinal": 1,
          "name": "name",
          "type_info": "Varchar"
        }
      ],
      "parameters": {
        "Left": [
          "Bytea"
        ]
      },
      "nullable": [
        false,
        false
      ]
    }
  },
  "cbf218b296179c78c8ba9de48642fe1cea45bad400132d1539ed94f43e15f14b": {
    "query": "ALTER TABLE managed_database ADD CONSTRAINT managed_database_repository_fk_id_organisation_id FOREIGN KEY(id, organisation_id) REFERENCES resource(id, owner_id);",
    "describe": {
      "columns": [],
      "parameters": {
        "Left": []
      },
      "nullable": []
    }
  },
  "cfa94513c732ecea44c806b4463d826427db9b5bcf1b4ea508933de463f6329e": {
    "query": "INSERT INTO user_phone_number VALUES ($1, $2, $3);",
    "describe": {
      "columns": [],
      "parameters": {
        "Left": [
          "Bytea",
          "Bpchar",
          "Varchar"
        ]
      },
      "nullable": []
    }
  },
  "d053057cd4d2bef5776a82a37cdf49a8147fff23182d6d1254c9fc30f1def33b": {
    "query": "ALTER TABLE \"user\" ADD CONSTRAINT user_fk_id_backup_email_local_backup_email_domain_id FOREIGN KEY ( id, backup_email_local, backup_email_domain_id ) REFERENCES personal_email ( user_id, local, domain_id ) DEFERRABLE INITIALLY IMMEDIATE;",
    "describe": {
      "columns": [],
      "parameters": {
        "Left": []
      },
      "nullable": []
    }
  },
  "d0dd9c5b1cc93c475237438dde2881634d45de25872eb5ab1fcc222edd79c64e": {
    "query": "INSERT INTO organisation_email VALUES ($1, $2, $3);",
    "describe": {
      "columns": [],
      "parameters": {
        "Left": [
          "Bytea",
          "Varchar",
          "Bytea"
        ]
      },
      "nullable": []
    }
  },
  "d1fe46b2a74918c7f0ee963f4bf1d32bf30e3c2e09907c3ba4799eecb2589f8e": {
    "query": "SELECT * FROM organisation_user WHERE user_id = $1 ORDER BY organisation_id;",
    "describe": {
      "columns": [
        {
          "ordinal": 0,
          "name": "user_id",
          "type_info": "Bytea"
        },
        {
          "ordinal": 1,
          "name": "organisation_id",
          "type_info": "Bytea"
        },
        {
          "ordinal": 2,
          "name": "role_id",
          "type_info": "Bytea"
        }
      ],
      "parameters": {
        "Left": [
          "Bytea"
        ]
      },
      "nullable": [
        false,
        false,
        false
      ]
    }
  },
  "d24f3405713812e5f3a56f723fbeba72c6898abf46b150e1f3b7bf3e424a1d87": {
    "query": "CREATE TABLE resource_type( id BYTEA CONSTRAINT resource_type_pk PRIMARY KEY, name VARCHAR(100) NOT NULL CONSTRAINT resource_type_uq_name UNIQUE, description VARCHAR(500) );",
    "describe": {
      "columns": [],
      "parameters": {
        "Left": []
      },
      "nullable": []
    }
  },
  "d6a9b819a2cf94ca4692e43762d578ff055edb849c52899efb651bd4b466a23d": {
    "query": "DELETE FROM deployment WHERE id = $1;",
    "describe": {
      "columns": [],
      "parameters": {
        "Left": [
          "Bytea"
        ]
      },
      "nullable": []
    }
  },
  "d804031c51fffec0b41dda4db1854bf360dacedcbf11e61467b3f77546568db6": {
    "query": "SELECT COUNT(personal_email.domain_id) as \"count!\" FROM personal_email WHERE personal_email.domain_id = $1;",
    "describe": {
      "columns": [
        {
          "ordinal": 0,
          "name": "count!",
          "type_info": "Int8"
        }
      ],
      "parameters": {
        "Left": [
          "Bytea"
        ]
      },
      "nullable": [
        null
      ]
    }
  },
  "d9f1a85d68405c7372854b9141d5218b66253723fc52f51e42290323ed42f111": {
    "query": "SELECT * FROM docker_registry_repository WHERE id = $1;",
    "describe": {
      "columns": [
        {
          "ordinal": 0,
          "name": "id",
          "type_info": "Bytea"
        },
        {
          "ordinal": 1,
          "name": "organisation_id",
          "type_info": "Bytea"
        },
        {
          "ordinal": 2,
          "name": "name",
          "type_info": "Varchar"
        }
      ],
      "parameters": {
        "Left": [
          "Bytea"
        ]
      },
      "nullable": [
        false,
        false,
        false
      ]
    }
  },
  "dc3b3ef773e26c8df28ea1d57db35e8cf2adc36f4edf9f5cd5414c4e415370d7": {
    "query": "CREATE TABLE application ( id BYTEA CONSTRAINT application_pk PRIMARY KEY, name VARCHAR(100) NOT NULL CONSTRAINT application_uq_name UNIQUE );",
    "describe": {
      "columns": [],
      "parameters": {
        "Left": []
      },
      "nullable": []
    }
  },
  "dd5a0d404fe05f0a01608083a3e59a89e53114b7f81c68f242866d45c176ad2d": {
    "query": "SELECT id, name, cloud_database_id, db_provider_name as \"db_provider_name: CloudPlatform\", engine, version, num_nodes, size, region, status as \"status: _\", host, port, username, password, organisation_id FROM managed_database WHERE organisation_id = $1 AND cloud_database_id IS NOT NULL;",
    "describe": {
      "columns": [
        {
          "ordinal": 0,
          "name": "id",
          "type_info": "Bytea"
        },
        {
          "ordinal": 1,
          "name": "name",
          "type_info": "Varchar"
        },
        {
          "ordinal": 2,
          "name": "cloud_database_id",
          "type_info": "Text"
        },
        {
          "ordinal": 3,
          "name": "db_provider_name: CloudPlatform",
          "type_info": {
            "Custom": {
              "name": "cloud_platform",
              "kind": {
                "Enum": [
                  "aws",
                  "digitalocean"
                ]
              }
            }
          }
        },
        {
          "ordinal": 4,
          "name": "engine",
          "type_info": "Text"
        },
        {
          "ordinal": 5,
          "name": "version",
          "type_info": "Text"
        },
        {
          "ordinal": 6,
          "name": "num_nodes",
          "type_info": "Int4"
        },
        {
          "ordinal": 7,
          "name": "size",
          "type_info": "Text"
        },
        {
          "ordinal": 8,
          "name": "region",
          "type_info": "Text"
        },
        {
          "ordinal": 9,
          "name": "status: _",
          "type_info": {
            "Custom": {
              "name": "managed_database_status",
              "kind": {
                "Enum": [
                  "creating",
                  "running",
                  "stopped",
                  "errored",
                  "deleted"
                ]
              }
            }
          }
        },
        {
          "ordinal": 10,
          "name": "host",
          "type_info": "Text"
        },
        {
          "ordinal": 11,
          "name": "port",
          "type_info": "Int4"
        },
        {
          "ordinal": 12,
          "name": "username",
          "type_info": "Text"
        },
        {
          "ordinal": 13,
          "name": "password",
          "type_info": "Text"
        },
        {
          "ordinal": 14,
          "name": "organisation_id",
          "type_info": "Bytea"
        }
      ],
      "parameters": {
        "Left": [
          "Bytea"
        ]
      },
      "nullable": [
        false,
        false,
        true,
        false,
        true,
        true,
        true,
        true,
        true,
        false,
        true,
        true,
        true,
        true,
        false
      ]
    }
  },
  "dea649e4f9bfdbd55c4502fa51d5417cbfbec3b72543cc9c82c7acc7cadd6a37": {
    "query": "INSERT INTO user_unverified_phone_number VALUES ($1, $2, $3, $4, $5) ON CONFLICT(country_code, phone_number) DO UPDATE SET user_id = EXCLUDED.user_id, verification_token_hash = EXCLUDED.verification_token_hash, verification_token_expiry = EXCLUDED.verification_token_expiry;",
    "describe": {
      "columns": [],
      "parameters": {
        "Left": [
          "Bpchar",
          "Varchar",
          "Bytea",
          "Text",
          "Int8"
        ]
      },
      "nullable": []
    }
  },
  "df1ce9a576d9b85018ae7f57841bf1060679004429f62313ea42d4b95d4102f4": {
    "query": "CREATE INDEX organisation_user_idx_user_id_organisation_id ON organisation_user (user_id, organisation_id);",
    "describe": {
      "columns": [],
      "parameters": {
        "Left": []
      },
      "nullable": []
    }
  },
  "df36e2ceaf21f2d013406c873646c95c106b64e49665f309738b14201df9ec56": {
    "query": "CREATE INDEX user_login_idx_user_id ON user_login (user_id);",
    "describe": {
      "columns": [],
      "parameters": {
        "Left": []
      },
      "nullable": []
    }
  },
  "dff62e4a51297dcf1ab7b3b96a0c17501f37babb6150c67287986265c5580ef9": {
    "query": "SELECT * FROM information_schema.tables WHERE table_catalog = $1 AND table_schema = 'public' AND table_type = 'BASE TABLE';",
    "describe": {
      "columns": [
        {
          "ordinal": 0,
          "name": "table_catalog",
          "type_info": "Name"
        },
        {
          "ordinal": 1,
          "name": "table_schema",
          "type_info": "Name"
        },
        {
          "ordinal": 2,
          "name": "table_name",
          "type_info": "Name"
        },
        {
          "ordinal": 3,
          "name": "table_type",
          "type_info": "Varchar"
        },
        {
          "ordinal": 4,
          "name": "self_referencing_column_name",
          "type_info": "Name"
        },
        {
          "ordinal": 5,
          "name": "reference_generation",
          "type_info": "Varchar"
        },
        {
          "ordinal": 6,
          "name": "user_defined_type_catalog",
          "type_info": "Name"
        },
        {
          "ordinal": 7,
          "name": "user_defined_type_schema",
          "type_info": "Name"
        },
        {
          "ordinal": 8,
          "name": "user_defined_type_name",
          "type_info": "Name"
        },
        {
          "ordinal": 9,
          "name": "is_insertable_into",
          "type_info": "Varchar"
        },
        {
          "ordinal": 10,
          "name": "is_typed",
          "type_info": "Varchar"
        },
        {
          "ordinal": 11,
          "name": "commit_action",
          "type_info": "Varchar"
        }
      ],
      "parameters": {
        "Left": [
          "Name"
        ]
      },
      "nullable": [
        true,
        true,
        true,
        true,
        true,
        true,
        true,
        true,
        true,
        true,
        true,
        true
      ]
    }
  },
  "e1ccdf6aebae3eef774c9073a27f79aa581f9f096dac79fb8f5da81c6dc2307f": {
    "query": "UPDATE \"user\" SET first_name = $1;",
    "describe": {
      "columns": [],
      "parameters": {
        "Left": [
          "Varchar"
        ]
      },
      "nullable": []
    }
  },
  "e2db0a9168e8b5a614acb541de96cefe751c666b9a8380e039c6be6523e0dfc4": {
    "query": "UPDATE \"user\" SET backup_phone_country_code = $1, backup_phone_number = $2 WHERE id = $3;",
    "describe": {
      "columns": [],
      "parameters": {
        "Left": [
          "Bpchar",
          "Varchar",
          "Bytea"
        ]
      },
      "nullable": []
    }
  },
  "e309c91b247eb4c5951f85282ef01315387421e0f820cdf6e5070f2ff14d9cac": {
    "query": "SELECT domain.name as \"name!\", organisation_domain.id as \"id!\", organisation_domain.domain_type as \"domain_type!: _\", organisation_domain.is_verified as \"is_verified!\" FROM organisation_domain INNER JOIN domain ON domain.id = organisation_domain.id WHERE is_verified = TRUE;",
    "describe": {
      "columns": [
        {
          "ordinal": 0,
          "name": "name!",
          "type_info": "Varchar"
        },
        {
          "ordinal": 1,
          "name": "id!",
          "type_info": "Bytea"
        },
        {
          "ordinal": 2,
          "name": "domain_type!: _",
          "type_info": {
            "Custom": {
              "name": "resource_owner_type",
              "kind": {
                "Enum": [
                  "personal",
                  "organisation"
                ]
              }
            }
          }
        },
        {
          "ordinal": 3,
          "name": "is_verified!",
          "type_info": "Bool"
        }
      ],
      "parameters": {
        "Left": []
      },
      "nullable": [
        true,
        true,
        true,
        true
      ]
    }
  },
  "e313defa3d63bb79a1b84bbac09a430197050238b4076f03a1d8b90f0788f769": {
    "query": "DELETE FROM domain WHERE id = $1;",
    "describe": {
      "columns": [],
      "parameters": {
        "Left": [
          "Bytea"
        ]
      },
      "nullable": []
    }
  },
  "e55e29119f1536b6d47e809a8042ff6f7c376ace4be149cb87049ecd308278e0": {
    "query": "SELECT * FROM organisation WHERE super_admin_id = $1;",
    "describe": {
      "columns": [
        {
          "ordinal": 0,
          "name": "id",
          "type_info": "Bytea"
        },
        {
          "ordinal": 1,
          "name": "name",
          "type_info": "Varchar"
        },
        {
          "ordinal": 2,
          "name": "super_admin_id",
          "type_info": "Bytea"
        },
        {
          "ordinal": 3,
          "name": "active",
          "type_info": "Bool"
        }
      ],
      "parameters": {
        "Left": [
          "Bytea"
        ]
      },
      "nullable": [
        false,
        false,
        false,
        false
      ]
    }
  },
  "e575aca4066a7ed6cd69ba52e9b48168e8c7f0e22b62988182fa29d434b2158f": {
    "query": "INSERT INTO role VALUES ($1, $2, $3, $4);",
    "describe": {
      "columns": [],
      "parameters": {
        "Left": [
          "Bytea",
          "Varchar",
          "Varchar",
          "Bytea"
        ]
      },
      "nullable": []
    }
  },
  "e5b59bd23f0d0544ef495cc3f23f98bcfb53b121fb4ac6e4d81ba52cc3625f2f": {
    "query": "SELECT * FROM organisation WHERE id = $1;",
    "describe": {
      "columns": [
        {
          "ordinal": 0,
          "name": "id",
          "type_info": "Bytea"
        },
        {
          "ordinal": 1,
          "name": "name",
          "type_info": "Varchar"
        },
        {
          "ordinal": 2,
          "name": "super_admin_id",
          "type_info": "Bytea"
        },
        {
          "ordinal": 3,
          "name": "active",
          "type_info": "Bool"
        }
      ],
      "parameters": {
        "Left": [
          "Bytea"
        ]
      },
      "nullable": [
        false,
        false,
        false,
        false
      ]
    }
  },
  "e784c3bf8fc613e812aee986db4120781c68821b15c3d6601b7eaa7dd986d0f1": {
    "query": "UPDATE \"user\" SET bio = $1;",
    "describe": {
      "columns": [],
      "parameters": {
        "Left": [
          "Varchar"
        ]
      },
      "nullable": []
    }
  },
  "e7a437100625d645f8b7ad6848df9ceba9aaaf280a0f139678058387b04d82e5": {
    "query": "INSERT INTO personal_domain VALUES ($1, 'personal');",
    "describe": {
      "columns": [],
      "parameters": {
        "Left": [
          "Bytea"
        ]
      },
      "nullable": []
    }
  },
  "e838972a49d95650b469757b993bedfd88a875d6ea455abb1d3e97ded2bb492c": {
    "query": "CREATE INDEX personal_email_idx_user_id ON personal_email (user_id);",
    "describe": {
      "columns": [],
      "parameters": {
        "Left": []
      },
      "nullable": []
    }
  },
  "e8476d5f9922fb82a5e249f9a4fc0ea4f3c2980892fcf79d236b2919941d250f": {
    "query": "SELECT user_unverified_personal_email.* FROM user_unverified_personal_email INNER JOIN domain ON domain.id = user_unverified_personal_email.domain_id WHERE CONCAT(local, '@', domain.name) = $1;",
    "describe": {
      "columns": [
        {
          "ordinal": 0,
          "name": "local",
          "type_info": "Varchar"
        },
        {
          "ordinal": 1,
          "name": "domain_id",
          "type_info": "Bytea"
        },
        {
          "ordinal": 2,
          "name": "user_id",
          "type_info": "Bytea"
        },
        {
          "ordinal": 3,
          "name": "verification_token_hash",
          "type_info": "Text"
        },
        {
          "ordinal": 4,
          "name": "verification_token_expiry",
          "type_info": "Int8"
        }
      ],
      "parameters": {
        "Left": [
          "Text"
        ]
      },
      "nullable": [
        false,
        false,
        false,
        false,
        false
      ]
    }
  },
  "e9190d8880f4128c2dd3c366e1e52de53a9552f30698c4da7d6085759af0938e": {
    "query": "CREATE TABLE role_permissions_resource_type( role_id BYTEA CONSTRAINT role_permissions_resource_type_fk_role_id REFERENCES role(id), permission_id BYTEA CONSTRAINT role_permissions_resource_type_fk_permission_id REFERENCES permission(id), resource_type_id BYTEA CONSTRAINT role_permissions_resource_type_fk_resource_type_id REFERENCES resource_type(id), CONSTRAINT role_permissions_resource_type_pk PRIMARY KEY(role_id, permission_id, resource_type_id) );",
    "describe": {
      "columns": [],
      "parameters": {
        "Left": []
      },
      "nullable": []
    }
  },
  "e91e543e8d8395c1862678749ecbb1a23ae3d2df055111d862745c8c7cb165e3": {
    "query": "DELETE FROM user_login WHERE login_id = $1 AND user_id = $2;",
    "describe": {
      "columns": [],
      "parameters": {
        "Left": [
          "Bytea",
          "Bytea"
        ]
      },
      "nullable": []
    }
  },
  "ea2e3a024fbd1861c22fa4221fe28db777fb20a7b1704a84b096c53e2c2e32bc": {
    "query": "INSERT INTO user_to_sign_up VALUES ( $1, 'personal', $2, $3, $4, $5, $6, $7, $8, NULL, NULL, NULL, $9, $10 ) ON CONFLICT(username) DO UPDATE SET account_type = 'personal', password = EXCLUDED.password, first_name = EXCLUDED.first_name, last_name = EXCLUDED.last_name, backup_email_local = EXCLUDED.backup_email_local, backup_email_domain_id = EXCLUDED.backup_email_domain_id, backup_phone_country_code = EXCLUDED.backup_phone_country_code, backup_phone_number = EXCLUDED.backup_phone_number, org_email_local = NULL, org_domain_name = NULL, organisation_name = NULL, otp_hash = EXCLUDED.otp_hash, otp_expiry = EXCLUDED.otp_expiry;",
    "describe": {
      "columns": [],
      "parameters": {
        "Left": [
          "Varchar",
          "Text",
          "Varchar",
          "Varchar",
          "Varchar",
          "Bytea",
          "Bpchar",
          "Varchar",
          "Text",
          "Int8"
        ]
      },
      "nullable": []
    }
  },
  "f425daacfa2c0616aa0acd9cbaa7f2f2870f12b36a0c1ca1bb71f30a8223d2b4": {
    "query": "INSERT INTO deployment VALUES ($1, $2, 'registry.patr.cloud', $3, NULL, $4, 'created', NULL, NULL, $5);",
    "describe": {
      "columns": [],
      "parameters": {
        "Left": [
          "Bytea",
          "Varchar",
          "Bytea",
          "Varchar",
          "Text"
        ]
      },
      "nullable": []
    }
  },
  "f5b7bf00eb407d889619e638614750a5deab18378edd398c074adb012b209f75": {
    "query": "CREATE INDEX user_idx_created ON \"user\" (created);",
    "describe": {
      "columns": [],
      "parameters": {
        "Left": []
      },
      "nullable": []
    }
  },
  "f677f0f49f5509a73a29aa93a7525c287fdc8601417c0b671f6a2848cdcc1265": {
    "query": "DELETE FROM role WHERE id = $1;",
    "describe": {
      "columns": [],
      "parameters": {
        "Left": [
          "Bytea"
        ]
      },
      "nullable": []
    }
  },
  "f7f36589fb4aa09e893bf49df096bed03c47775b16385ba61b2bca3972fc4e1a": {
    "query": "ALTER TABLE deployment ADD CONSTRAINT deployment_fk_id FOREIGN KEY(id) REFERENCES resource(id);",
    "describe": {
      "columns": [],
      "parameters": {
        "Left": []
      },
      "nullable": []
    }
  },
  "f88c23e19d38e7662a587487220522d5ab9c870ad053daf370a4730e7220802e": {
    "query": "SELECT user_id, country_code, number FROM user_phone_number WHERE user_id = $1;",
    "describe": {
      "columns": [
        {
          "ordinal": 0,
          "name": "user_id",
          "type_info": "Bytea"
        },
        {
          "ordinal": 1,
          "name": "country_code",
          "type_info": "Bpchar"
        },
        {
          "ordinal": 2,
          "name": "number",
          "type_info": "Varchar"
        }
      ],
      "parameters": {
        "Left": [
          "Bytea"
        ]
      },
      "nullable": [
        false,
        false,
        false
      ]
    }
  },
  "fae57054668bd320a2e513fb937f06e40324b1393ffd6da90e070c4cbd2cdd25": {
    "query": "INSERT INTO docker_registry_repository VALUES ($1, $2, $3);",
    "describe": {
      "columns": [],
      "parameters": {
        "Left": [
          "Bytea",
          "Bytea",
          "Varchar"
        ]
      },
      "nullable": []
    }
  },
  "fdbfecfc96b57cbf713d6fe0e9cb5f72e7fffe27b0345d44abeb0d50397905e2": {
    "query": "CREATE INDEX organisation_domain_idx_is_verified ON organisation_domain (is_verified);",
    "describe": {
      "columns": [],
      "parameters": {
        "Left": []
      },
      "nullable": []
    }
  },
  "fea8fe4eb8151508a43bd8a1af74ed745e4b06c32308df3818751d4a7bb72423": {
    "query": "INSERT INTO domain VALUES ($1, $2, $3);",
    "describe": {
      "columns": [],
      "parameters": {
        "Left": [
          "Bytea",
          "Varchar",
          {
            "Custom": {
              "name": "resource_owner_type",
              "kind": {
                "Enum": [
                  "personal",
                  "organisation"
                ]
              }
            }
          }
        ]
      },
      "nullable": []
    }
  },
  "fec57570e6a73eaf97a7cb37e5e027c6723a94d7b4e34621aca3258a62a0efe4": {
    "query": "SELECT * FROM docker_registry_repository WHERE name = $1 AND organisation_id = $2;",
    "describe": {
      "columns": [
        {
          "ordinal": 0,
          "name": "id",
          "type_info": "Bytea"
        },
        {
          "ordinal": 1,
          "name": "organisation_id",
          "type_info": "Bytea"
        },
        {
          "ordinal": 2,
          "name": "name",
          "type_info": "Varchar"
        }
      ],
      "parameters": {
        "Left": [
          "Text",
          "Bytea"
        ]
      },
      "nullable": [
        false,
        false,
        false
      ]
    }
  },
  "fecbbb845e48449ca393a11f3bad002c1f24417afb12e52cb938556f51a85182": {
    "query": "CREATE TABLE managed_database( id BYTEA CONSTRAINT managed_database_pk PRIMARY KEY, name VARCHAR(255) NOT NULL, cloud_database_id TEXT CONSTRAINT managed_database_uq_cloud_database_id UNIQUE, db_provider_name CLOUD_PLATFORM NOT NULL, engine TEXT, version TEXT, num_nodes INTEGER, size TEXT, region TEXT, status MANAGED_DATABASE_STATUS NOT NULL Default 'creating', host TEXT, port INTEGER, username TEXT, password TEXT, organisation_id BYTEA NOT NULL, CONSTRAINT managed_database_uq_name_organisation_id UNIQUE (name, organisation_id), CONSTRAINT managed_database_chk_if_db_provdr_nme_and_db_id_is_valid CHECK( ( cloud_database_id IS NOT NULL AND engine IS NOT NULL AND version IS NOT NULL AND num_nodes IS NOT NULL AND size IS NOT NULL AND region IS NOT NULL AND host IS NOT NULL AND port IS NOT NULL AND username IS NOT NULL AND password IS NOT NULL ) OR ( cloud_database_id IS NULL AND engine IS NULL AND version IS NULL AND num_nodes IS NULL AND size IS NULL AND region IS NULL AND host IS NULL AND port IS NULL AND username IS NULL AND password IS NULL ) ) );",
    "describe": {
      "columns": [],
      "parameters": {
        "Left": []
      },
      "nullable": []
    }
  },
  "ff908727dc27ddb488aafa68cb7b32c061cc8ecfe14870095e35762ba4aecb9a": {
    "query": "CREATE TABLE portus_tunnel( id BYTEA CONSTRAINT portus_tunnel_pk PRIMARY KEY, username VARCHAR(100) NOT NULL, ssh_port INTEGER NOT NULL CONSTRAINT portus_tunnel_chk_ssh_port_u16 CHECK(ssh_port >= 0 AND ssh_port <= 65534), exposed_port INTEGER NOT NULL CONSTRAINT portus_tunnel_chk_exposed_port_u16 CHECK(exposed_port >= 0 AND exposed_port <= 65534), name VARCHAR(50) NOT NULL );",
    "describe": {
      "columns": [],
      "parameters": {
        "Left": []
      },
      "nullable": []
    }
  }
}<|MERGE_RESOLUTION|>--- conflicted
+++ resolved
@@ -10,18 +10,12 @@
       "nullable": []
     }
   },
-<<<<<<< HEAD
   "03a3c7497515d9b0b05296a5d0affa280a2eb5edd95cafc6d2023751805597f7": {
     "query": "INSERT INTO managed_database VALUES ($1, $2, NULL, $3, NULL, NULL, NULL, NULL, NULL, 'creating', NULL, NULL, NULL, NULL, $4);",
-=======
-  "046c6b19462914789d8ae29cf351948c95aeaa858d959a7b22af0937f54ace8d": {
-    "query": "UPDATE deployment SET deployed_image = NULL WHERE id = $1;",
->>>>>>> 1a9784b1
-    "describe": {
-      "columns": [],
-      "parameters": {
-        "Left": [
-<<<<<<< HEAD
+    "describe": {
+      "columns": [],
+      "parameters": {
+        "Left": [
           "Bytea",
           "Varchar",
           {
@@ -35,8 +29,6 @@
               }
             }
           },
-=======
->>>>>>> 1a9784b1
           "Bytea"
         ]
       },
