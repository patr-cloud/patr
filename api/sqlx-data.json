--- conflicted
+++ resolved
@@ -899,7 +899,6 @@
       "nullable": []
     }
   },
-<<<<<<< HEAD
   "2b26754f715cd24d4c6a7a19629d527031d7d485b2b94af5c0eb0efdfb639d9d": {
     "query": "CREATE TABLE user_unverified_personal_email( local VARCHAR(64) NOT NULL, domain_id BYTEA NOT NULL CONSTRAINT user_unverified_personal_email_fk_domain_id REFERENCES personal_domain(id), user_id BYTEA NOT NULL CONSTRAINT user_unverified_personal_email_fk_user_id REFERENCES \"user\"(id), verification_token_hash TEXT NOT NULL, verification_token_expiry BIGINT NOT NULL CONSTRAINT user_unverified_personal_email_chk_token_expiry_unsigned CHECK(verification_token_expiry >= 0), CONSTRAINT user_unverified_personal_email_pk PRIMARY KEY(local, domain_id), CONSTRAINT user_unverified_personal_email_uq_user_id_local_domain_id UNIQUE(user_id, local, domain_id), CONSTRAINT user_unverified_personal_eml_chk_local_lwr_case CHECK( local = lower(local) ) );",
     "describe": {
@@ -910,12 +909,8 @@
       "nullable": []
     }
   },
-  "2dfba0dc072e1de9c4fc4976210f8d85d204f97567f6d9d0496398a53f04b4ab": {
-    "query": "DELETE FROM portus_tunnel WHERE id = $1;",
-=======
   "2d8f1c1831c073de654cab1bda49d554b9bcc05196b0161ec692cf35e814f1a8": {
     "query": "SELECT * FROM user_unverified_phone_number WHERE country_code = $1 AND phone_number = $2;",
->>>>>>> 2e6b7ff8
     "describe": {
       "columns": [
         {
@@ -2374,109 +2369,8 @@
       "nullable": []
     }
   },
-<<<<<<< HEAD
-  "6505122d8c40c26849eb3a6144e2de08388b087d10d049cdbba7a1742fefc5de": {
-    "query": "CREATE INDEX role_permissions_resource_idx_role_id ON role_permissions_resource (role_id);",
-    "describe": {
-      "columns": [],
-      "parameters": {
-        "Left": []
-      },
-      "nullable": []
-    }
-  },
-  "65d9fa14d8b0b532da443a2afd899da215e5e2634b013e42314afc3892ab2c2f": {
-    "query": "CREATE TABLE deployment_exposed_port( deployment_id BYTEA CONSTRAINT deployment_exposed_fk_deployment_id REFERENCES deployment(id), port INTEGER NOT NULL CONSTRAINT deployment_exposed_port_chk_port_u16 CHECK(port >= 0 AND port <= 65534), CONSTRAINT deployment_exposed_port_pk PRIMARY KEY(deployment_id, port) );",
-    "describe": {
-      "columns": [],
-      "parameters": {
-        "Left": []
-      },
-      "nullable": []
-    }
-  },
-  "68aaf4574977c67d6d2444f92e42aeb0b4c34bcb9ab4978c700fb4ce1bd2c008": {
-    "query": "CREATE TABLE personal_email( user_id BYTEA NOT NULL CONSTRAINT personal_email_fk_user_id REFERENCES \"user\"(id) DEFERRABLE INITIALLY IMMEDIATE, local VARCHAR(64) NOT NULL, domain_id BYTEA NOT NULL CONSTRAINT personal_email_fk_domain_id REFERENCES personal_domain(id), CONSTRAINT personal_email_chk_local_lwr_case CHECK( local = lower(local) ), CONSTRAINT personal_email_pk PRIMARY KEY(local, domain_id), CONSTRAINT personal_email_uq_user_id_local_domain_id UNIQUE(user_id, local, domain_id) );",
-    "describe": {
-      "columns": [],
-      "parameters": {
-        "Left": []
-      },
-      "nullable": []
-    }
-  },
-  "6c94bc5aacfc930de629e301219041a5c28fa769bda7fc1e06e1e54c5af154c2": {
-    "query": "INSERT INTO deployment_entry_point VALUES ($1, $2, $3, $4, 'redirect', NULL, NULL, $5);",
-    "describe": {
-      "columns": [],
-      "parameters": {
-        "Left": [
-          "Bytea",
-          "Varchar",
-          "Bytea",
-          "Varchar",
-          "Text"
-        ]
-      },
-      "nullable": []
-    }
-  },
-  "6e3a486525330c72b9c3f74b391246cbe883ee761d6b19654a714a2e4fca8302": {
-    "query": "SELECT * FROM role_permissions_resource_type INNER JOIN permission ON role_permissions_resource_type.permission_id = permission.id WHERE role_permissions_resource_type.role_id = $1;",
-    "describe": {
-      "columns": [
-        {
-          "ordinal": 0,
-          "name": "role_id",
-          "type_info": "Bytea"
-        },
-        {
-          "ordinal": 1,
-          "name": "permission_id",
-          "type_info": "Bytea"
-        },
-        {
-          "ordinal": 2,
-          "name": "resource_type_id",
-          "type_info": "Bytea"
-        },
-        {
-          "ordinal": 3,
-          "name": "id",
-          "type_info": "Bytea"
-        },
-        {
-          "ordinal": 4,
-          "name": "name",
-          "type_info": "Varchar"
-        },
-        {
-          "ordinal": 5,
-          "name": "description",
-          "type_info": "Varchar"
-        }
-      ],
-      "parameters": {
-        "Left": [
-          "Bytea"
-        ]
-      },
-      "nullable": [
-        false,
-        false,
-        false,
-        false,
-        false,
-        true
-      ]
-    }
-  },
-  "6fa6b5951022530d9137398f82ece2550be2161f9f28f4f89ba74d22c6d0932b": {
-    "query": "SELECT user_to_sign_up.username, user_to_sign_up.account_type as \"account_type: ResourceOwnerType\", user_to_sign_up.password, user_to_sign_up.first_name, user_to_sign_up.last_name, user_to_sign_up.backup_email_local, user_to_sign_up.backup_email_domain_id, user_to_sign_up.backup_phone_country_code, user_to_sign_up.backup_phone_number, user_to_sign_up.org_email_local, user_to_sign_up.org_domain_name, user_to_sign_up.organisation_name, user_to_sign_up.otp_hash, user_to_sign_up.otp_expiry FROM user_to_sign_up INNER JOIN phone_number_country_code ON phone_number_country_code.country_code = user_to_sign_up.backup_phone_country_code WHERE CONCAT( '+', phone_number_country_code.phone_code, user_to_sign_up.backup_phone_number ) = $1;",
-=======
   "64ee3e30253dd21f030ad8dd3047dca1ac5dcd8e080942cc25bc21a75bad37ed": {
     "query": "SELECT username, account_type as \"account_type: ResourceOwnerType\", password, first_name, last_name, backup_email_local, backup_email_domain_id, backup_phone_country_code, backup_phone_number, org_email_local, org_domain_name, organisation_name, otp_hash, otp_expiry FROM user_to_sign_up WHERE org_domain_name = $1;",
->>>>>>> 2e6b7ff8
     "describe": {
       "columns": [
         {
@@ -2595,6 +2489,16 @@
   },
   "65d9fa14d8b0b532da443a2afd899da215e5e2634b013e42314afc3892ab2c2f": {
     "query": "CREATE TABLE deployment_exposed_port( deployment_id BYTEA CONSTRAINT deployment_exposed_fk_deployment_id REFERENCES deployment(id), port INTEGER NOT NULL CONSTRAINT deployment_exposed_port_chk_port_u16 CHECK(port >= 0 AND port <= 65534), CONSTRAINT deployment_exposed_port_pk PRIMARY KEY(deployment_id, port) );",
+    "describe": {
+      "columns": [],
+      "parameters": {
+        "Left": []
+      },
+      "nullable": []
+    }
+  },
+  "68aaf4574977c67d6d2444f92e42aeb0b4c34bcb9ab4978c700fb4ce1bd2c008": {
+    "query": "CREATE TABLE personal_email( user_id BYTEA NOT NULL CONSTRAINT personal_email_fk_user_id REFERENCES \"user\"(id) DEFERRABLE INITIALLY IMMEDIATE, local VARCHAR(64) NOT NULL, domain_id BYTEA NOT NULL CONSTRAINT personal_email_fk_domain_id REFERENCES personal_domain(id), CONSTRAINT personal_email_chk_local_lwr_case CHECK( local = lower(local) ), CONSTRAINT personal_email_pk PRIMARY KEY(local, domain_id), CONSTRAINT personal_email_uq_user_id_local_domain_id UNIQUE(user_id, local, domain_id) );",
     "describe": {
       "columns": [],
       "parameters": {
