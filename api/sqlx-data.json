--- conflicted
+++ resolved
@@ -1,13 +1,71 @@
 {
   "db": "MySQL",
-<<<<<<< HEAD
+  "011df9f23a66603ea96c2bea79e60397feec346a5fdddb0ff3cab3db4f88581b": {
+    "query": "SELECT domain.name, organisation_domain.id, organisation_domain.domain_type, organisation_domain.is_verified as `is_verified: bool` FROM domain INNER JOIN organisation_domain ON organisation_domain.id = domain.id INNER JOIN resource ON domain.id = resource.id WHERE resource.owner_id = ?;",
+    "describe": {
+      "columns": [
+        {
+          "ordinal": 0,
+          "name": "name",
+          "type_info": {
+            "type": "VarString",
+            "flags": {
+              "bits": 4101
+            },
+            "char_set": 224,
+            "max_size": 1020
+          }
+        },
+        {
+          "ordinal": 1,
+          "name": "id",
+          "type_info": {
+            "type": "String",
+            "flags": {
+              "bits": 4235
+            },
+            "char_set": 63,
+            "max_size": 16
+          }
+        },
+        {
+          "ordinal": 2,
+          "name": "domain_type",
+          "type_info": {
+            "type": "String",
+            "flags": {
+              "bits": 4353
+            },
+            "char_set": 224,
+            "max_size": 48
+          }
+        },
+        {
+          "ordinal": 3,
+          "name": "is_verified: bool",
+          "type_info": {
+            "type": "Tiny",
+            "flags": {
+              "bits": 1
+            },
+            "char_set": 63,
+            "max_size": 1
+          }
+        }
+      ],
+      "parameters": {
+        "Right": 1
+      },
+      "nullable": [
+        false,
+        false,
+        false,
+        false
+      ]
+    }
+  },
   "01f277dc4798c59d9435610ebc828fc45790ca05b3902386374887fb49e7594f": {
     "query": "SELECT * FROM deployment_environment_variable WHERE deployment_id = ?;",
-=======
-<<<<<<< HEAD
-  "02c3f1118df5a288de6c68a9e1fe0f4cda0da6cc8ef8e87100f86a6037777e73": {
-    "query": "ALTER TABLE deployment ADD CONSTRAINT FOREIGN KEY(id) REFERENCES resource(id);",
->>>>>>> a4c74083
     "describe": {
       "columns": [
         {
@@ -50,17 +108,35 @@
       "parameters": {
         "Right": 1
       },
-<<<<<<< HEAD
       "nullable": [
         false,
         false,
         false
       ]
-=======
-      "nullable": []
-=======
-  "011df9f23a66603ea96c2bea79e60397feec346a5fdddb0ff3cab3db4f88581b": {
-    "query": "SELECT domain.name, organisation_domain.id, organisation_domain.domain_type, organisation_domain.is_verified as `is_verified: bool` FROM domain INNER JOIN organisation_domain ON organisation_domain.id = domain.id INNER JOIN resource ON domain.id = resource.id WHERE resource.owner_id = ?;",
+    }
+  },
+  "0346579f00f2674ce01f47d580460271ff00e265fb686ace54b5dcb496092fb8": {
+    "query": "INSERT INTO resource VALUES (?, ?, ?, NULL);",
+    "describe": {
+      "columns": [],
+      "parameters": {
+        "Right": 3
+      },
+      "nullable": []
+    }
+  },
+  "03c361d86a523b9340c0b4516f802b04c3ac59f7f4d183f45d9e6df7ad72cb9d": {
+    "query": "ALTER TABLE organisation ADD CONSTRAINT FOREIGN KEY(id) REFERENCES resource(id);",
+    "describe": {
+      "columns": [],
+      "parameters": {
+        "Right": 0
+      },
+      "nullable": []
+    }
+  },
+  "06d91bd00423f858a2a00607b4de6f84deaec7300a8c5a4a672d56ebd9a2eee6": {
+    "query": "SELECT domain.name, organisation_domain.id, organisation_domain.domain_type, organisation_domain.is_verified as `is_verified: bool` FROM organisation_domain INNER JOIN domain ON domain.id = organisation_domain.id WHERE domain.id = ?;",
     "describe": {
       "columns": [
         {
@@ -121,31 +197,8 @@
         false,
         false
       ]
->>>>>>> develop
->>>>>>> a4c74083
-    }
-  },
-  "0346579f00f2674ce01f47d580460271ff00e265fb686ace54b5dcb496092fb8": {
-    "query": "INSERT INTO resource VALUES (?, ?, ?, NULL);",
-    "describe": {
-      "columns": [],
-      "parameters": {
-        "Right": 3
-      },
-      "nullable": []
-    }
-  },
-  "03c361d86a523b9340c0b4516f802b04c3ac59f7f4d183f45d9e6df7ad72cb9d": {
-    "query": "ALTER TABLE organisation ADD CONSTRAINT FOREIGN KEY(id) REFERENCES resource(id);",
-    "describe": {
-      "columns": [],
-      "parameters": {
-        "Right": 0
-      },
-      "nullable": []
-    }
-  },
-<<<<<<< HEAD
+    }
+  },
   "08ca3806e5ab2178c5fc829db0aae32082ae97cc51e7c9024b2791805abdcbb7": {
     "query": "DELETE FROM resource WHERE id = ?;",
     "describe": {
@@ -158,20 +211,10 @@
   },
   "0c8ae8269d9706856697d87d61e5ef4e0dce4f1908e51b55e64b8f4627d921e8": {
     "query": "SELECT deployment_upgrade_path.* FROM deployment_upgrade_path INNER JOIN resource ON deployment_upgrade_path.id = resource.id WHERE deployment_upgrade_path.name = ? AND resource.owner_id = ?;",
-=======
-<<<<<<< HEAD
-  "0405b243645def0bdd3c74266606e33ec850e2e1f9e771fa2b94dddea52aafd5": {
-    "query": "SELECT * FROM deployment WHERE domain_id = ? AND sub_domain = ? AND path = ?;",
-=======
-  "06d91bd00423f858a2a00607b4de6f84deaec7300a8c5a4a672d56ebd9a2eee6": {
-    "query": "SELECT domain.name, organisation_domain.id, organisation_domain.domain_type, organisation_domain.is_verified as `is_verified: bool` FROM organisation_domain INNER JOIN domain ON domain.id = organisation_domain.id WHERE domain.id = ?;",
->>>>>>> develop
->>>>>>> a4c74083
     "describe": {
       "columns": [
         {
           "ordinal": 0,
-<<<<<<< HEAD
           "name": "id",
           "type_info": {
             "type": "String",
@@ -184,71 +227,2768 @@
         },
         {
           "ordinal": 1,
-=======
->>>>>>> develop
           "name": "name",
           "type_info": {
             "type": "VarString",
             "flags": {
-<<<<<<< HEAD
               "bits": 4097
-=======
-              "bits": 4101
->>>>>>> develop
             },
             "char_set": 224,
             "max_size": 1020
           }
         },
         {
-<<<<<<< HEAD
           "ordinal": 2,
           "name": "default_machine_type",
           "type_info": {
             "type": "String",
             "flags": {
-<<<<<<< HEAD
               "bits": 128
-=======
+            },
+            "char_set": 63,
+            "max_size": 16
+          }
+        }
+      ],
+      "parameters": {
+        "Right": 2
+      },
+      "nullable": [
+        false,
+        false,
+        true
+      ]
+    }
+  },
+  "0cd0154b524b65dee7e5d7f2de9f8e21a2047b94ac9f02a2ecb66b3400c9dcbd": {
+    "query": "SELECT * FROM password_reset_request WHERE user_id = ?;",
+    "describe": {
+      "columns": [
+        {
+          "ordinal": 0,
+          "name": "user_id",
+          "type_info": {
+            "type": "String",
+            "flags": {
+              "bits": 4227
+            },
+            "char_set": 63,
+            "max_size": 16
+          }
+        },
+        {
+          "ordinal": 1,
+          "name": "token",
+          "type_info": {
+            "type": "Blob",
+            "flags": {
+              "bits": 4113
+            },
+            "char_set": 224,
+            "max_size": 262140
+          }
+        },
+        {
+          "ordinal": 2,
+          "name": "token_expiry",
+          "type_info": {
+            "type": "LongLong",
+            "flags": {
+              "bits": 4129
+            },
+            "char_set": 63,
+            "max_size": 20
+          }
+        }
+      ],
+      "parameters": {
+        "Right": 1
+      },
+      "nullable": [
+        false,
+        false,
+        false
+      ]
+    }
+  },
+  "0e75ba0580fb988cf27485a1e0546e038441d30034c8d6990352041dcc86ff67": {
+    "query": "INSERT INTO role_permissions_resource_type VALUES (?, ?, ?);",
+    "describe": {
+      "columns": [],
+      "parameters": {
+        "Right": 3
+      },
+      "nullable": []
+    }
+  },
+  "0f1d4b870ee8c0f90a886eaf352f6a1db901195e8640959e6a94ec4af0a1d1bc": {
+    "query": "INSERT INTO deployment_entry_point VALUES (?, ?, ?, ?, 'redirect', NULL, NULL, ?);",
+    "describe": {
+      "columns": [],
+      "parameters": {
+        "Right": 5
+      },
+      "nullable": []
+    }
+  },
+  "10652e2a5773f96a8f7ef1a28acaaf7e8e43872e1ef4496a1b3833c9c9025f30": {
+    "query": "INSERT INTO deployment_upgrade_path_machine_type VALUES (?, ?);",
+    "describe": {
+      "columns": [],
+      "parameters": {
+        "Right": 2
+      },
+      "nullable": []
+    }
+  },
+  "1168f984f02400abf6e8256b4c8ee700ae821ce89c3f184740605e6ef22502d6": {
+    "query": "CREATE TABLE IF NOT EXISTS deployment_environment_variable( deployment_id BINARY(16), name VARCHAR(50) NOT NULL, value VARCHAR(50) NOT NULL, PRIMARY KEY (deployment_id, name), FOREIGN KEY (deployment_id) REFERENCES deployment(id) );",
+    "describe": {
+      "columns": [],
+      "parameters": {
+        "Right": 0
+      },
+      "nullable": []
+    }
+  },
+  "11dea4674bfa9e6f84b97d8175ad295bcecab041651e503930b117da5edffa22": {
+    "query": "SELECT deployment_machine_type.cpu_count, deployment_machine_type.memory_count FROM deployment_upgrade_path_machine_type INNER JOIN deployment_machine_type ON deployment_machine_type.id = deployment_upgrade_path_machine_type.machine_type_id WHERE deployment_upgrade_path_machine_type.upgrade_path_id = ?;",
+    "describe": {
+      "columns": [
+        {
+          "ordinal": 0,
+          "name": "cpu_count",
+          "type_info": {
+            "type": "Tiny",
+            "flags": {
+              "bits": 4137
+            },
+            "char_set": 63,
+            "max_size": 3
+          }
+        },
+        {
+          "ordinal": 1,
+          "name": "memory_count",
+          "type_info": {
+            "type": "Float",
+            "flags": {
+              "bits": 4129
+            },
+            "char_set": 63,
+            "max_size": 12
+          }
+        }
+      ],
+      "parameters": {
+        "Right": 1
+      },
+      "nullable": [
+        false,
+        false
+      ]
+    }
+  },
+  "13a222a98286817f2d692c2ab13f634c4df2b36dca2a9fed0c94af0b731c6e74": {
+    "query": "UPDATE deployment_upgrade_path SET name = ? WHERE id = ?;",
+    "describe": {
+      "columns": [],
+      "parameters": {
+        "Right": 2
+      },
+      "nullable": []
+    }
+  },
+  "13f15f51dc5726aaa59c18dfc9bebc948a5128290f0c3f68d9352330731e49b4": {
+    "query": "SELECT * FROM domain WHERE name = ?;",
+    "describe": {
+      "columns": [
+        {
+          "ordinal": 0,
+          "name": "id",
+          "type_info": {
+            "type": "String",
+            "flags": {
+              "bits": 4235
+            },
+            "char_set": 63,
+            "max_size": 16
+          }
+        },
+        {
+          "ordinal": 1,
+          "name": "name",
+          "type_info": {
+            "type": "VarString",
+            "flags": {
+              "bits": 4101
+            },
+            "char_set": 224,
+            "max_size": 1020
+          }
+        },
+        {
+          "ordinal": 2,
+          "name": "type",
+          "type_info": {
+            "type": "String",
+            "flags": {
+              "bits": 4353
+            },
+            "char_set": 224,
+            "max_size": 48
+          }
+        }
+      ],
+      "parameters": {
+        "Right": 1
+      },
+      "nullable": [
+        false,
+        false,
+        false
+      ]
+    }
+  },
+  "14fdbb15b2dfa4d6db05bab5a04402ddb188d7a89c270dccf98b3f4feb1ab1eb": {
+    "query": "SELECT * FROM role WHERE id = ?;",
+    "describe": {
+      "columns": [
+        {
+          "ordinal": 0,
+          "name": "id",
+          "type_info": {
+            "type": "String",
+            "flags": {
+              "bits": 4227
+            },
+            "char_set": 63,
+            "max_size": 16
+          }
+        },
+        {
+          "ordinal": 1,
+          "name": "name",
+          "type_info": {
+            "type": "VarString",
+            "flags": {
+              "bits": 4105
+            },
+            "char_set": 224,
+            "max_size": 400
+          }
+        },
+        {
+          "ordinal": 2,
+          "name": "description",
+          "type_info": {
+            "type": "VarString",
+            "flags": {
+              "bits": 0
+            },
+            "char_set": 224,
+            "max_size": 2000
+          }
+        },
+        {
+          "ordinal": 3,
+          "name": "owner_id",
+          "type_info": {
+            "type": "String",
+            "flags": {
               "bits": 4233
-=======
+            },
+            "char_set": 63,
+            "max_size": 16
+          }
+        }
+      ],
+      "parameters": {
+        "Right": 1
+      },
+      "nullable": [
+        false,
+        false,
+        true,
+        false
+      ]
+    }
+  },
+  "15164502226d17c5f1a15af6a3d3ac6f99bd2a59f712ed4c9d4f19ce626df1bf": {
+    "query": "UPDATE deployment_entry_point SET entry_point_type = 'redirect' AND deployment_id = NULL AND deployment_port = NULL AND url = ? WHERE id = ?;",
+    "describe": {
+      "columns": [],
+      "parameters": {
+        "Right": 2
+      },
+      "nullable": []
+    }
+  },
+  "1516e57b9b79e45d42364487fe122e34e6e0f5d1e2aac652570ad02f36820c96": {
+    "query": "DELETE FROM deployment_exposed_port WHERE deployment_id = ?;",
+    "describe": {
+      "columns": [],
+      "parameters": {
+        "Right": 1
+      },
+      "nullable": []
+    }
+  },
+  "15c8659f60901ce8a0c34664332fca397dbefc5b20da0ee8a1be733ec9622f03": {
+    "query": "INSERT INTO deployment_persistent_volume VALUES (?, ?, ?);",
+    "describe": {
+      "columns": [],
+      "parameters": {
+        "Right": 3
+      },
+      "nullable": []
+    }
+  },
+  "18dab6bbd5dd9236b9cd5ef0c6ebabfb547b5766af96b22ab25b671f8c0a5514": {
+    "query": "SELECT id, name, super_admin_id, active as `active: bool`, created FROM organisation WHERE id = ?;",
+    "describe": {
+      "columns": [
+        {
+          "ordinal": 0,
+          "name": "id",
+          "type_info": {
+            "type": "String",
+            "flags": {
+              "bits": 4227
+            },
+            "char_set": 63,
+            "max_size": 16
+          }
+        },
+        {
+          "ordinal": 1,
+          "name": "name",
+          "type_info": {
+            "type": "VarString",
+            "flags": {
+              "bits": 4101
+            },
+            "char_set": 224,
+            "max_size": 400
+          }
+        },
+        {
+          "ordinal": 2,
+          "name": "super_admin_id",
+          "type_info": {
+            "type": "String",
+            "flags": {
+              "bits": 4233
+            },
+            "char_set": 63,
+            "max_size": 16
+          }
+        },
+        {
+          "ordinal": 3,
+          "name": "active: bool",
+          "type_info": {
+            "type": "Tiny",
+            "flags": {
+              "bits": 1
+            },
+            "char_set": 63,
+            "max_size": 1
+          }
+        },
+        {
+          "ordinal": 4,
+          "name": "created",
+          "type_info": {
+            "type": "LongLong",
+            "flags": {
+              "bits": 4129
+            },
+            "char_set": 63,
+            "max_size": 20
+          }
+        }
+      ],
+      "parameters": {
+        "Right": 1
+      },
+      "nullable": [
+        false,
+        false,
+        false,
+        false,
+        false
+      ]
+    }
+  },
+  "19985f2d68f445f815d54b09c7ce3137489c6b9bd2e3506bf0616ba9e9775d7e": {
+    "query": "CREATE TABLE IF NOT EXISTS organisation_user ( user_id BINARY(16) NOT NULL, organisation_id BINARY(16) NOT NULL, role_id BINARY(16) NOT NULL, PRIMARY KEY(user_id, organisation_id, role_id), FOREIGN KEY(user_id) REFERENCES user(id), FOREIGN KEY(organisation_id) REFERENCES organisation(id), FOREIGN KEY(role_id) REFERENCES role(id) );",
+    "describe": {
+      "columns": [],
+      "parameters": {
+        "Right": 0
+      },
+      "nullable": []
+    }
+  },
+  "1a16c0f33f230f7a4f3f677f2dd9ccbcbeef13f84f093de77295e051c4f8c260": {
+    "query": "SELECT user_unverified_personal_email.* FROM user_unverified_personal_email INNER JOIN domain ON domain.id = user_unverified_personal_email.domain_id WHERE user_id = ? AND CONCAT(local, '@', domain.name) = ?;",
+    "describe": {
+      "columns": [
+        {
+          "ordinal": 0,
+          "name": "local",
+          "type_info": {
+            "type": "VarString",
+            "flags": {
+              "bits": 4099
+            },
+            "char_set": 224,
+            "max_size": 256
+          }
+        },
+        {
+          "ordinal": 1,
+          "name": "domain_id",
+          "type_info": {
+            "type": "String",
+            "flags": {
+              "bits": 4235
+            },
+            "char_set": 63,
+            "max_size": 16
+          }
+        },
+        {
+          "ordinal": 2,
+          "name": "user_id",
+          "type_info": {
+            "type": "String",
+            "flags": {
+              "bits": 4233
+            },
+            "char_set": 63,
+            "max_size": 16
+          }
+        },
+        {
+          "ordinal": 3,
+          "name": "verification_token_hash",
+          "type_info": {
+            "type": "Blob",
+            "flags": {
+              "bits": 4113
+            },
+            "char_set": 224,
+            "max_size": 262140
+          }
+        },
+        {
+          "ordinal": 4,
+          "name": "verification_token_expiry",
+          "type_info": {
+            "type": "LongLong",
+            "flags": {
+              "bits": 4129
+            },
+            "char_set": 63,
+            "max_size": 20
+          }
+        }
+      ],
+      "parameters": {
+        "Right": 2
+      },
+      "nullable": [
+        false,
+        false,
+        false,
+        false,
+        false
+      ]
+    }
+  },
+  "1b35a0b3e0338f3b41a2d6c3960622fb9481db5dfee3eff4c1a6323f8da76d3d": {
+    "query": "SELECT * FROM deployment_entry_point WHERE sub_domain = ? AND domain_id = ? AND path = ?;",
+    "describe": {
+      "columns": [
+        {
+          "ordinal": 0,
+          "name": "id",
+          "type_info": {
+            "type": "String",
+            "flags": {
+              "bits": 4227
+            },
+            "char_set": 63,
+            "max_size": 16
+          }
+        },
+        {
+          "ordinal": 1,
+          "name": "sub_domain",
+          "type_info": {
+            "type": "VarString",
+            "flags": {
+              "bits": 9
+            },
+            "char_set": 224,
+            "max_size": 1020
+          }
+        },
+        {
+          "ordinal": 2,
+          "name": "domain_id",
+          "type_info": {
+            "type": "String",
+            "flags": {
+              "bits": 4233
+            },
+            "char_set": 63,
+            "max_size": 16
+          }
+        },
+        {
+          "ordinal": 3,
+          "name": "path",
+          "type_info": {
+            "type": "VarString",
+            "flags": {
+              "bits": 1
+            },
+            "char_set": 224,
+            "max_size": 1020
+          }
+        },
+        {
+          "ordinal": 4,
+          "name": "entry_point_type",
+          "type_info": {
+            "type": "String",
+            "flags": {
+              "bits": 4353
+            },
+            "char_set": 224,
+            "max_size": 40
+          }
+        },
+        {
+          "ordinal": 5,
+          "name": "deployment_id",
+          "type_info": {
+            "type": "String",
+            "flags": {
+              "bits": 136
+            },
+            "char_set": 63,
+            "max_size": 16
+          }
+        },
+        {
+          "ordinal": 6,
+          "name": "deployment_port",
+          "type_info": {
+            "type": "Short",
+            "flags": {
+              "bits": 32
+            },
+            "char_set": 63,
+            "max_size": 5
+          }
+        },
+        {
+          "ordinal": 7,
+          "name": "url",
+          "type_info": {
+            "type": "Blob",
+            "flags": {
+              "bits": 16
+            },
+            "char_set": 224,
+            "max_size": 262140
+          }
+        }
+      ],
+      "parameters": {
+        "Right": 3
+      },
+      "nullable": [
+        false,
+        false,
+        false,
+        false,
+        false,
+        true,
+        true,
+        true
+      ]
+    }
+  },
+  "1c2ff6984341d1fa4a1613766133cbef384baedd155561fce616ec9c72339588": {
+    "query": "CREATE TABLE IF NOT EXISTS password_reset_request ( user_id BINARY(16) PRIMARY KEY, token TEXT NOT NULL, token_expiry BIGINT UNSIGNED NOT NULL, FOREIGN KEY(user_id) REFERENCES user(id) );",
+    "describe": {
+      "columns": [],
+      "parameters": {
+        "Right": 0
+      },
+      "nullable": []
+    }
+  },
+  "1db8bafdde3f2fa4402ed243659f68717f97843536f9ad0e09ff0ffc3d40c5c1": {
+    "query": "ALTER TABLE application ADD CONSTRAINT FOREIGN KEY(id) REFERENCES resource(id);",
+    "describe": {
+      "columns": [],
+      "parameters": {
+        "Right": 0
+      },
+      "nullable": []
+    }
+  },
+  "219a89b3784f82c89200c08b51bb987cc564f05a174e92e24895a50c7538060b": {
+    "query": "SELECT * FROM docker_registry_repository WHERE name = ? AND organisation_id = ?;",
+    "describe": {
+      "columns": [
+        {
+          "ordinal": 0,
+          "name": "id",
+          "type_info": {
+            "type": "String",
+            "flags": {
+              "bits": 4235
+            },
+            "char_set": 63,
+            "max_size": 16
+          }
+        },
+        {
+          "ordinal": 1,
+          "name": "organisation_id",
+          "type_info": {
+            "type": "String",
+            "flags": {
+              "bits": 4233
+            },
+            "char_set": 63,
+            "max_size": 16
+          }
+        },
+        {
+          "ordinal": 2,
+          "name": "name",
+          "type_info": {
+            "type": "VarString",
+            "flags": {
+              "bits": 4097
+            },
+            "char_set": 224,
+            "max_size": 1020
+          }
+        }
+      ],
+      "parameters": {
+        "Right": 2
+      },
+      "nullable": [
+        false,
+        false,
+        false
+      ]
+    }
+  },
+  "21b11db41f678737e8b8ddc4b3bf1a9e1eabca1da494e12b75f3ead57ccae568": {
+    "query": "ALTER TABLE deployment_upgrade_path ADD CONSTRAINT FOREIGN KEY (id) REFERENCES resource(id);",
+    "describe": {
+      "columns": [],
+      "parameters": {
+        "Right": 0
+      },
+      "nullable": []
+    }
+  },
+  "228e6bc3a8eb9c3113acda6e4fa32f347b99cf44fb9935e39461eaa8e8cef7e7": {
+    "query": "SELECT * FROM meta_data WHERE id = 'version_major' OR id = 'version_minor' OR id = 'version_patch';",
+    "describe": {
+      "columns": [
+        {
+          "ordinal": 0,
+          "name": "id",
+          "type_info": {
+            "type": "VarString",
+            "flags": {
+              "bits": 4099
+            },
+            "char_set": 224,
+            "max_size": 400
+          }
+        },
+        {
+          "ordinal": 1,
+          "name": "value",
+          "type_info": {
+            "type": "Blob",
+            "flags": {
+              "bits": 4113
+            },
+            "char_set": 224,
+            "max_size": 262140
+          }
+        }
+      ],
+      "parameters": {
+        "Right": 0
+      },
+      "nullable": [
+        false,
+        false
+      ]
+    }
+  },
+  "23842286e5e76685178fe086624b3afa5206535e5abded414a4fe27e58decedf": {
+    "query": "CREATE TABLE IF NOT EXISTS role ( id BINARY(16) PRIMARY KEY, name VARCHAR(100) NOT NULL, description VARCHAR(500), owner_id BINARY(16) NOT NULL, UNIQUE(name, owner_id), FOREIGN KEY(owner_id) REFERENCES organisation(id) );",
+    "describe": {
+      "columns": [],
+      "parameters": {
+        "Right": 0
+      },
+      "nullable": []
+    }
+  },
+  "2590c16cb786aee708555231245bcf77f707d7354ac24359b364f8c9aee29aa3": {
+    "query": "INSERT INTO user_to_sign_up VALUES ( ?, 'organisation', ?, ?, ?, ?, ?, ?, ?, ?, ?, ?, ?, ? ) ON DUPLICATE KEY UPDATE account_type = 'organisation', password = ?, first_name = ?, last_name = ?, backup_email_local = ?, backup_email_domain_id = ?, backup_phone_country_code = ?, backup_phone_number = ?, org_email_local = ?, org_domain_name = ?, organisation_name = ?, otp_hash = ?, otp_expiry = ?;",
+    "describe": {
+      "columns": [],
+      "parameters": {
+        "Right": 25
+      },
+      "nullable": []
+    }
+  },
+  "270607c5a5464d2dc9a24c4b1fb63dffd37a83d24f80fa5529655e82d48063d2": {
+    "query": "SELECT deployment.* FROM deployment, resource WHERE deployment.id = resource.id AND image_name = ? AND image_tag = ? AND resource.owner_id = ?;",
+    "describe": {
+      "columns": [
+        {
+          "ordinal": 0,
+          "name": "id",
+          "type_info": {
+            "type": "String",
+            "flags": {
+              "bits": 4227
+            },
+            "char_set": 63,
+            "max_size": 16
+          }
+        },
+        {
+          "ordinal": 1,
+          "name": "name",
+          "type_info": {
+            "type": "VarString",
+            "flags": {
+              "bits": 4097
+            },
+            "char_set": 224,
+            "max_size": 1020
+          }
+        },
+        {
+          "ordinal": 2,
+          "name": "registry",
+          "type_info": {
+            "type": "VarString",
+            "flags": {
+              "bits": 1
+            },
+            "char_set": 224,
+            "max_size": 1020
+          }
+        },
+        {
+          "ordinal": 3,
+          "name": "repository_id",
+          "type_info": {
+            "type": "String",
+            "flags": {
+              "bits": 136
+            },
+            "char_set": 63,
+            "max_size": 16
+          }
+        },
+        {
+          "ordinal": 4,
+          "name": "image_name",
+          "type_info": {
+            "type": "VarString",
+            "flags": {
+              "bits": 0
+            },
+            "char_set": 224,
+            "max_size": 2048
+          }
+        },
+        {
+          "ordinal": 5,
+          "name": "image_tag",
+          "type_info": {
+            "type": "VarString",
+            "flags": {
+              "bits": 4097
+            },
+            "char_set": 224,
+            "max_size": 1020
+          }
+        }
+      ],
+      "parameters": {
+        "Right": 3
+      },
+      "nullable": [
+        false,
+        false,
+        false,
+        true,
+        true,
+        false
+      ]
+    }
+  },
+  "2800638e0b9b0a15ed2f97715f6b16eee1f5ecd998fbeea9ace67289a8a09643": {
+    "query": "DELETE FROM role_permissions_resource WHERE role_id = ?;",
+    "describe": {
+      "columns": [],
+      "parameters": {
+        "Right": 1
+      },
+      "nullable": []
+    }
+  },
+  "2823fbe19e9d96be2ab31cbbdb1000b2025550b76af9f12b78318a63ddd2afa7": {
+    "query": "UPDATE deployment_entry_point SET entry_point_type = 'proxy' AND deployment_id = NULL AND deployment_port = NULL AND url = ? WHERE id = ?;",
+    "describe": {
+      "columns": [],
+      "parameters": {
+        "Right": 2
+      },
+      "nullable": []
+    }
+  },
+  "29f253191c7ec7d4cb4de3ed9c4b5c8b9cbe439c687f5062d1a3e295b94ebb8c": {
+    "query": "CREATE TABLE IF NOT EXISTS deployment_exposed_port( deployment_id BINARY(16), port SMALLINT UNSIGNED NOT NULL, PRIMARY KEY (deployment_id, port), FOREIGN KEY (deployment_id) REFERENCES deployment(id) );",
+    "describe": {
+      "columns": [],
+      "parameters": {
+        "Right": 0
+      },
+      "nullable": []
+    }
+  },
+  "2a47943b472251f5b2b8ccf22d4cad96253c990dd97c1376e2c0e37024b24e45": {
+    "query": "SELECT * FROM deployment_exposed_port WHERE deployment_id = ?;",
+    "describe": {
+      "columns": [
+        {
+          "ordinal": 0,
+          "name": "deployment_id",
+          "type_info": {
+            "type": "String",
+            "flags": {
+              "bits": 4227
+            },
+            "char_set": 63,
+            "max_size": 16
+          }
+        },
+        {
+          "ordinal": 1,
+          "name": "port",
+          "type_info": {
+            "type": "Short",
+            "flags": {
+              "bits": 4131
+            },
+            "char_set": 63,
+            "max_size": 5
+          }
+        }
+      ],
+      "parameters": {
+        "Right": 1
+      },
+      "nullable": [
+        false,
+        false
+      ]
+    }
+  },
+  "2be8c5de464f3454de2f9d7841f4611b2e10717a31054b89b5a9091b6908bb48": {
+    "query": "SELECT * FROM role_permissions_resource_type WHERE role_id = ?;",
+    "describe": {
+      "columns": [
+        {
+          "ordinal": 0,
+          "name": "role_id",
+          "type_info": {
+            "type": "String",
+            "flags": {
+              "bits": 4227
+            },
+            "char_set": 63,
+            "max_size": 16
+          }
+        },
+        {
+          "ordinal": 1,
+          "name": "permission_id",
+          "type_info": {
+            "type": "String",
+            "flags": {
+              "bits": 4235
+            },
+            "char_set": 63,
+            "max_size": 16
+          }
+        },
+        {
+          "ordinal": 2,
+          "name": "resource_type_id",
+          "type_info": {
+            "type": "String",
+            "flags": {
+              "bits": 4235
+            },
+            "char_set": 63,
+            "max_size": 16
+          }
+        }
+      ],
+      "parameters": {
+        "Right": 1
+      },
+      "nullable": [
+        false,
+        false,
+        false
+      ]
+    }
+  },
+  "2e73a0e3ddc5425711ac7d47d4bc4d793a993e3d8031ccb0eac3470af0ed775c": {
+    "query": "DELETE FROM portus_tunnel WHERE id = ?;",
+    "describe": {
+      "columns": [],
+      "parameters": {
+        "Right": 1
+      },
+      "nullable": []
+    }
+  },
+  "2f861e060a7c3ab3c04be6a3361c9cbb13238b805608403c0bebe9735ec794eb": {
+    "query": "INSERT INTO deployment_exposed_port VALUES (?, ?);",
+    "describe": {
+      "columns": [],
+      "parameters": {
+        "Right": 2
+      },
+      "nullable": []
+    }
+  },
+  "315c7d55765d5484420872df4f1a390f92459bc0299d3d2bf6384dfabb36df21": {
+    "query": "INSERT INTO personal_email VALUES (?, ?, ?);",
+    "describe": {
+      "columns": [],
+      "parameters": {
+        "Right": 3
+      },
+      "nullable": []
+    }
+  },
+  "32b30194b7c8a2630470eba3330fdcdd184c011ffa2ff0565f73e7ec7420c68e": {
+    "query": "CREATE TABLE IF NOT EXISTS application_version ( application_id BINARY(16) NOT NULL, version VARCHAR(32) NOT NULL, PRIMARY KEY(application_id, version), FOREIGN KEY(application_id) REFERENCES application(id) );",
+    "describe": {
+      "columns": [],
+      "parameters": {
+        "Right": 0
+      },
+      "nullable": []
+    }
+  },
+  "32bbca67f63e1e5aa72546ffbf96822796156627286ecd1c1f8a6156407579e3": {
+    "query": "SELECT * FROM resource_type;",
+    "describe": {
+      "columns": [
+        {
+          "ordinal": 0,
+          "name": "id",
+          "type_info": {
+            "type": "String",
+            "flags": {
+              "bits": 4227
+            },
+            "char_set": 63,
+            "max_size": 16
+          }
+        },
+        {
+          "ordinal": 1,
+          "name": "name",
+          "type_info": {
+            "type": "VarString",
+            "flags": {
+              "bits": 4101
+            },
+            "char_set": 224,
+            "max_size": 400
+          }
+        },
+        {
+          "ordinal": 2,
+          "name": "description",
+          "type_info": {
+            "type": "VarString",
+            "flags": {
+              "bits": 0
+            },
+            "char_set": 224,
+            "max_size": 2000
+          }
+        }
+      ],
+      "parameters": {
+        "Right": 0
+      },
+      "nullable": [
+        false,
+        false,
+        true
+      ]
+    }
+  },
+  "36aa1aef60125334c8b05a489af163ec9631806ae51188972c9fb4f60c53fa17": {
+    "query": "ALTER TABLE docker_registry_repository ADD CONSTRAINT FOREIGN KEY (id, organisation_id) REFERENCES resource(id, owner_id);",
+    "describe": {
+      "columns": [],
+      "parameters": {
+        "Right": 0
+      },
+      "nullable": []
+    }
+  },
+  "371d5aa97e791ac2ea5007444c5383183135698ed3baca2f010c88499bf9cfb2": {
+    "query": "SELECT * FROM role_permissions_resource INNER JOIN permission ON role_permissions_resource.permission_id = permission.id WHERE role_permissions_resource.role_id = ?;",
+    "describe": {
+      "columns": [
+        {
+          "ordinal": 0,
+          "name": "role_id",
+          "type_info": {
+            "type": "String",
+            "flags": {
+              "bits": 4227
+            },
+            "char_set": 63,
+            "max_size": 16
+          }
+        },
+        {
+          "ordinal": 1,
+          "name": "permission_id",
+          "type_info": {
+            "type": "String",
+            "flags": {
+              "bits": 4235
+            },
+            "char_set": 63,
+            "max_size": 16
+          }
+        },
+        {
+          "ordinal": 2,
+          "name": "resource_id",
+          "type_info": {
+            "type": "String",
+            "flags": {
+              "bits": 4235
+            },
+            "char_set": 63,
+            "max_size": 16
+          }
+        },
+        {
+          "ordinal": 3,
+          "name": "id",
+          "type_info": {
+            "type": "String",
+            "flags": {
+              "bits": 4227
+            },
+            "char_set": 63,
+            "max_size": 16
+          }
+        },
+        {
+          "ordinal": 4,
+          "name": "name",
+          "type_info": {
+            "type": "VarString",
+            "flags": {
+              "bits": 4097
+            },
+            "char_set": 224,
+            "max_size": 400
+          }
+        },
+        {
+          "ordinal": 5,
+          "name": "description",
+          "type_info": {
+            "type": "VarString",
+            "flags": {
+              "bits": 0
+            },
+            "char_set": 224,
+            "max_size": 2000
+          }
+        }
+      ],
+      "parameters": {
+        "Right": 1
+      },
+      "nullable": [
+        false,
+        false,
+        false,
+        false,
+        false,
+        true
+      ]
+    }
+  },
+  "3c49633f49dccc8034be5b3782ff04a3f5816b2651bef470e512448d1a2ed1da": {
+    "query": "SELECT * FROM deployment_persistent_volume WHERE deployment_id = ?;",
+    "describe": {
+      "columns": [
+        {
+          "ordinal": 0,
+          "name": "deployment_id",
+          "type_info": {
+            "type": "String",
+            "flags": {
+              "bits": 4235
+            },
+            "char_set": 63,
+            "max_size": 16
+          }
+        },
+        {
+          "ordinal": 1,
+          "name": "name",
+          "type_info": {
+            "type": "VarString",
+            "flags": {
+              "bits": 4099
+            },
+            "char_set": 224,
+            "max_size": 200
+          }
+        },
+        {
+          "ordinal": 2,
+          "name": "path",
+          "type_info": {
+            "type": "VarString",
+            "flags": {
+              "bits": 4097
+            },
+            "char_set": 224,
+            "max_size": 1020
+          }
+        }
+      ],
+      "parameters": {
+        "Right": 1
+      },
+      "nullable": [
+        false,
+        false,
+        false
+      ]
+    }
+  },
+  "3c563cf15443d3f27bff42bf8056a023ae71280cd6038bf84808808c76b5b6f3": {
+    "query": "CREATE TABLE IF NOT EXISTS meta_data ( id VARCHAR(100) PRIMARY KEY, value TEXT NOT NULL );",
+    "describe": {
+      "columns": [],
+      "parameters": {
+        "Right": 0
+      },
+      "nullable": []
+    }
+  },
+  "3c777fe63c3c2530602b8fda3e34c8bc62f57ccd0a6c88f13c782e43077d5044": {
+    "query": "SELECT * FROM docker_registry_repository WHERE organisation_id = ?;",
+    "describe": {
+      "columns": [
+        {
+          "ordinal": 0,
+          "name": "id",
+          "type_info": {
+            "type": "String",
+            "flags": {
+              "bits": 4235
+            },
+            "char_set": 63,
+            "max_size": 16
+          }
+        },
+        {
+          "ordinal": 1,
+          "name": "organisation_id",
+          "type_info": {
+            "type": "String",
+            "flags": {
+              "bits": 4233
+            },
+            "char_set": 63,
+            "max_size": 16
+          }
+        },
+        {
+          "ordinal": 2,
+          "name": "name",
+          "type_info": {
+            "type": "VarString",
+            "flags": {
+              "bits": 4097
+            },
+            "char_set": 224,
+            "max_size": 1020
+          }
+        }
+      ],
+      "parameters": {
+        "Right": 1
+      },
+      "nullable": [
+        false,
+        false,
+        false
+      ]
+    }
+  },
+  "3d73bf556bf6a7051e6b3c95ea658c179832e77f248394b5c5f1a8090fa3b1c7": {
+    "query": "SELECT * FROM deployment_machine_type WHERE id = ?;",
+    "describe": {
+      "columns": [
+        {
+          "ordinal": 0,
+          "name": "id",
+          "type_info": {
+            "type": "String",
+            "flags": {
+              "bits": 4227
+            },
+            "char_set": 63,
+            "max_size": 16
+          }
+        },
+        {
+          "ordinal": 1,
+          "name": "cpu_count",
+          "type_info": {
+            "type": "Tiny",
+            "flags": {
+              "bits": 4137
+            },
+            "char_set": 63,
+            "max_size": 3
+          }
+        },
+        {
+          "ordinal": 2,
+          "name": "memory_count",
+          "type_info": {
+            "type": "Float",
+            "flags": {
+              "bits": 4129
+            },
+            "char_set": 63,
+            "max_size": 12
+          }
+        }
+      ],
+      "parameters": {
+        "Right": 1
+      },
+      "nullable": [
+        false,
+        false,
+        false
+      ]
+    }
+  },
+  "3dc7a4e588bdf132ecb612573c215c0f6e970c468e14b09bdaa33bdf39aec7a4": {
+    "query": "SELECT * FROM portus_tunnel WHERE name = ?;",
+    "describe": {
+      "columns": [
+        {
+          "ordinal": 0,
+          "name": "id",
+          "type_info": {
+            "type": "String",
+            "flags": {
+              "bits": 4227
+            },
+            "char_set": 63,
+            "max_size": 16
+          }
+        },
+        {
+          "ordinal": 1,
+          "name": "username",
+          "type_info": {
+            "type": "VarString",
+            "flags": {
+              "bits": 4097
+            },
+            "char_set": 224,
+            "max_size": 400
+          }
+        },
+        {
+          "ordinal": 2,
+          "name": "ssh_port",
+          "type_info": {
+            "type": "Short",
+            "flags": {
+              "bits": 4129
+            },
+            "char_set": 63,
+            "max_size": 5
+          }
+        },
+        {
+          "ordinal": 3,
+          "name": "exposed_port",
+          "type_info": {
+            "type": "Short",
+            "flags": {
+              "bits": 4129
+            },
+            "char_set": 63,
+            "max_size": 5
+          }
+        },
+        {
+          "ordinal": 4,
+          "name": "name",
+          "type_info": {
+            "type": "VarString",
+            "flags": {
+              "bits": 4097
+            },
+            "char_set": 224,
+            "max_size": 200
+          }
+        },
+        {
+          "ordinal": 5,
+          "name": "created",
+          "type_info": {
+            "type": "LongLong",
+            "flags": {
+              "bits": 4129
+            },
+            "char_set": 63,
+            "max_size": 20
+          }
+        }
+      ],
+      "parameters": {
+        "Right": 1
+      },
+      "nullable": [
+        false,
+        false,
+        false,
+        false,
+        false,
+        false
+      ]
+    }
+  },
+  "3e9c3969fef4dbd846ee2e9e5f0c572737f1d8dfbb29e890486fefe09a8bda5f": {
+    "query": "SELECT * FROM organisation_user WHERE user_id = ? ORDER BY organisation_id;",
+    "describe": {
+      "columns": [
+        {
+          "ordinal": 0,
+          "name": "user_id",
+          "type_info": {
+            "type": "String",
+            "flags": {
+              "bits": 4227
+            },
+            "char_set": 63,
+            "max_size": 16
+          }
+        },
+        {
+          "ordinal": 1,
+          "name": "organisation_id",
+          "type_info": {
+            "type": "String",
+            "flags": {
+              "bits": 4235
+            },
+            "char_set": 63,
+            "max_size": 16
+          }
+        },
+        {
+          "ordinal": 2,
+          "name": "role_id",
+          "type_info": {
+            "type": "String",
+            "flags": {
+              "bits": 4235
+            },
+            "char_set": 63,
+            "max_size": 16
+          }
+        }
+      ],
+      "parameters": {
+        "Right": 1
+      },
+      "nullable": [
+        false,
+        false,
+        false
+      ]
+    }
+  },
+  "4381c233c7c762f95acd31726c1afab88e926b797bc3ab22e22228a3b2ac96e4": {
+    "query": "DELETE FROM domain WHERE id = ?;",
+    "describe": {
+      "columns": [],
+      "parameters": {
+        "Right": 1
+      },
+      "nullable": []
+    }
+  },
+  "45597f9b8e3d821096f2e4e26a496155ddb1bb23433465e471eb7f8a100196a3": {
+    "query": "UPDATE user SET password = ? WHERE id = ?;",
+    "describe": {
+      "columns": [],
+      "parameters": {
+        "Right": 2
+      },
+      "nullable": []
+    }
+  },
+  "48abb42c3402fb054e4b5afa35f35b891c56ba49b91c0bbdacc4e7e306706efb": {
+    "query": "DELETE FROM role WHERE id = ?;",
+    "describe": {
+      "columns": [],
+      "parameters": {
+        "Right": 1
+      },
+      "nullable": []
+    }
+  },
+  "48dfaa544a461dea9efb3c5a91dfdcc4c0a0a7b1fc87fb29cf9569a47a905c2d": {
+    "query": "INSERT INTO user_phone_number VALUES (NULL, ?, ?);",
+    "describe": {
+      "columns": [],
+      "parameters": {
+        "Right": 2
+      },
+      "nullable": []
+    }
+  },
+  "4a143c48cce086d5c32790a4d82dc7a68050d95be95e6fcd8f25d63239ecbcdf": {
+    "query": "DELETE FROM personal_domain WHERE id = ?;",
+    "describe": {
+      "columns": [],
+      "parameters": {
+        "Right": 1
+      },
+      "nullable": []
+    }
+  },
+  "4f6e7535ab071b0910a06269bc765549449729470f299316474f304583736d66": {
+    "query": "CREATE TABLE IF NOT EXISTS role_permissions_resource ( role_id BINARY(16), permission_id BINARY(16), resource_id BINARY(16), PRIMARY KEY(role_id, permission_id, resource_id), FOREIGN KEY(role_id) REFERENCES role(id), FOREIGN KEY(permission_id) REFERENCES permission(id), FOREIGN KEY(resource_id) REFERENCES resource(id) );",
+    "describe": {
+      "columns": [],
+      "parameters": {
+        "Right": 0
+      },
+      "nullable": []
+    }
+  },
+  "503b68f8d7eac57d8d17737224194aa778b56ccb8cbad17e84b3f86749ebda24": {
+    "query": "CREATE TABLE IF NOT EXISTS organisation_email ( user_id BINARY(16) NOT NULL, local VARCHAR(64) NOT NULL, domain_id BINARY(16) NOT NULL, PRIMARY KEY(local, domain_id), FOREIGN KEY(user_id) REFERENCES user(id), FOREIGN KEY(domain_id) REFERENCES organisation_domain(id) );",
+    "describe": {
+      "columns": [],
+      "parameters": {
+        "Right": 0
+      },
+      "nullable": []
+    }
+  },
+  "508d1c7bdf5baf09363b5c04c7e59d9569c44297541c1ffc1c58b992ae40afd8": {
+    "query": "UPDATE organisation_domain SET is_verified = FALSE WHERE id = ?;",
+    "describe": {
+      "columns": [],
+      "parameters": {
+        "Right": 1
+      },
+      "nullable": []
+    }
+  },
+  "54388980b43b49a672fe6db6641bf3205e7d2f3e9785ebbd8267fb8034783877": {
+    "query": "INSERT INTO docker_registry_repository VALUES (?, ?, ?);",
+    "describe": {
+      "columns": [],
+      "parameters": {
+        "Right": 3
+      },
+      "nullable": []
+    }
+  },
+  "568eb5c0315ff61c251326e4943cc2efdb8f17663cc4f18fbadd554f5753e2ae": {
+    "query": "INSERT INTO user_phone_number VALUES (?, ?, ?);",
+    "describe": {
+      "columns": [],
+      "parameters": {
+        "Right": 3
+      },
+      "nullable": []
+    }
+  },
+  "572ee1bc7c428de24baeecc05146b31607bac7390f5d960d8563bd8450c1f7f4": {
+    "query": "UPDATE user_login SET token_expiry = ?, last_activity = ? WHERE login_id = ?;",
+    "describe": {
+      "columns": [],
+      "parameters": {
+        "Right": 3
+      },
+      "nullable": []
+    }
+  },
+  "5bbdf6d1f9fa1a9fd269af05f67192c4d3b7a1b574aa359b635890c598122489": {
+    "query": "CREATE TABLE IF NOT EXISTS user_phone_number ( user_id BINARY(16), country_code CHAR(2) NOT NULL, number VARCHAR(15) NOT NULL, PRIMARY KEY(country_code, number), FOREIGN KEY(user_id) REFERENCES user(id), FOREIGN KEY(country_code) REFERENCES phone_number_country_code(country_code), CONSTRAINT CHECK ( LENGTH(number) >= 7 AND LENGTH(number) <= 15 AND CAST(number AS UNSIGNED) != 0 ) );",
+    "describe": {
+      "columns": [],
+      "parameters": {
+        "Right": 0
+      },
+      "nullable": []
+    }
+  },
+  "5c9d8c96cd0e5ba43916e348518be8a09788b9864f09ed016f95fb4f75ac109d": {
+    "query": "DELETE FROM role_permissions_resource_type WHERE role_id = ?;",
+    "describe": {
+      "columns": [],
+      "parameters": {
+        "Right": 1
+      },
+      "nullable": []
+    }
+  },
+  "5cd0a78fcf69ed853bc49d1efd8afa8cabc699d0ce35fad11b95a256d6571779": {
+    "query": "ALTER TABLE domain ADD CONSTRAINT FOREIGN KEY(id) REFERENCES resource(id);",
+    "describe": {
+      "columns": [],
+      "parameters": {
+        "Right": 0
+      },
+      "nullable": []
+    }
+  },
+  "61352fd516366775bca363e240c49b40d962cb41128368c5f74d78b57ce00588": {
+    "query": "SELECT deployment_entry_point.* FROM deployment_entry_point INNER JOIN resource ON deployment_entry_point.id = resource.id WHERE resource.owner_id = ?;",
+    "describe": {
+      "columns": [
+        {
+          "ordinal": 0,
+          "name": "id",
+          "type_info": {
+            "type": "String",
+            "flags": {
+              "bits": 4227
+            },
+            "char_set": 63,
+            "max_size": 16
+          }
+        },
+        {
+          "ordinal": 1,
+          "name": "sub_domain",
+          "type_info": {
+            "type": "VarString",
+            "flags": {
+              "bits": 9
+            },
+            "char_set": 224,
+            "max_size": 1020
+          }
+        },
+        {
+          "ordinal": 2,
+          "name": "domain_id",
+          "type_info": {
+            "type": "String",
+            "flags": {
+              "bits": 4233
+            },
+            "char_set": 63,
+            "max_size": 16
+          }
+        },
+        {
+          "ordinal": 3,
+          "name": "path",
+          "type_info": {
+            "type": "VarString",
+            "flags": {
+              "bits": 1
+            },
+            "char_set": 224,
+            "max_size": 1020
+          }
+        },
+        {
+          "ordinal": 4,
+          "name": "entry_point_type",
+          "type_info": {
+            "type": "String",
+            "flags": {
+              "bits": 4353
+            },
+            "char_set": 224,
+            "max_size": 40
+          }
+        },
+        {
+          "ordinal": 5,
+          "name": "deployment_id",
+          "type_info": {
+            "type": "String",
+            "flags": {
+              "bits": 136
+            },
+            "char_set": 63,
+            "max_size": 16
+          }
+        },
+        {
+          "ordinal": 6,
+          "name": "deployment_port",
+          "type_info": {
+            "type": "Short",
+            "flags": {
+              "bits": 32
+            },
+            "char_set": 63,
+            "max_size": 5
+          }
+        },
+        {
+          "ordinal": 7,
+          "name": "url",
+          "type_info": {
+            "type": "Blob",
+            "flags": {
+              "bits": 16
+            },
+            "char_set": 224,
+            "max_size": 262140
+          }
+        }
+      ],
+      "parameters": {
+        "Right": 1
+      },
+      "nullable": [
+        false,
+        false,
+        false,
+        false,
+        false,
+        true,
+        true,
+        true
+      ]
+    }
+  },
+  "62d7ad3fba535207bbfae8092d29fe16b340fd3a0165a914cd93489a35d9045e": {
+    "query": "UPDATE user_phone_number SET user_id = ? WHERE country_code = ? AND number = ?;",
+    "describe": {
+      "columns": [],
+      "parameters": {
+        "Right": 3
+      },
+      "nullable": []
+    }
+  },
+  "63e41055c49bcc16c270cc4dd906c4a1f2c0176228ad9b6f974d8d426e814a28": {
+    "query": "SELECT * FROM role_permissions_resource_type INNER JOIN permission ON role_permissions_resource_type.permission_id = permission.id WHERE role_permissions_resource_type.role_id = ?;",
+    "describe": {
+      "columns": [
+        {
+          "ordinal": 0,
+          "name": "role_id",
+          "type_info": {
+            "type": "String",
+            "flags": {
+              "bits": 4227
+            },
+            "char_set": 63,
+            "max_size": 16
+          }
+        },
+        {
+          "ordinal": 1,
+          "name": "permission_id",
+          "type_info": {
+            "type": "String",
+            "flags": {
+              "bits": 4235
+            },
+            "char_set": 63,
+            "max_size": 16
+          }
+        },
+        {
+          "ordinal": 2,
+          "name": "resource_type_id",
+          "type_info": {
+            "type": "String",
+            "flags": {
+              "bits": 4235
+            },
+            "char_set": 63,
+            "max_size": 16
+          }
+        },
+        {
+          "ordinal": 3,
+          "name": "id",
+          "type_info": {
+            "type": "String",
+            "flags": {
+              "bits": 4227
+            },
+            "char_set": 63,
+            "max_size": 16
+          }
+        },
+        {
+          "ordinal": 4,
+          "name": "name",
+          "type_info": {
+            "type": "VarString",
+            "flags": {
+              "bits": 4097
+            },
+            "char_set": 224,
+            "max_size": 400
+          }
+        },
+        {
+          "ordinal": 5,
+          "name": "description",
+          "type_info": {
+            "type": "VarString",
+            "flags": {
+              "bits": 0
+            },
+            "char_set": 224,
+            "max_size": 2000
+          }
+        }
+      ],
+      "parameters": {
+        "Right": 1
+      },
+      "nullable": [
+        false,
+        false,
+        false,
+        false,
+        false,
+        true
+      ]
+    }
+  },
+  "646b2763c95edd7db30a0eb81a9838a37f6836d31d5dcf927c40bedefb8421c3": {
+    "query": "SELECT deployment.* FROM deployment, resource WHERE resource.id = deployment.id AND resource.owner_id = ?;",
+    "describe": {
+      "columns": [
+        {
+          "ordinal": 0,
+          "name": "id",
+          "type_info": {
+            "type": "String",
+            "flags": {
+              "bits": 4227
+            },
+            "char_set": 63,
+            "max_size": 16
+          }
+        },
+        {
+          "ordinal": 1,
+          "name": "name",
+          "type_info": {
+            "type": "VarString",
+            "flags": {
+              "bits": 4097
+            },
+            "char_set": 224,
+            "max_size": 1020
+          }
+        },
+        {
+          "ordinal": 2,
+          "name": "registry",
+          "type_info": {
+            "type": "VarString",
+            "flags": {
+              "bits": 1
+            },
+            "char_set": 224,
+            "max_size": 1020
+          }
+        },
+        {
+          "ordinal": 3,
+          "name": "repository_id",
+          "type_info": {
+            "type": "String",
+            "flags": {
+              "bits": 136
+            },
+            "char_set": 63,
+            "max_size": 16
+          }
+        },
+        {
+          "ordinal": 4,
+          "name": "image_name",
+          "type_info": {
+            "type": "VarString",
+            "flags": {
+              "bits": 0
+            },
+            "char_set": 224,
+            "max_size": 2048
+          }
+        },
+        {
+          "ordinal": 5,
+          "name": "image_tag",
+          "type_info": {
+            "type": "VarString",
+            "flags": {
+              "bits": 4097
+            },
+            "char_set": 224,
+            "max_size": 1020
+          }
+        }
+      ],
+      "parameters": {
+        "Right": 1
+      },
+      "nullable": [
+        false,
+        false,
+        false,
+        true,
+        true,
+        false
+      ]
+    }
+  },
+  "64b74cd527d15c37d142424ba7b93bbabb4d036dc64e66318b519bfa09c3b5fa": {
+    "query": "SELECT domain.name, organisation_domain.id, organisation_domain.domain_type, organisation_domain.is_verified as `is_verified: bool` FROM organisation_domain INNER JOIN domain ON domain.id = organisation_domain.id WHERE is_verified = FALSE;",
+    "describe": {
+      "columns": [
+        {
+          "ordinal": 0,
+          "name": "name",
+          "type_info": {
+            "type": "VarString",
+            "flags": {
+              "bits": 4101
+            },
+            "char_set": 224,
+            "max_size": 1020
+          }
+        },
+        {
           "ordinal": 1,
           "name": "id",
           "type_info": {
             "type": "String",
             "flags": {
               "bits": 4235
->>>>>>> develop
->>>>>>> a4c74083
-            },
-            "char_set": 63,
-            "max_size": 16
+            },
+            "char_set": 63,
+            "max_size": 16
+          }
+        },
+        {
+          "ordinal": 2,
+          "name": "domain_type",
+          "type_info": {
+            "type": "String",
+            "flags": {
+              "bits": 4353
+            },
+            "char_set": 224,
+            "max_size": 48
+          }
+        },
+        {
+          "ordinal": 3,
+          "name": "is_verified: bool",
+          "type_info": {
+            "type": "Tiny",
+            "flags": {
+              "bits": 1
+            },
+            "char_set": 63,
+            "max_size": 1
           }
         }
       ],
       "parameters": {
+        "Right": 0
+      },
+      "nullable": [
+        false,
+        false,
+        false,
+        false
+      ]
+    }
+  },
+  "67a053d423aed30932aa9d3714e3fb8735f3ae19a99aedb1bcbd21b9b9a08157": {
+    "query": "CREATE TABLE IF NOT EXISTS user ( id BINARY(16) PRIMARY KEY, username VARCHAR(100) UNIQUE NOT NULL, password TEXT NOT NULL, first_name VARCHAR(100) NOT NULL, last_name VARCHAR(100) NOT NULL, dob BIGINT UNSIGNED DEFAULT NULL, bio VARCHAR(128) DEFAULT NULL, location VARCHAR(128) DEFAULT NULL, created BIGINT UNSIGNED NOT NULL, /* Recovery options */ backup_email_local VARCHAR(64), backup_email_domain_id BINARY(16), backup_phone_country_code CHAR(2), backup_phone_number VARCHAR(15), UNIQUE(backup_email_local, backup_email_domain_id), UNIQUE(backup_phone_country_code, backup_phone_number), CONSTRAINT CHECK ( ( backup_email_local IS NOT NULL AND backup_email_domain_id IS NOT NULL ) OR ( backup_phone_country_code IS NOT NULL AND backup_phone_number IS NOT NULL ) ) );",
+    "describe": {
+      "columns": [],
+      "parameters": {
+        "Right": 0
+      },
+      "nullable": []
+    }
+  },
+  "69de1faf28c994e01dd5351bc56d21980caeabf5dd9788a11162761020008829": {
+    "query": "INSERT INTO user_to_sign_up VALUES ( ?, 'personal', ?, ?, ?, ?, ?, ?, ?, NULL, NULL, NULL, ?, ? ) ON DUPLICATE KEY UPDATE account_type = 'personal', password = ?, first_name = ?, last_name = ?, backup_email_local = ?, backup_email_domain_id = ?, backup_phone_country_code = ?, backup_phone_number = ?, org_email_local = NULL, org_domain_name = NULL, organisation_name = NULL, otp_hash = ?, otp_expiry = ?;",
+    "describe": {
+      "columns": [],
+      "parameters": {
+        "Right": 19
+      },
+      "nullable": []
+    }
+  },
+  "6a7bd45e3c86a4823d26ceb91f49ce5780a5f315fe767df5dd2a9298bba2da04": {
+    "query": "SELECT domain.name, organisation_domain.id, organisation_domain.domain_type, organisation_domain.is_verified as `is_verified: bool` FROM organisation_domain INNER JOIN domain ON domain.id = organisation_domain.id WHERE is_verified = TRUE;",
+    "describe": {
+      "columns": [
+        {
+          "ordinal": 0,
+          "name": "name",
+          "type_info": {
+            "type": "VarString",
+            "flags": {
+              "bits": 4101
+            },
+            "char_set": 224,
+            "max_size": 1020
+          }
+        },
+        {
+          "ordinal": 1,
+          "name": "id",
+          "type_info": {
+            "type": "String",
+            "flags": {
+              "bits": 4235
+            },
+            "char_set": 63,
+            "max_size": 16
+          }
+        },
+        {
+          "ordinal": 2,
+          "name": "domain_type",
+          "type_info": {
+            "type": "String",
+            "flags": {
+              "bits": 4353
+            },
+            "char_set": 224,
+            "max_size": 48
+          }
+        },
+        {
+          "ordinal": 3,
+          "name": "is_verified: bool",
+          "type_info": {
+            "type": "Tiny",
+            "flags": {
+              "bits": 1
+            },
+            "char_set": 63,
+            "max_size": 1
+          }
+        }
+      ],
+      "parameters": {
+        "Right": 0
+      },
+      "nullable": [
+        false,
+        false,
+        false,
+        false
+      ]
+    }
+  },
+  "6b05856f5abd9e27c3d2a229a71b9e027c71a9c6194a676e81d5fbc3fcb6272c": {
+    "query": "CREATE TABLE IF NOT EXISTS docker_registry_repository ( id BINARY(16) PRIMARY KEY, organisation_id BINARY(16) NOT NULL, name VARCHAR(255) NOT NULL, UNIQUE(organisation_id, name), FOREIGN KEY(organisation_id) REFERENCES organisation(id) );",
+    "describe": {
+      "columns": [],
+      "parameters": {
+        "Right": 0
+      },
+      "nullable": []
+    }
+  },
+  "6fa2444bb63e13a9590e092c01ba865ce21d7b2c4a5b434272bda49d9c2ea729": {
+    "query": "UPDATE organisation SET name = ? WHERE id = ?;",
+    "describe": {
+      "columns": [],
+      "parameters": {
         "Right": 2
       },
+      "nullable": []
+    }
+  },
+  "6fca493e0ba449480e3a101e7ef9ef2367df7fa4b87b4d5ab49f89c21a91de3f": {
+    "query": "SELECT user.* FROM user LEFT JOIN personal_email ON personal_email.user_id = user.id LEFT JOIN organisation_email ON organisation_email.user_id = user.id LEFT JOIN domain ON domain.id = personal_email.domain_id OR domain.id = organisation_email.domain_id WHERE CONCAT(personal_email.local, '@', domain.name) = ? OR CONCAT(organisation_email.local, '@', domain.name) = ?;",
+    "describe": {
+      "columns": [
+        {
+          "ordinal": 0,
+          "name": "id",
+          "type_info": {
+            "type": "String",
+            "flags": {
+              "bits": 4227
+            },
+            "char_set": 63,
+            "max_size": 16
+          }
+        },
+        {
+          "ordinal": 1,
+          "name": "username",
+          "type_info": {
+            "type": "VarString",
+            "flags": {
+              "bits": 4101
+            },
+            "char_set": 224,
+            "max_size": 400
+          }
+        },
+        {
+          "ordinal": 2,
+          "name": "password",
+          "type_info": {
+            "type": "Blob",
+            "flags": {
+              "bits": 4113
+            },
+            "char_set": 224,
+            "max_size": 262140
+          }
+        },
+        {
+          "ordinal": 3,
+          "name": "first_name",
+          "type_info": {
+            "type": "VarString",
+            "flags": {
+              "bits": 4097
+            },
+            "char_set": 224,
+            "max_size": 400
+          }
+        },
+        {
+          "ordinal": 4,
+          "name": "last_name",
+          "type_info": {
+            "type": "VarString",
+            "flags": {
+              "bits": 4097
+            },
+            "char_set": 224,
+            "max_size": 400
+          }
+        },
+        {
+          "ordinal": 5,
+          "name": "dob",
+          "type_info": {
+            "type": "LongLong",
+            "flags": {
+              "bits": 32
+            },
+            "char_set": 63,
+            "max_size": 20
+          }
+        },
+        {
+          "ordinal": 6,
+          "name": "bio",
+          "type_info": {
+            "type": "VarString",
+            "flags": {
+              "bits": 0
+            },
+            "char_set": 224,
+            "max_size": 512
+          }
+        },
+        {
+          "ordinal": 7,
+          "name": "location",
+          "type_info": {
+            "type": "VarString",
+            "flags": {
+              "bits": 0
+            },
+            "char_set": 224,
+            "max_size": 512
+          }
+        },
+        {
+          "ordinal": 8,
+          "name": "created",
+          "type_info": {
+            "type": "LongLong",
+            "flags": {
+              "bits": 4129
+            },
+            "char_set": 63,
+            "max_size": 20
+          }
+        },
+        {
+          "ordinal": 9,
+          "name": "backup_email_local",
+          "type_info": {
+            "type": "VarString",
+            "flags": {
+              "bits": 8
+            },
+            "char_set": 224,
+            "max_size": 256
+          }
+        },
+        {
+          "ordinal": 10,
+          "name": "backup_email_domain_id",
+          "type_info": {
+            "type": "String",
+            "flags": {
+              "bits": 128
+            },
+            "char_set": 63,
+            "max_size": 16
+          }
+        },
+        {
+          "ordinal": 11,
+          "name": "backup_phone_country_code",
+          "type_info": {
+            "type": "String",
+            "flags": {
+              "bits": 8
+            },
+            "char_set": 224,
+            "max_size": 8
+          }
+        },
+        {
+          "ordinal": 12,
+          "name": "backup_phone_number",
+          "type_info": {
+            "type": "VarString",
+            "flags": {
+              "bits": 0
+            },
+            "char_set": 224,
+            "max_size": 60
+          }
+        }
+      ],
+      "parameters": {
+        "Right": 2
+      },
       "nullable": [
         false,
         false,
+        false,
+        false,
+        false,
+        true,
+        true,
+        true,
+        false,
+        true,
+        true,
+        true,
         true
       ]
     }
   },
-  "0cd0154b524b65dee7e5d7f2de9f8e21a2047b94ac9f02a2ecb66b3400c9dcbd": {
-    "query": "SELECT * FROM password_reset_request WHERE user_id = ?;",
+  "74552dd3887b7800f00b007dbd6b8362d041a7d0c3157bc1073837435d6098a7": {
+    "query": "CREATE TABLE IF NOT EXISTS application_version_platform ( application_id BINARY(16) NOT NULL, version VARCHAR(32) NOT NULL, platform VARCHAR(60) NOT NULL, PRIMARY KEY(application_id, version, platform), FOREIGN KEY(application_id, version) REFERENCES application_version(application_id, version) );",
+    "describe": {
+      "columns": [],
+      "parameters": {
+        "Right": 0
+      },
+      "nullable": []
+    }
+  },
+  "798d68e061eee18646da986bd67702094a9047014e63691aeba97f6b01a8f504": {
+    "query": "SELECT * FROM phone_number_country_code WHERE country_code = ?;",
     "describe": {
       "columns": [
         {
-<<<<<<< HEAD
           "ordinal": 0,
-          "name": "user_id",
-=======
-<<<<<<< HEAD
+          "name": "country_code",
+          "type_info": {
+            "type": "VarString",
+            "flags": {
+              "bits": 4099
+            },
+            "char_set": 224,
+            "max_size": 8
+          }
+        },
+        {
+          "ordinal": 1,
+          "name": "phone_code",
+          "type_info": {
+            "type": "VarString",
+            "flags": {
+              "bits": 4097
+            },
+            "char_set": 224,
+            "max_size": 20
+          }
+        },
+        {
+          "ordinal": 2,
+          "name": "country_name",
+          "type_info": {
+            "type": "VarString",
+            "flags": {
+              "bits": 4097
+            },
+            "char_set": 224,
+            "max_size": 320
+          }
+        }
+      ],
+      "parameters": {
+        "Right": 1
+      },
+      "nullable": [
+        false,
+        false,
+        false
+      ]
+    }
+  },
+  "79b16b905cb201a6e81c6190120324df27fc4372ac663acac6909db3e2a329b9": {
+    "query": "INSERT INTO resource VALUES (?, ?, ?, ?);",
+    "describe": {
+      "columns": [],
+      "parameters": {
+        "Right": 4
+      },
+      "nullable": []
+    }
+  },
+  "7b3de69304ed8779f0f64bbc10dab57e4d1f4d35f81ed4e99ae103df361669c0": {
+    "query": "CREATE TABLE IF NOT EXISTS organisation_domain ( id BINARY(16) PRIMARY KEY, domain_type ENUM('personal', 'organisation') NOT NULL, is_verified BOOLEAN NOT NULL DEFAULT FALSE, FOREIGN KEY(id, domain_type) REFERENCES domain(id, type), CONSTRAINT CHECK(domain_type = 'organisation') );",
+    "describe": {
+      "columns": [],
+      "parameters": {
+        "Right": 0
+      },
+      "nullable": []
+    }
+  },
+  "7c9cf14a137b8d1a1ef4847ad5d4fcc43d703936053c3ab48def4d9920802786": {
+    "query": "INSERT INTO deployment_machine_type VALUES (?, ?, ?);",
+    "describe": {
+      "columns": [],
+      "parameters": {
+        "Right": 3
+      },
+      "nullable": []
+    }
+  },
+  "80d87f55cd48c8ed559d4dd4f4f488109bd7d83c9578f5deb9369818c6f34191": {
+    "query": "DELETE FROM organisation_user WHERE role_id = ?;",
+    "describe": {
+      "columns": [],
+      "parameters": {
+        "Right": 1
+      },
+      "nullable": []
+    }
+  },
+  "81af0a6f27496e77b321b9868ce4740c92f67bc87c959a21108c24f60ae32ff2": {
+    "query": "DELETE FROM deployment_upgrade_path WHERE id = ?;",
+    "describe": {
+      "columns": [],
+      "parameters": {
+        "Right": 1
+      },
+      "nullable": []
+    }
+  },
+  "82f6b0ef72d1c40eb0f9ea945dc2e9311a11428284566264748d8d4e9e2d9ddc": {
+    "query": "DELETE FROM deployment_upgrade_path_machine_type WHERE upgrade_path_id = ?;",
+    "describe": {
+      "columns": [],
+      "parameters": {
+        "Right": 1
+      },
+      "nullable": []
+    }
+  },
+  "83bca8e4e8ce8aaf6c036e0ad49b053b27a34638639e9a00a68a7f79ed4f7bb5": {
+    "query": "INSERT INTO deployment VALUES (?, ?, \"registry.docker.vicara.co\", ?, NULL, ?);",
+    "describe": {
+      "columns": [],
+      "parameters": {
+        "Right": 4
+      },
+      "nullable": []
+    }
+  },
+  "84071fcc2602af52bf7155e3c4b20c14d3213e1fb5f8aee16f281ac5dfa77e05": {
+    "query": "DELETE FROM deployment WHERE id = ?;",
+    "describe": {
+      "columns": [],
+      "parameters": {
+        "Right": 1
+      },
+      "nullable": []
+    }
+  },
+  "8659a1c8e68476e1dd39e11fcc5a07c18f488e8f7a0d8cc81c11a5cc8270d006": {
+    "query": "SELECT * FROM organisation WHERE super_admin_id = ?;",
+    "describe": {
+      "columns": [
+        {
+          "ordinal": 0,
+          "name": "id",
+          "type_info": {
+            "type": "String",
+            "flags": {
+              "bits": 4227
+            },
+            "char_set": 63,
+            "max_size": 16
+          }
+        },
+        {
+          "ordinal": 1,
+          "name": "name",
+          "type_info": {
+            "type": "VarString",
+            "flags": {
+              "bits": 4101
+            },
+            "char_set": 224,
+            "max_size": 400
+          }
+        },
+        {
+          "ordinal": 2,
+          "name": "super_admin_id",
+          "type_info": {
+            "type": "String",
+            "flags": {
+              "bits": 4233
+            },
+            "char_set": 63,
+            "max_size": 16
+          }
+        },
+        {
+          "ordinal": 3,
+          "name": "active",
+          "type_info": {
+            "type": "Tiny",
+            "flags": {
+              "bits": 1
+            },
+            "char_set": 63,
+            "max_size": 1
+          }
+        },
+        {
+          "ordinal": 4,
+          "name": "created",
+          "type_info": {
+            "type": "LongLong",
+            "flags": {
+              "bits": 4129
+            },
+            "char_set": 63,
+            "max_size": 20
+          }
+        }
+      ],
+      "parameters": {
+        "Right": 1
+      },
+      "nullable": [
+        false,
+        false,
+        false,
+        false,
+        false
+      ]
+    }
+  },
+  "86710765b572ff652abbbff7072351eb2d120ae0d0ebaf47ea3f4ef700975d06": {
+    "query": "INSERT INTO deployment VALUES (?, ?, ?, NULL, ?, ?);",
+    "describe": {
+      "columns": [],
+      "parameters": {
+        "Right": 5
+      },
+      "nullable": []
+    }
+  },
+  "8a8bbee60fc109098b0ac29824b8f6b0a91959274cadb0aa982f4c68375c9659": {
+    "query": "CREATE TABLE IF NOT EXISTS role_permissions_resource_type ( role_id BINARY(16), permission_id BINARY(16), resource_type_id BINARY(16), PRIMARY KEY(role_id, permission_id, resource_type_id), FOREIGN KEY(role_id) REFERENCES role(id), FOREIGN KEY(permission_id) REFERENCES permission(id), FOREIGN KEY(resource_type_id) REFERENCES resource_type(id) );",
+    "describe": {
+      "columns": [],
+      "parameters": {
+        "Right": 0
+      },
+      "nullable": []
+    }
+  },
+  "8ab6e7092b8a786a1077dea5c1bbc73ceac95254dca51a62775d6f7f15e216f1": {
+    "query": "CREATE TABLE IF NOT EXISTS organisation ( id BINARY(16) PRIMARY KEY, name VARCHAR(100) UNIQUE NOT NULL, super_admin_id BINARY(16) NOT NULL, active BOOLEAN NOT NULL DEFAULT FALSE, created BIGINT UNSIGNED NOT NULL, FOREIGN KEY(super_admin_id) REFERENCES user(id) );",
+    "describe": {
+      "columns": [],
+      "parameters": {
+        "Right": 0
+      },
+      "nullable": []
+    }
+  },
+  "8b22e725398b06040883dd3eb702e691de73ec8de97fd72cf687038f70151e11": {
+    "query": "SELECT * FROM docker_registry_repository WHERE id = ?;",
+    "describe": {
+      "columns": [
+        {
+          "ordinal": 0,
+          "name": "id",
+          "type_info": {
+            "type": "String",
+            "flags": {
+              "bits": 4235
+            },
+            "char_set": 63,
+            "max_size": 16
+          }
+        },
+        {
+          "ordinal": 1,
+          "name": "organisation_id",
+          "type_info": {
+            "type": "String",
+            "flags": {
+              "bits": 4233
+            },
+            "char_set": 63,
+            "max_size": 16
+          }
+        },
+        {
+          "ordinal": 2,
+          "name": "name",
+          "type_info": {
+            "type": "VarString",
+            "flags": {
+              "bits": 4097
+            },
+            "char_set": 224,
+            "max_size": 1020
+          }
+        }
+      ],
+      "parameters": {
+        "Right": 1
+      },
+      "nullable": [
+        false,
+        false,
+        false
+      ]
+    }
+  },
+  "8b77e7c7474f0c7583b90ccfcbccc259ac5c4f982f31355a9eea391839f37f7a": {
+    "query": "INSERT INTO user_login VALUES (?, ?, ?, ?, ?, ?);",
+    "describe": {
+      "columns": [],
+      "parameters": {
+        "Right": 6
+      },
+      "nullable": []
+    }
+  },
+  "8f00bc9a5554b57c45b900dd9c312f6adc48939426cf4c67eb256a70e9c55ef9": {
+    "query": "INSERT INTO organisation_domain VALUES (?, 'organisation', FALSE);",
+    "describe": {
+      "columns": [],
+      "parameters": {
+        "Right": 1
+      },
+      "nullable": []
+    }
+  },
+  "8fee7fead10d3e69fa9fe7b210526b7ddd79d9b18c3a4e7dc2b556154e92f232": {
+    "query": "ALTER TABLE user ADD CONSTRAINT FOREIGN KEY ( backup_email_local, backup_email_domain_id ) REFERENCES personal_email ( local, domain_id );",
+    "describe": {
+      "columns": [],
+      "parameters": {
+        "Right": 0
+      },
+      "nullable": []
+    }
+  },
+  "91191101d6acbe9bc2ebd8b1db04898f14db2198dbbdadc907c879197b87897e": {
+    "query": "SELECT * FROM user WHERE username = ?;",
+    "describe": {
+      "columns": [
+        {
+          "ordinal": 0,
+          "name": "id",
+          "type_info": {
+            "type": "String",
+            "flags": {
+              "bits": 4227
+            },
+            "char_set": 63,
+            "max_size": 16
+          }
+        },
+        {
+          "ordinal": 1,
+          "name": "username",
+          "type_info": {
+            "type": "VarString",
+            "flags": {
+              "bits": 4101
+            },
+            "char_set": 224,
+            "max_size": 400
+          }
+        },
+        {
+          "ordinal": 2,
+          "name": "password",
+          "type_info": {
+            "type": "Blob",
+            "flags": {
+              "bits": 4113
+            },
+            "char_set": 224,
+            "max_size": 262140
+          }
+        },
+        {
+          "ordinal": 3,
+          "name": "first_name",
+          "type_info": {
+            "type": "VarString",
+            "flags": {
+              "bits": 4097
+            },
+            "char_set": 224,
+            "max_size": 400
+          }
+        },
+        {
+          "ordinal": 4,
+          "name": "last_name",
+          "type_info": {
+            "type": "VarString",
+            "flags": {
+              "bits": 4097
+            },
+            "char_set": 224,
+            "max_size": 400
+          }
+        },
+        {
+          "ordinal": 5,
+          "name": "dob",
+          "type_info": {
+            "type": "LongLong",
+            "flags": {
+              "bits": 32
+            },
+            "char_set": 63,
+            "max_size": 20
+          }
+        },
+        {
           "ordinal": 6,
-          "name": "sub_domain",
->>>>>>> a4c74083
+          "name": "bio",
+          "type_info": {
+            "type": "VarString",
+            "flags": {
+              "bits": 0
+            },
+            "char_set": 224,
+            "max_size": 512
+          }
+        },
+        {
+          "ordinal": 7,
+          "name": "location",
+          "type_info": {
+            "type": "VarString",
+            "flags": {
+              "bits": 0
+            },
+            "char_set": 224,
+            "max_size": 512
+          }
+        },
+        {
+          "ordinal": 8,
+          "name": "created",
+          "type_info": {
+            "type": "LongLong",
+            "flags": {
+              "bits": 4129
+            },
+            "char_set": 63,
+            "max_size": 20
+          }
+        },
+        {
+          "ordinal": 9,
+          "name": "backup_email_local",
+          "type_info": {
+            "type": "VarString",
+            "flags": {
+              "bits": 8
+            },
+            "char_set": 224,
+            "max_size": 256
+          }
+        },
+        {
+          "ordinal": 10,
+          "name": "backup_email_domain_id",
+          "type_info": {
+            "type": "String",
+            "flags": {
+              "bits": 128
+            },
+            "char_set": 63,
+            "max_size": 16
+          }
+        },
+        {
+          "ordinal": 11,
+          "name": "backup_phone_country_code",
+          "type_info": {
+            "type": "String",
+            "flags": {
+              "bits": 8
+            },
+            "char_set": 224,
+            "max_size": 8
+          }
+        },
+        {
+          "ordinal": 12,
+          "name": "backup_phone_number",
+          "type_info": {
+            "type": "VarString",
+            "flags": {
+              "bits": 0
+            },
+            "char_set": 224,
+            "max_size": 60
+          }
+        }
+      ],
+      "parameters": {
+        "Right": 1
+      },
+      "nullable": [
+        false,
+        false,
+        false,
+        false,
+        false,
+        true,
+        true,
+        true,
+        false,
+        true,
+        true,
+        true,
+        true
+      ]
+    }
+  },
+  "92b3f791e9aa52a16fdd721291d03093f23c67e7e228b1847512fa78169c835a": {
+    "query": "CREATE TABLE IF NOT EXISTS application ( id BINARY(16) PRIMARY KEY, name VARCHAR(100) UNIQUE NOT NULL );",
+    "describe": {
+      "columns": [],
+      "parameters": {
+        "Right": 0
+      },
+      "nullable": []
+    }
+  },
+  "959f1a05f930ca62e96b2d9e40c8d62b3caffd553f902bd3e407515690b4813b": {
+    "query": "SELECT user.*, domain.name FROM organisation_domain INNER JOIN domain ON domain.id = organisation_domain.id INNER JOIN resource ON organisation_domain.id = resource.id INNER JOIN organisation ON resource.owner_id = organisation.id INNER JOIN user ON organisation.super_admin_id = user.id WHERE organisation_domain.id = ?;",
+    "describe": {
+      "columns": [
+        {
+          "ordinal": 0,
+          "name": "id",
           "type_info": {
             "type": "String",
             "flags": {
@@ -260,7 +3000,806 @@
         },
         {
           "ordinal": 1,
-          "name": "token",
+          "name": "username",
+          "type_info": {
+            "type": "VarString",
+            "flags": {
+              "bits": 4101
+            },
+            "char_set": 224,
+            "max_size": 400
+          }
+        },
+        {
+          "ordinal": 2,
+          "name": "password",
+          "type_info": {
+            "type": "Blob",
+            "flags": {
+              "bits": 4113
+            },
+            "char_set": 224,
+            "max_size": 262140
+          }
+        },
+        {
+          "ordinal": 3,
+          "name": "first_name",
+          "type_info": {
+            "type": "VarString",
+            "flags": {
+              "bits": 4097
+            },
+            "char_set": 224,
+            "max_size": 400
+          }
+        },
+        {
+          "ordinal": 4,
+          "name": "last_name",
+          "type_info": {
+            "type": "VarString",
+            "flags": {
+              "bits": 4097
+            },
+            "char_set": 224,
+            "max_size": 400
+          }
+        },
+        {
+          "ordinal": 5,
+          "name": "dob",
+          "type_info": {
+            "type": "LongLong",
+            "flags": {
+              "bits": 32
+            },
+            "char_set": 63,
+            "max_size": 20
+          }
+        },
+        {
+          "ordinal": 6,
+          "name": "bio",
+          "type_info": {
+            "type": "VarString",
+            "flags": {
+              "bits": 0
+            },
+            "char_set": 224,
+            "max_size": 512
+          }
+        },
+        {
+          "ordinal": 7,
+          "name": "location",
+          "type_info": {
+            "type": "VarString",
+            "flags": {
+              "bits": 0
+            },
+            "char_set": 224,
+            "max_size": 512
+          }
+        },
+        {
+          "ordinal": 8,
+          "name": "created",
+          "type_info": {
+            "type": "LongLong",
+            "flags": {
+              "bits": 4129
+            },
+            "char_set": 63,
+            "max_size": 20
+          }
+        },
+        {
+          "ordinal": 9,
+          "name": "backup_email_local",
+          "type_info": {
+            "type": "VarString",
+            "flags": {
+              "bits": 8
+            },
+            "char_set": 224,
+            "max_size": 256
+          }
+        },
+        {
+          "ordinal": 10,
+          "name": "backup_email_domain_id",
+          "type_info": {
+            "type": "String",
+            "flags": {
+              "bits": 128
+            },
+            "char_set": 63,
+            "max_size": 16
+          }
+        },
+        {
+          "ordinal": 11,
+          "name": "backup_phone_country_code",
+          "type_info": {
+            "type": "String",
+            "flags": {
+              "bits": 8
+            },
+            "char_set": 224,
+            "max_size": 8
+          }
+        },
+        {
+          "ordinal": 12,
+          "name": "backup_phone_number",
+          "type_info": {
+            "type": "VarString",
+            "flags": {
+              "bits": 0
+            },
+            "char_set": 224,
+            "max_size": 60
+          }
+        },
+        {
+          "ordinal": 13,
+          "name": "name",
+          "type_info": {
+            "type": "VarString",
+            "flags": {
+              "bits": 4101
+            },
+            "char_set": 224,
+            "max_size": 1020
+          }
+        }
+      ],
+      "parameters": {
+        "Right": 1
+      },
+      "nullable": [
+        false,
+        false,
+        false,
+        false,
+        false,
+        true,
+        true,
+        true,
+        false,
+        true,
+        true,
+        true,
+        true,
+        false
+      ]
+    }
+  },
+  "9621a25206f26c07da6eb77b3c87dc215ab50bb38f79aa6164105c995dbda856": {
+    "query": "SELECT deployment_upgrade_path.* FROM deployment_upgrade_path, resource WHERE resource.owner_id = ?;",
+    "describe": {
+      "columns": [
+        {
+          "ordinal": 0,
+          "name": "id",
+          "type_info": {
+            "type": "String",
+            "flags": {
+              "bits": 4227
+            },
+            "char_set": 63,
+            "max_size": 16
+          }
+        },
+        {
+          "ordinal": 1,
+          "name": "name",
+          "type_info": {
+            "type": "VarString",
+            "flags": {
+              "bits": 4097
+            },
+            "char_set": 224,
+            "max_size": 1020
+          }
+        },
+        {
+          "ordinal": 2,
+          "name": "default_machine_type",
+          "type_info": {
+            "type": "String",
+            "flags": {
+              "bits": 128
+            },
+            "char_set": 63,
+            "max_size": 16
+          }
+        }
+      ],
+      "parameters": {
+        "Right": 1
+      },
+      "nullable": [
+        false,
+        false,
+        true
+      ]
+    }
+  },
+  "991fa0051805c981ee2e6b6669b4f3f05de0a724cf9edb688db6c726f01bd694": {
+    "query": "SELECT * FROM application WHERE id = ?;",
+    "describe": {
+      "columns": [
+        {
+          "ordinal": 0,
+          "name": "id",
+          "type_info": {
+            "type": "String",
+            "flags": {
+              "bits": 4227
+            },
+            "char_set": 63,
+            "max_size": 16
+          }
+        },
+        {
+          "ordinal": 1,
+          "name": "name",
+          "type_info": {
+            "type": "VarString",
+            "flags": {
+              "bits": 4101
+            },
+            "char_set": 224,
+            "max_size": 400
+          }
+        }
+      ],
+      "parameters": {
+        "Right": 1
+      },
+      "nullable": [
+        false,
+        false
+      ]
+    }
+  },
+  "9a1173498fefca13bf7b4e882355adfec614c2f576165d07b5ee27feac86e77e": {
+    "query": "CREATE TABLE IF NOT EXISTS phone_number_country_code ( country_code VARCHAR(2) PRIMARY KEY, phone_code VARCHAR(5) NOT NULL, country_name VARCHAR(80) NOT NULL );",
+    "describe": {
+      "columns": [],
+      "parameters": {
+        "Right": 0
+      },
+      "nullable": []
+    }
+  },
+  "9b8133636b27cc7469941860bdc29710364e8b6b1c6462b0343b77aea0b1f740": {
+    "query": "INSERT INTO resource_type VALUES (?, ?, NULL);",
+    "describe": {
+      "columns": [],
+      "parameters": {
+        "Right": 2
+      },
+      "nullable": []
+    }
+  },
+  "9b8866cce443c5d16f545cb9180df5ed620726db397321fd6bcca7087bb5e0d3": {
+    "query": "SELECT resource_type.* FROM resource_type INNER JOIN resource ON resource.resource_type_id = resource_type.id WHERE resource.id = ?;",
+    "describe": {
+      "columns": [
+        {
+          "ordinal": 0,
+          "name": "id",
+          "type_info": {
+            "type": "String",
+            "flags": {
+              "bits": 4227
+            },
+            "char_set": 63,
+            "max_size": 16
+          }
+        },
+        {
+          "ordinal": 1,
+          "name": "name",
+          "type_info": {
+            "type": "VarString",
+            "flags": {
+              "bits": 4101
+            },
+            "char_set": 224,
+            "max_size": 400
+          }
+        },
+        {
+          "ordinal": 2,
+          "name": "description",
+          "type_info": {
+            "type": "VarString",
+            "flags": {
+              "bits": 0
+            },
+            "char_set": 224,
+            "max_size": 2000
+          }
+        }
+      ],
+      "parameters": {
+        "Right": 1
+      },
+      "nullable": [
+        false,
+        false,
+        true
+      ]
+    }
+  },
+  "9bb70d8e5768e73db39b40cd55bf5bab4dbbc592c7e2dbb80cb25d42e5d9c845": {
+    "query": "DELETE FROM docker_registry_repository WHERE id = ?;",
+    "describe": {
+      "columns": [],
+      "parameters": {
+        "Right": 1
+      },
+      "nullable": []
+    }
+  },
+  "9e64d943444bf4d584f19bcb5fc0446a3ee8a7a2febbb0f1b3fc9b512a23cd25": {
+    "query": "INSERT INTO user VALUES ( ?, ?, ?, ?, ?, NULL, NULL, NULL, ?, ?, ?, ?, ? );",
+    "describe": {
+      "columns": [],
+      "parameters": {
+        "Right": 10
+      },
+      "nullable": []
+    }
+  },
+  "a02cf9ba5d1a10b1d9f14cb8abab3a422dabbf54d09e7695e5b4e13a682cde0f": {
+    "query": "DELETE FROM deployment_entry_point WHERE id = ?",
+    "describe": {
+      "columns": [],
+      "parameters": {
+        "Right": 1
+      },
+      "nullable": []
+    }
+  },
+  "a0982818ceef3d3cb0a34cea73b3296efb970283e0847c1bed5fd8c2e842e982": {
+    "query": "CREATE TABLE IF NOT EXISTS deployment_machine_type ( id BINARY(16) PRIMARY KEY, cpu_count TINYINT UNSIGNED NOT NULL, memory_count FLOAT UNSIGNED NOT NULL, UNIQUE(cpu_count, memory_count) );",
+    "describe": {
+      "columns": [],
+      "parameters": {
+        "Right": 0
+      },
+      "nullable": []
+    }
+  },
+  "a0d117b90884a00fa6cfffcf4748bddbb49c78de75637b9d6773d542e67b6db1": {
+    "query": "CREATE TABLE IF NOT EXISTS user_to_sign_up ( username VARCHAR(100) PRIMARY KEY, account_type ENUM('personal', 'organisation') NOT NULL, password TEXT NOT NULL, first_name VARCHAR(100) NOT NULL, last_name VARCHAR(100) NOT NULL, /* Personal email address OR backup email */ backup_email_local VARCHAR(64), backup_email_domain_id BINARY(16), backup_phone_country_code CHAR(2), backup_phone_number VARCHAR(15), /* Organisation email address */ org_email_local VARCHAR(64), org_domain_name VARCHAR(100), organisation_name VARCHAR(100), otp_hash TEXT NOT NULL, otp_expiry BIGINT UNSIGNED NOT NULL, FOREIGN KEY(backup_email_domain_id) REFERENCES personal_domain(id), CONSTRAINT CHECK ( ( account_type = 'personal' AND ( org_email_local IS NULL AND org_domain_name IS NULL AND organisation_name IS NULL ) ) OR ( account_type = 'organisation' AND ( org_email_local IS NOT NULL AND org_domain_name IS NOT NULL AND organisation_name IS NOT NULL ) ) ), CONSTRAINT CHECK ( ( backup_email_local IS NOT NULL AND backup_email_domain_id IS NOT NULL ) OR ( backup_phone_country_code IS NOT NULL AND backup_phone_number IS NOT NULL ) ) );",
+    "describe": {
+      "columns": [],
+      "parameters": {
+        "Right": 0
+      },
+      "nullable": []
+    }
+  },
+  "a0fcc5906bd25566d4fed9acedce387ab74939780a03af86afb62a7e4efcf43f": {
+    "query": "ALTER TABLE user ADD CONSTRAINT FOREIGN KEY ( backup_phone_country_code, backup_phone_number ) REFERENCES user_phone_number ( country_code, number );",
+    "describe": {
+      "columns": [],
+      "parameters": {
+        "Right": 0
+      },
+      "nullable": []
+    }
+  },
+  "a40ab870b80f3747969350976f9d7267f389f8992263778423d9f0809400985d": {
+    "query": "INSERT INTO deployment_upgrade_path VALUES (?, ?, NULL);",
+    "describe": {
+      "columns": [],
+      "parameters": {
+        "Right": 2
+      },
+      "nullable": []
+    }
+  },
+  "a6ac07b1221ede4d07dd38e2901a1a71cac16122637fba54f6e0d98ccac0bdc5": {
+    "query": "INSERT INTO personal_domain VALUES (?, 'personal');",
+    "describe": {
+      "columns": [],
+      "parameters": {
+        "Right": 1
+      },
+      "nullable": []
+    }
+  },
+  "a6fbf64ae78bc899abbd58b1d3564992867ab1487ec17af4adc2cb6565d63f12": {
+    "query": "ALTER TABLE deployment_entry_point ADD CONSTRAINT FOREIGN KEY (id) REFERENCES resource(id);",
+    "describe": {
+      "columns": [],
+      "parameters": {
+        "Right": 0
+      },
+      "nullable": []
+    }
+  },
+  "aaa0833fdfb215a672b9397f2ae2c1461730f4528ea4fad1d87ac6f31360d4fc": {
+    "query": "SELECT user.* FROM user LEFT JOIN personal_email ON personal_email.user_id = user.id LEFT JOIN organisation_email ON organisation_email.user_id = user.id LEFT JOIN domain ON domain.id = personal_email.domain_id OR domain.id = organisation_email.domain_id WHERE user.username = ? OR CONCAT(personal_email.local, '@', domain.name) = ? OR CONCAT(organisation_email.local, '@', domain.name) = ?;",
+    "describe": {
+      "columns": [
+        {
+          "ordinal": 0,
+          "name": "id",
+          "type_info": {
+            "type": "String",
+            "flags": {
+              "bits": 4227
+            },
+            "char_set": 63,
+            "max_size": 16
+          }
+        },
+        {
+          "ordinal": 1,
+          "name": "username",
+          "type_info": {
+            "type": "VarString",
+            "flags": {
+              "bits": 4101
+            },
+            "char_set": 224,
+            "max_size": 400
+          }
+        },
+        {
+          "ordinal": 2,
+          "name": "password",
+          "type_info": {
+            "type": "Blob",
+            "flags": {
+              "bits": 4113
+            },
+            "char_set": 224,
+            "max_size": 262140
+          }
+        },
+        {
+          "ordinal": 3,
+          "name": "first_name",
+          "type_info": {
+            "type": "VarString",
+            "flags": {
+              "bits": 4097
+            },
+            "char_set": 224,
+            "max_size": 400
+          }
+        },
+        {
+          "ordinal": 4,
+          "name": "last_name",
+          "type_info": {
+            "type": "VarString",
+            "flags": {
+              "bits": 4097
+            },
+            "char_set": 224,
+            "max_size": 400
+          }
+        },
+        {
+          "ordinal": 5,
+          "name": "dob",
+          "type_info": {
+            "type": "LongLong",
+            "flags": {
+              "bits": 32
+            },
+            "char_set": 63,
+            "max_size": 20
+          }
+        },
+        {
+          "ordinal": 6,
+          "name": "bio",
+          "type_info": {
+            "type": "VarString",
+            "flags": {
+              "bits": 0
+            },
+            "char_set": 224,
+            "max_size": 512
+          }
+        },
+        {
+          "ordinal": 7,
+          "name": "location",
+          "type_info": {
+            "type": "VarString",
+            "flags": {
+              "bits": 0
+            },
+            "char_set": 224,
+            "max_size": 512
+          }
+        },
+        {
+          "ordinal": 8,
+          "name": "created",
+          "type_info": {
+            "type": "LongLong",
+            "flags": {
+              "bits": 4129
+            },
+            "char_set": 63,
+            "max_size": 20
+          }
+        },
+        {
+          "ordinal": 9,
+          "name": "backup_email_local",
+          "type_info": {
+            "type": "VarString",
+            "flags": {
+              "bits": 8
+            },
+            "char_set": 224,
+            "max_size": 256
+          }
+        },
+        {
+          "ordinal": 10,
+          "name": "backup_email_domain_id",
+          "type_info": {
+            "type": "String",
+            "flags": {
+              "bits": 128
+            },
+            "char_set": 63,
+            "max_size": 16
+          }
+        },
+        {
+          "ordinal": 11,
+          "name": "backup_phone_country_code",
+          "type_info": {
+            "type": "String",
+            "flags": {
+              "bits": 8
+            },
+            "char_set": 224,
+            "max_size": 8
+          }
+        },
+        {
+          "ordinal": 12,
+          "name": "backup_phone_number",
+          "type_info": {
+            "type": "VarString",
+            "flags": {
+              "bits": 0
+            },
+            "char_set": 224,
+            "max_size": 60
+          }
+        }
+      ],
+      "parameters": {
+        "Right": 3
+      },
+      "nullable": [
+        false,
+        false,
+        false,
+        false,
+        false,
+        true,
+        true,
+        true,
+        false,
+        true,
+        true,
+        true,
+        true
+      ]
+    }
+  },
+  "abc73c01e06ecb0567f992fdf42fd74fcdb9e084178eab52980b95cdc62e7184": {
+    "query": "SELECT id, name, resource_type_id, owner_id as `owner_id!` FROM resource WHERE id = ?;",
+    "describe": {
+      "columns": [
+        {
+          "ordinal": 0,
+          "name": "id",
+          "type_info": {
+            "type": "String",
+            "flags": {
+              "bits": 4235
+            },
+            "char_set": 63,
+            "max_size": 16
+          }
+        },
+        {
+          "ordinal": 1,
+          "name": "name",
+          "type_info": {
+            "type": "VarString",
+            "flags": {
+              "bits": 4097
+            },
+            "char_set": 224,
+            "max_size": 400
+          }
+        },
+        {
+          "ordinal": 2,
+          "name": "resource_type_id",
+          "type_info": {
+            "type": "String",
+            "flags": {
+              "bits": 4233
+            },
+            "char_set": 63,
+            "max_size": 16
+          }
+        },
+        {
+          "ordinal": 3,
+          "name": "owner_id!",
+          "type_info": {
+            "type": "String",
+            "flags": {
+              "bits": 136
+            },
+            "char_set": 63,
+            "max_size": 16
+          }
+        }
+      ],
+      "parameters": {
+        "Right": 1
+      },
+      "nullable": [
+        false,
+        false,
+        false,
+        true
+      ]
+    }
+  },
+  "acedba795499e1a2f76bdf1fa5c89e9742f9cf00724c2dfadeb85978dbd07e5a": {
+    "query": "DELETE FROM user_login WHERE login_id = ?;",
+    "describe": {
+      "columns": [],
+      "parameters": {
+        "Right": 1
+      },
+      "nullable": []
+    }
+  },
+  "ad598f2dde3e3fe93bdfab67aca0cd2ed816d918775f69e3028d51462f0e97de": {
+    "query": "INSERT INTO personal_email VALUES (NULL, ?, ?);",
+    "describe": {
+      "columns": [],
+      "parameters": {
+        "Right": 2
+      },
+      "nullable": []
+    }
+  },
+  "ad6002853dd49f16db9502a04399e53e402302ddd975009c40dd0951ec30f538": {
+    "query": "SELECT * FROM portus_tunnel WHERE id = ?;",
+    "describe": {
+      "columns": [
+        {
+          "ordinal": 0,
+          "name": "id",
+          "type_info": {
+            "type": "String",
+            "flags": {
+              "bits": 4227
+            },
+            "char_set": 63,
+            "max_size": 16
+          }
+        },
+        {
+          "ordinal": 1,
+          "name": "username",
+          "type_info": {
+            "type": "VarString",
+            "flags": {
+              "bits": 4097
+            },
+            "char_set": 224,
+            "max_size": 400
+          }
+        },
+        {
+          "ordinal": 2,
+          "name": "ssh_port",
+          "type_info": {
+            "type": "Short",
+            "flags": {
+              "bits": 4129
+            },
+            "char_set": 63,
+            "max_size": 5
+          }
+        },
+        {
+          "ordinal": 3,
+          "name": "exposed_port",
+          "type_info": {
+            "type": "Short",
+            "flags": {
+              "bits": 4129
+            },
+            "char_set": 63,
+            "max_size": 5
+          }
+        },
+        {
+          "ordinal": 4,
+          "name": "name",
+          "type_info": {
+            "type": "VarString",
+            "flags": {
+              "bits": 4097
+            },
+            "char_set": 224,
+            "max_size": 200
+          }
+        },
+        {
+          "ordinal": 5,
+          "name": "created",
+          "type_info": {
+            "type": "LongLong",
+            "flags": {
+              "bits": 4129
+            },
+            "char_set": 63,
+            "max_size": 20
+          }
+        }
+      ],
+      "parameters": {
+        "Right": 1
+      },
+      "nullable": [
+        false,
+        false,
+        false,
+        false,
+        false,
+        false
+      ]
+    }
+  },
+  "b1d492f3f3b2f64d9d6ddaed49d29fc6aa0245054ed717d462142662596a2d23": {
+    "query": "SELECT * FROM user_login WHERE user_id = ?;",
+    "describe": {
+      "columns": [
+        {
+          "ordinal": 0,
+          "name": "login_id",
+          "type_info": {
+            "type": "String",
+            "flags": {
+              "bits": 4227
+            },
+            "char_set": 63,
+            "max_size": 16
+          }
+        },
+        {
+          "ordinal": 1,
+          "name": "refresh_token",
           "type_info": {
             "type": "Blob",
             "flags": {
@@ -279,11 +3818,302 @@
               "bits": 4129
             },
             "char_set": 63,
-<<<<<<< HEAD
             "max_size": 20
-=======
-            "max_size": 5
-=======
+          }
+        },
+        {
+          "ordinal": 3,
+          "name": "user_id",
+          "type_info": {
+            "type": "String",
+            "flags": {
+              "bits": 4233
+            },
+            "char_set": 63,
+            "max_size": 16
+          }
+        },
+        {
+          "ordinal": 4,
+          "name": "last_login",
+          "type_info": {
+            "type": "LongLong",
+            "flags": {
+              "bits": 4129
+            },
+            "char_set": 63,
+            "max_size": 20
+          }
+        },
+        {
+          "ordinal": 5,
+          "name": "last_activity",
+          "type_info": {
+            "type": "LongLong",
+            "flags": {
+              "bits": 4129
+            },
+            "char_set": 63,
+            "max_size": 20
+          }
+        }
+      ],
+      "parameters": {
+        "Right": 1
+      },
+      "nullable": [
+        false,
+        false,
+        false,
+        false,
+        false,
+        false
+      ]
+    }
+  },
+  "b22bf7afe931999f3a2d5f2dea8c8900de234cb50617bb3fe03419bc4a286080": {
+    "query": "CREATE TABLE IF NOT EXISTS domain ( id BINARY(16) PRIMARY KEY, name VARCHAR(255) UNIQUE NOT NULL, type ENUM('personal', 'organisation') NOT NULL, KEY(id, type) );",
+    "describe": {
+      "columns": [],
+      "parameters": {
+        "Right": 0
+      },
+      "nullable": []
+    }
+  },
+  "b3438ced75b4579f9664e158a04bdbfe5bb95a07688d8c9e1a31a434337f2504": {
+    "query": "SELECT * FROM user_to_sign_up WHERE username = ?;",
+    "describe": {
+      "columns": [
+        {
+          "ordinal": 0,
+          "name": "username",
+          "type_info": {
+            "type": "VarString",
+            "flags": {
+              "bits": 4099
+            },
+            "char_set": 224,
+            "max_size": 400
+          }
+        },
+        {
+          "ordinal": 1,
+          "name": "account_type",
+          "type_info": {
+            "type": "String",
+            "flags": {
+              "bits": 4353
+            },
+            "char_set": 224,
+            "max_size": 48
+          }
+        },
+        {
+          "ordinal": 2,
+          "name": "password",
+          "type_info": {
+            "type": "Blob",
+            "flags": {
+              "bits": 4113
+            },
+            "char_set": 224,
+            "max_size": 262140
+          }
+        },
+        {
+          "ordinal": 3,
+          "name": "first_name",
+          "type_info": {
+            "type": "VarString",
+            "flags": {
+              "bits": 4097
+            },
+            "char_set": 224,
+            "max_size": 400
+          }
+        },
+        {
+          "ordinal": 4,
+          "name": "last_name",
+          "type_info": {
+            "type": "VarString",
+            "flags": {
+              "bits": 4097
+            },
+            "char_set": 224,
+            "max_size": 400
+          }
+        },
+        {
+          "ordinal": 5,
+          "name": "backup_email_local",
+          "type_info": {
+            "type": "VarString",
+            "flags": {
+              "bits": 0
+            },
+            "char_set": 224,
+            "max_size": 256
+          }
+        },
+        {
+          "ordinal": 6,
+          "name": "backup_email_domain_id",
+          "type_info": {
+            "type": "String",
+            "flags": {
+              "bits": 136
+            },
+            "char_set": 63,
+            "max_size": 16
+          }
+        },
+        {
+          "ordinal": 7,
+          "name": "backup_phone_country_code",
+          "type_info": {
+            "type": "String",
+            "flags": {
+              "bits": 0
+            },
+            "char_set": 224,
+            "max_size": 8
+          }
+        },
+        {
+          "ordinal": 8,
+          "name": "backup_phone_number",
+          "type_info": {
+            "type": "VarString",
+            "flags": {
+              "bits": 0
+            },
+            "char_set": 224,
+            "max_size": 60
+          }
+        },
+        {
+          "ordinal": 9,
+          "name": "org_email_local",
+          "type_info": {
+            "type": "VarString",
+            "flags": {
+              "bits": 0
+            },
+            "char_set": 224,
+            "max_size": 256
+          }
+        },
+        {
+          "ordinal": 10,
+          "name": "org_domain_name",
+          "type_info": {
+            "type": "VarString",
+            "flags": {
+              "bits": 0
+            },
+            "char_set": 224,
+            "max_size": 400
+          }
+        },
+        {
+          "ordinal": 11,
+          "name": "organisation_name",
+          "type_info": {
+            "type": "VarString",
+            "flags": {
+              "bits": 0
+            },
+            "char_set": 224,
+            "max_size": 400
+          }
+        },
+        {
+          "ordinal": 12,
+          "name": "otp_hash",
+          "type_info": {
+            "type": "Blob",
+            "flags": {
+              "bits": 4113
+            },
+            "char_set": 224,
+            "max_size": 262140
+          }
+        },
+        {
+          "ordinal": 13,
+          "name": "otp_expiry",
+          "type_info": {
+            "type": "LongLong",
+            "flags": {
+              "bits": 4129
+            },
+            "char_set": 63,
+            "max_size": 20
+          }
+        }
+      ],
+      "parameters": {
+        "Right": 1
+      },
+      "nullable": [
+        false,
+        false,
+        false,
+        false,
+        false,
+        true,
+        true,
+        true,
+        true,
+        true,
+        true,
+        true,
+        false,
+        false
+      ]
+    }
+  },
+  "b37436a94bc6c50a821c0ab0b04266208194734aaab71bee5ef1b552b3bf03e0": {
+    "query": "ALTER TABLE portus_tunnel ADD CONSTRAINT FOREIGN KEY(id) REFERENCES resource(id);",
+    "describe": {
+      "columns": [],
+      "parameters": {
+        "Right": 0
+      },
+      "nullable": []
+    }
+  },
+  "b4c820ff2d62e53e06aab6bc0098b8524e0a629362705289d187ac15a0a23738": {
+    "query": "SELECT domain.name, personal_domain.* FROM personal_domain INNER JOIN domain ON domain.id = personal_domain.id WHERE domain.id = ?;",
+    "describe": {
+      "columns": [
+        {
+          "ordinal": 0,
+          "name": "name",
+          "type_info": {
+            "type": "VarString",
+            "flags": {
+              "bits": 4101
+            },
+            "char_set": 224,
+            "max_size": 1020
+          }
+        },
+        {
+          "ordinal": 1,
+          "name": "id",
+          "type_info": {
+            "type": "String",
+            "flags": {
+              "bits": 4235
+            },
+            "char_set": 63,
+            "max_size": 16
+          }
+        },
+        {
           "ordinal": 2,
           "name": "domain_type",
           "type_info": {
@@ -294,54 +4124,20 @@
             "char_set": 224,
             "max_size": 48
           }
-        },
-        {
-          "ordinal": 3,
-          "name": "is_verified: bool",
-          "type_info": {
-            "type": "Tiny",
-            "flags": {
-              "bits": 1
-            },
-            "char_set": 63,
-            "max_size": 1
->>>>>>> develop
->>>>>>> a4c74083
-          }
         }
       ],
       "parameters": {
-<<<<<<< HEAD
-        "Right": 1
-=======
-<<<<<<< HEAD
-        "Right": 3
-=======
-        "Right": 1
->>>>>>> develop
->>>>>>> a4c74083
+        "Right": 1
       },
       "nullable": [
         false,
         false,
-<<<<<<< HEAD
-=======
-        false,
-<<<<<<< HEAD
-        false,
-        false,
-        false,
-        false,
-        false,
-=======
->>>>>>> develop
->>>>>>> a4c74083
         false
       ]
     }
   },
-  "0e75ba0580fb988cf27485a1e0546e038441d30034c8d6990352041dcc86ff67": {
-    "query": "INSERT INTO role_permissions_resource_type VALUES (?, ?, ?);",
+  "b5a46edf59414b8ff2594c37e329621f5578dcdde0cedc389be2122ce179aaf4": {
+    "query": "INSERT INTO role_permissions_resource VALUES (?, ?, ?);",
     "describe": {
       "columns": [],
       "parameters": {
@@ -350,62 +4146,68 @@
       "nullable": []
     }
   },
-  "0f1d4b870ee8c0f90a886eaf352f6a1db901195e8640959e6a94ec4af0a1d1bc": {
-    "query": "INSERT INTO deployment_entry_point VALUES (?, ?, ?, ?, 'redirect', NULL, NULL, ?);",
-    "describe": {
-      "columns": [],
-      "parameters": {
-        "Right": 5
-      },
-      "nullable": []
-    }
-  },
-  "10652e2a5773f96a8f7ef1a28acaaf7e8e43872e1ef4496a1b3833c9c9025f30": {
-    "query": "INSERT INTO deployment_upgrade_path_machine_type VALUES (?, ?);",
-    "describe": {
-      "columns": [],
-      "parameters": {
-        "Right": 2
-      },
-      "nullable": []
-    }
-  },
-  "1168f984f02400abf6e8256b4c8ee700ae821ce89c3f184740605e6ef22502d6": {
-    "query": "CREATE TABLE IF NOT EXISTS deployment_environment_variable( deployment_id BINARY(16), name VARCHAR(50) NOT NULL, value VARCHAR(50) NOT NULL, PRIMARY KEY (deployment_id, name), FOREIGN KEY (deployment_id) REFERENCES deployment(id) );",
-    "describe": {
-      "columns": [],
-      "parameters": {
-        "Right": 0
-      },
-      "nullable": []
-    }
-  },
-  "11dea4674bfa9e6f84b97d8175ad295bcecab041651e503930b117da5edffa22": {
-    "query": "SELECT deployment_machine_type.cpu_count, deployment_machine_type.memory_count FROM deployment_upgrade_path_machine_type INNER JOIN deployment_machine_type ON deployment_machine_type.id = deployment_upgrade_path_machine_type.machine_type_id WHERE deployment_upgrade_path_machine_type.upgrade_path_id = ?;",
+  "b7b665b9b9844c24322f7a1153d86945a7380c40e2c40f01b018412e4153e8df": {
+    "query": "SELECT id, name, super_admin_id, active as `active: bool`, created FROM organisation WHERE name = ?;",
     "describe": {
       "columns": [
         {
           "ordinal": 0,
-          "name": "cpu_count",
+          "name": "id",
+          "type_info": {
+            "type": "String",
+            "flags": {
+              "bits": 4227
+            },
+            "char_set": 63,
+            "max_size": 16
+          }
+        },
+        {
+          "ordinal": 1,
+          "name": "name",
+          "type_info": {
+            "type": "VarString",
+            "flags": {
+              "bits": 4101
+            },
+            "char_set": 224,
+            "max_size": 400
+          }
+        },
+        {
+          "ordinal": 2,
+          "name": "super_admin_id",
+          "type_info": {
+            "type": "String",
+            "flags": {
+              "bits": 4233
+            },
+            "char_set": 63,
+            "max_size": 16
+          }
+        },
+        {
+          "ordinal": 3,
+          "name": "active: bool",
           "type_info": {
             "type": "Tiny",
             "flags": {
-              "bits": 4137
-            },
-            "char_set": 63,
-            "max_size": 3
-          }
-        },
-        {
-          "ordinal": 1,
-          "name": "memory_count",
-          "type_info": {
-            "type": "Float",
+              "bits": 1
+            },
+            "char_set": 63,
+            "max_size": 1
+          }
+        },
+        {
+          "ordinal": 4,
+          "name": "created",
+          "type_info": {
+            "type": "LongLong",
             "flags": {
               "bits": 4129
             },
             "char_set": 63,
-            "max_size": 12
+            "max_size": 20
           }
         }
       ],
@@ -414,22 +4216,95 @@
       },
       "nullable": [
         false,
+        false,
+        false,
+        false,
         false
       ]
     }
   },
-  "13a222a98286817f2d692c2ab13f634c4df2b36dca2a9fed0c94af0b731c6e74": {
-    "query": "UPDATE deployment_upgrade_path SET name = ? WHERE id = ?;",
-    "describe": {
-      "columns": [],
-      "parameters": {
-        "Right": 2
-      },
-      "nullable": []
-    }
-  },
-  "13f15f51dc5726aaa59c18dfc9bebc948a5128290f0c3f68d9352330731e49b4": {
-    "query": "SELECT * FROM domain WHERE name = ?;",
+  "b914cc10ed17143512a99394955e3a52c3a4dfdde88ea8b77c4f755380ed1a27": {
+    "query": "UPDATE deployment_entry_point SET entry_point_type = 'deployment' AND deployment_id = ? AND deployment_port = ? AND url = NULL WHERE id = ?;",
+    "describe": {
+      "columns": [],
+      "parameters": {
+        "Right": 3
+      },
+      "nullable": []
+    }
+  },
+  "b98f6ad11050eb79fed881ff45dfabde14271b91f1eab617ba8f055d4a189f5b": {
+    "query": "DELETE FROM user_to_sign_up WHERE username = ?;",
+    "describe": {
+      "columns": [],
+      "parameters": {
+        "Right": 1
+      },
+      "nullable": []
+    }
+  },
+  "b99d59757cb2e230e61e53822265101e3798808403ad5cb7f07d13b65d6c893e": {
+    "query": "UPDATE organisation_domain SET is_verified = TRUE WHERE id = ?;",
+    "describe": {
+      "columns": [],
+      "parameters": {
+        "Right": 1
+      },
+      "nullable": []
+    }
+  },
+  "b9c6a6c07bf4f0e8a63e3da924903b376f1a60c3bba91f3fb06858dead9235cf": {
+    "query": "CREATE TABLE IF NOT EXISTS deployment_entry_point( id BINARY(16) PRIMARY KEY, sub_domain VARCHAR(255) NOT NULL DEFAULT \"@\", domain_id BINARY(16) NOT NULL, path VARCHAR(255) NOT NULL DEFAULT \"/\", entry_point_type ENUM('deployment', 'redirect', 'proxy') NOT NULL, deployment_id BINARY(16), deployment_port SMALLINT UNSIGNED, url TEXT, UNIQUE (sub_domain, domain_id, path), FOREIGN KEY(domain_id) REFERENCES organisation_domain(id), FOREIGN KEY(deployment_id, deployment_port) REFERENCES deployment_exposed_port(deployment_id, port), CONSTRAINT CHECK( ( entry_point_type = 'deployment' AND ( deployment_id IS NOT NULL AND deployment_port IS NOT NULL AND url IS NULL ) ) OR ( ( entry_point_type = 'redirect' OR entry_point_type = 'proxy' ) AND ( deployment_id IS NULL AND deployment_port IS NULL AND url IS NOT NULL ) ) ) );",
+    "describe": {
+      "columns": [],
+      "parameters": {
+        "Right": 0
+      },
+      "nullable": []
+    }
+  },
+  "b9cf30b43dfc8b65bf4d1b1fd14072d0195ba8cf34758875fa9507a09efc3794": {
+    "query": "INSERT INTO role VALUES (?, ?, ?, ?);",
+    "describe": {
+      "columns": [],
+      "parameters": {
+        "Right": 4
+      },
+      "nullable": []
+    }
+  },
+  "bac04b47777bccc88ced8cdb296aae251094b36c384bf5e57cfee94df2e5deb6": {
+    "query": "CREATE TABLE IF NOT EXISTS user_login ( login_id BINARY(16) PRIMARY KEY, refresh_token TEXT NOT NULL, token_expiry BIGINT UNSIGNED NOT NULL, user_id BINARY(16) NOT NULL, last_login BIGINT UNSIGNED NOT NULL, last_activity BIGINT UNSIGNED NOT NULL, FOREIGN KEY(user_id) REFERENCES user(id) );",
+    "describe": {
+      "columns": [],
+      "parameters": {
+        "Right": 0
+      },
+      "nullable": []
+    }
+  },
+  "c057024a48f7f44b924ee20c14458f43b5798ab122c4f0adf70246a0640200ea": {
+    "query": "INSERT INTO password_reset_request VALUES (?, ?, ?) ON DUPLICATE KEY UPDATE token = ?, token_expiry = ?;",
+    "describe": {
+      "columns": [],
+      "parameters": {
+        "Right": 5
+      },
+      "nullable": []
+    }
+  },
+  "c05f2b360a302d1b3fe52bb37e80a8bc57e2618c05a4040d3657ec852fd09cc4": {
+    "query": "CREATE TABLE IF NOT EXISTS resource_type ( id BINARY(16) PRIMARY KEY, name VARCHAR(100) UNIQUE NOT NULL, description VARCHAR(500) );",
+    "describe": {
+      "columns": [],
+      "parameters": {
+        "Right": 0
+      },
+      "nullable": []
+    }
+  },
+  "c17460773d9b52491bd2ad7e8f6db5ae04391e7e2fb1f481854760de2a8284aa": {
+    "query": "SELECT * FROM permission;",
     "describe": {
       "columns": [
         {
@@ -438,7 +4313,7 @@
           "type_info": {
             "type": "String",
             "flags": {
-              "bits": 4235
+              "bits": 4227
             },
             "char_set": 63,
             "max_size": 16
@@ -450,27 +4325,118 @@
           "type_info": {
             "type": "VarString",
             "flags": {
-              "bits": 4101
-            },
-            "char_set": 224,
-            "max_size": 1020
+              "bits": 4097
+            },
+            "char_set": 224,
+            "max_size": 400
           }
         },
         {
           "ordinal": 2,
-          "name": "type",
-          "type_info": {
-            "type": "String",
-            "flags": {
-              "bits": 4353
-            },
-            "char_set": 224,
-            "max_size": 48
+          "name": "description",
+          "type_info": {
+            "type": "VarString",
+            "flags": {
+              "bits": 0
+            },
+            "char_set": 224,
+            "max_size": 2000
           }
         }
       ],
       "parameters": {
-        "Right": 1
+        "Right": 0
+      },
+      "nullable": [
+        false,
+        false,
+        true
+      ]
+    }
+  },
+  "c17956975120eb16610769089719b6299bca9d50886641eb9a0863d1c0d89af7": {
+    "query": "CREATE TABLE IF NOT EXISTS personal_domain ( id BINARY(16) PRIMARY KEY, domain_type ENUM('personal', 'organisation') NOT NULL, FOREIGN KEY(id, domain_type) REFERENCES domain(id, type), CONSTRAINT CHECK(domain_type = 'personal') );",
+    "describe": {
+      "columns": [],
+      "parameters": {
+        "Right": 0
+      },
+      "nullable": []
+    }
+  },
+  "c17a6b3738b18c6c22ffcad019242e1635ddb2a4719c084bd05bd860b2fa9fcf": {
+    "query": "CREATE TABLE IF NOT EXISTS deployment ( id BINARY(16) PRIMARY KEY, name VARCHAR(255) NOT NULL, registry VARCHAR(255) NOT NULL DEFAULT \"registry.docker.vicara.co\", repository_id BINARY(16) NULL, image_name VARCHAR(512) NULL, image_tag VARCHAR(255) NOT NULL, FOREIGN KEY (repository_id) REFERENCES docker_registry_repository(id), CONSTRAINT CHECK ( ( registry = 'registry.docker.vicara.co' AND image_name IS NULL AND repository_id IS NOT NULL ) OR ( registry != 'registry.docker.vicara.co' AND image_name IS NOT NULL AND repository_id IS NULL ) ) );",
+    "describe": {
+      "columns": [],
+      "parameters": {
+        "Right": 0
+      },
+      "nullable": []
+    }
+  },
+  "c5c940e3990a1e6ee65506fc52f1c870a5926eadb77236605e35921073237040": {
+    "query": "DELETE FROM organisation_domain WHERE id = ?;",
+    "describe": {
+      "columns": [],
+      "parameters": {
+        "Right": 1
+      },
+      "nullable": []
+    }
+  },
+  "c7381b1643a7ef583d68c032d23c092e71d4548819b4da111ae036c29438fba3": {
+    "query": "INSERT INTO phone_number_country_code VALUES (\"AF\", \"93\", \"Afghanistan\"), (\"AX\", \"358\", \"Aland Islands\"), (\"AL\", \"355\", \"Albania\"), (\"DZ\", \"213\", \"Algeria\"), (\"AS\", \"1684\", \"American Samoa\"), (\"AD\", \"376\", \"Andorra\"), (\"AO\", \"244\", \"Angola\"), (\"AI\", \"1264\", \"Anguilla\"), (\"AQ\", \"672\", \"Antarctica\"), (\"AG\", \"1268\", \"Antigua and Barbuda\"), (\"AR\", \"54\", \"Argentina\"), (\"AM\", \"374\", \"Armenia\"), (\"AW\", \"297\", \"Aruba\"), (\"AU\", \"61\", \"Australia\"), (\"AT\", \"43\", \"Austria\"), (\"AZ\", \"994\", \"Azerbaijan\"), (\"BS\", \"1242\", \"Bahamas\"), (\"BH\", \"973\", \"Bahrain\"), (\"BD\", \"880\", \"Bangladesh\"), (\"BB\", \"1246\", \"Barbados\"), (\"BY\", \"375\", \"Belarus\"), (\"BE\", \"32\", \"Belgium\"), (\"BZ\", \"501\", \"Belize\"), (\"BJ\", \"229\", \"Benin\"), (\"BM\", \"1441\", \"Bermuda\"), (\"BT\", \"975\", \"Bhutan\"), (\"BO\", \"591\", \"Bolivia\"), (\"BQ\", \"599\", \"Bonaire, Sint Eustatius and Saba\"), (\"BA\", \"387\", \"Bosnia and Herzegovina\"), (\"BW\", \"267\", \"Botswana\"), (\"BV\", \"55\", \"Bouvet Island\"), (\"BR\", \"55\", \"Brazil\"), (\"IO\", \"246\", \"British Indian Ocean Territory\"), (\"BN\", \"673\", \"Brunei Darussalam\"), (\"BG\", \"359\", \"Bulgaria\"), (\"BF\", \"226\", \"Burkina Faso\"), (\"BI\", \"257\", \"Burundi\"), (\"KH\", \"855\", \"Cambodia\"), (\"CM\", \"237\", \"Cameroon\"), (\"CA\", \"1\", \"Canada\"), (\"CV\", \"238\", \"Cape Verde\"), (\"KY\", \"1345\", \"Cayman Islands\"), (\"CF\", \"236\", \"Central African Republic\"), (\"TD\", \"235\", \"Chad\"), (\"CL\", \"56\", \"Chile\"), (\"CN\", \"86\", \"China\"), (\"CX\", \"61\", \"Christmas Island\"), (\"CC\", \"672\", \"Cocos (Keeling) Islands\"), (\"CO\", \"57\", \"Colombia\"), (\"KM\", \"269\", \"Comoros\"), (\"CG\", \"242\", \"Congo\"), (\"CD\", \"242\", \"Congo, Democratic Republic of the Congo\"), (\"CK\", \"682\", \"Cook Islands\"), (\"CR\", \"506\", \"Costa Rica\"), (\"CI\", \"225\", \"Cote D'Ivoire\"), (\"HR\", \"385\", \"Croatia\"), (\"CU\", \"53\", \"Cuba\"), (\"CW\", \"599\", \"Curacao\"), (\"CY\", \"357\", \"Cyprus\"), (\"CZ\", \"420\", \"Czech Republic\"), (\"DK\", \"45\", \"Denmark\"), (\"DJ\", \"253\", \"Djibouti\"), (\"DM\", \"1767\", \"Dominica\"), (\"DO\", \"1809\", \"Dominican Republic\"), (\"EC\", \"593\", \"Ecuador\"), (\"EG\", \"20\", \"Egypt\"), (\"SV\", \"503\", \"El Salvador\"), (\"GQ\", \"240\", \"Equatorial Guinea\"), (\"ER\", \"291\", \"Eritrea\"), (\"EE\", \"372\", \"Estonia\"), (\"ET\", \"251\", \"Ethiopia\"), (\"FK\", \"500\", \"Falkland Islands (Malvinas)\"), (\"FO\", \"298\", \"Faroe Islands\"), (\"FJ\", \"679\", \"Fiji\"), (\"FI\", \"358\", \"Finland\"), (\"FR\", \"33\", \"France\"), (\"GF\", \"594\", \"French Guiana\"), (\"PF\", \"689\", \"French Polynesia\"), (\"TF\", \"262\", \"French Southern Territories\"), (\"GA\", \"241\", \"Gabon\"), (\"GM\", \"220\", \"Gambia\"), (\"GE\", \"995\", \"Georgia\"), (\"DE\", \"49\", \"Germany\"), (\"GH\", \"233\", \"Ghana\"), (\"GI\", \"350\", \"Gibraltar\"), (\"GR\", \"30\", \"Greece\"), (\"GL\", \"299\", \"Greenland\"), (\"GD\", \"1473\", \"Grenada\"), (\"GP\", \"590\", \"Guadeloupe\"), (\"GU\", \"1671\", \"Guam\"), (\"GT\", \"502\", \"Guatemala\"), (\"GG\", \"44\", \"Guernsey\"), (\"GN\", \"224\", \"Guinea\"), (\"GW\", \"245\", \"Guinea-Bissau\"), (\"GY\", \"592\", \"Guyana\"), (\"HT\", \"509\", \"Haiti\"), (\"HM\", \"0\", \"Heard Island and Mcdonald Islands\"), (\"VA\", \"39\", \"Holy See (Vatican City State)\"), (\"HN\", \"504\", \"Honduras\"), (\"HK\", \"852\", \"Hong Kong\"), (\"HU\", \"36\", \"Hungary\"), (\"IS\", \"354\", \"Iceland\"), (\"IN\", \"91\", \"India\"), (\"ID\", \"62\", \"Indonesia\"), (\"IR\", \"98\", \"Iran, Islamic Republic of\"), (\"IQ\", \"964\", \"Iraq\"), (\"IE\", \"353\", \"Ireland\"), (\"IM\", \"44\", \"Isle of Man\"), (\"IL\", \"972\", \"Israel\"), (\"IT\", \"39\", \"Italy\"), (\"JM\", \"1876\", \"Jamaica\"), (\"JP\", \"81\", \"Japan\"), (\"JE\", \"44\", \"Jersey\"), (\"JO\", \"962\", \"Jordan\"), (\"KZ\", \"7\", \"Kazakhstan\"), (\"KE\", \"254\", \"Kenya\"), (\"KI\", \"686\", \"Kiribati\"), (\"KP\", \"850\", \"Korea, Democratic People's Republic of\"), (\"KR\", \"82\", \"Korea, Republic of\"), (\"XK\", \"381\", \"Kosovo\"), (\"KW\", \"965\", \"Kuwait\"), (\"KG\", \"996\", \"Kyrgyzstan\"), (\"LA\", \"856\", \"Lao People's Democratic Republic\"), (\"LV\", \"371\", \"Latvia\"), (\"LB\", \"961\", \"Lebanon\"), (\"LS\", \"266\", \"Lesotho\"), (\"LR\", \"231\", \"Liberia\"), (\"LY\", \"218\", \"Libyan Arab Jamahiriya\"), (\"LI\", \"423\", \"Liechtenstein\"), (\"LT\", \"370\", \"Lithuania\"), (\"LU\", \"352\", \"Luxembourg\"), (\"MO\", \"853\", \"Macao\"), (\"MK\", \"389\", \"Macedonia, the Former Yugoslav Republic of\"), (\"MG\", \"261\", \"Madagascar\"), (\"MW\", \"265\", \"Malawi\"), (\"MY\", \"60\", \"Malaysia\"), (\"MV\", \"960\", \"Maldives\"), (\"ML\", \"223\", \"Mali\"), (\"MT\", \"356\", \"Malta\"), (\"MH\", \"692\", \"Marshall Islands\"), (\"MQ\", \"596\", \"Martinique\"), (\"MR\", \"222\", \"Mauritania\"), (\"MU\", \"230\", \"Mauritius\"), (\"YT\", \"269\", \"Mayotte\"), (\"MX\", \"52\", \"Mexico\"), (\"FM\", \"691\", \"Micronesia, Federated States of\"), (\"MD\", \"373\", \"Moldova, Republic of\"), (\"MC\", \"377\", \"Monaco\"), (\"MN\", \"976\", \"Mongolia\"), (\"ME\", \"382\", \"Montenegro\"), (\"MS\", \"1664\", \"Montserrat\"), (\"MA\", \"212\", \"Morocco\"), (\"MZ\", \"258\", \"Mozambique\"), (\"MM\", \"95\", \"Myanmar\"), (\"NA\", \"264\", \"Namibia\"), (\"NR\", \"674\", \"Nauru\"), (\"NP\", \"977\", \"Nepal\"), (\"NL\", \"31\", \"Netherlands\"), (\"AN\", \"599\", \"Netherlands Antilles\"), (\"NC\", \"687\", \"New Caledonia\"), (\"NZ\", \"64\", \"New Zealand\"), (\"NI\", \"505\", \"Nicaragua\"), (\"NE\", \"227\", \"Niger\"), (\"NG\", \"234\", \"Nigeria\"), (\"NU\", \"683\", \"Niue\"), (\"NF\", \"672\", \"Norfolk Island\"), (\"MP\", \"1670\", \"Northern Mariana Islands\"), (\"NO\", \"47\", \"Norway\"), (\"OM\", \"968\", \"Oman\"), (\"PK\", \"92\", \"Pakistan\"), (\"PW\", \"680\", \"Palau\"), (\"PS\", \"970\", \"Palestinian Territory, Occupied\"), (\"PA\", \"507\", \"Panama\"), (\"PG\", \"675\", \"Papua New Guinea\"), (\"PY\", \"595\", \"Paraguay\"), (\"PE\", \"51\", \"Peru\"), (\"PH\", \"63\", \"Philippines\"), (\"PN\", \"64\", \"Pitcairn\"), (\"PL\", \"48\", \"Poland\"), (\"PT\", \"351\", \"Portugal\"), (\"PR\", \"1787\", \"Puerto Rico\"), (\"QA\", \"974\", \"Qatar\"), (\"RE\", \"262\", \"Reunion\"), (\"RO\", \"40\", \"Romania\"), (\"RU\", \"70\", \"Russian Federation\"), (\"RW\", \"250\", \"Rwanda\"), (\"BL\", \"590\", \"Saint Barthelemy\"), (\"SH\", \"290\", \"Saint Helena\"), (\"KN\", \"1869\", \"Saint Kitts and Nevis\"), (\"LC\", \"1758\", \"Saint Lucia\"), (\"MF\", \"590\", \"Saint Martin\"), (\"PM\", \"508\", \"Saint Pierre and Miquelon\"), (\"VC\", \"1784\", \"Saint Vincent and the Grenadines\"), (\"WS\", \"684\", \"Samoa\"), (\"SM\", \"378\", \"San Marino\"), (\"ST\", \"239\", \"Sao Tome and Principe\"), (\"SA\", \"966\", \"Saudi Arabia\"), (\"SN\", \"221\", \"Senegal\"), (\"RS\", \"381\", \"Serbia\"), (\"CS\", \"381\", \"Serbia and Montenegro\"), (\"SC\", \"248\", \"Seychelles\"), (\"SL\", \"232\", \"Sierra Leone\"), (\"SG\", \"65\", \"Singapore\"), (\"SX\", \"1\", \"Sint Maarten\"), (\"SK\", \"421\", \"Slovakia\"), (\"SI\", \"386\", \"Slovenia\"), (\"SB\", \"677\", \"Solomon Islands\"), (\"SO\", \"252\", \"Somalia\"), (\"ZA\", \"27\", \"South Africa\"), (\"GS\", \"500\", \"South Georgia and the South Sandwich Islands\"), (\"SS\", \"211\", \"South Sudan\"), (\"ES\", \"34\", \"Spain\"), (\"LK\", \"94\", \"Sri Lanka\"), (\"SD\", \"249\", \"Sudan\"), (\"SR\", \"597\", \"Suriname\"), (\"SJ\", \"47\", \"Svalbard and Jan Mayen\"), (\"SZ\", \"268\", \"Swaziland\"), (\"SE\", \"46\", \"Sweden\"), (\"CH\", \"41\", \"Switzerland\"), (\"SY\", \"963\", \"Syrian Arab Republic\"), (\"TW\", \"886\", \"Taiwan, Province of China\"), (\"TJ\", \"992\", \"Tajikistan\"), (\"TZ\", \"255\", \"Tanzania, United Republic of\"), (\"TH\", \"66\", \"Thailand\"), (\"TL\", \"670\", \"Timor-Leste\"), (\"TG\", \"228\", \"Togo\"), (\"TK\", \"690\", \"Tokelau\"), (\"TO\", \"676\", \"Tonga\"), (\"TT\", \"1868\", \"Trinidad and Tobago\"), (\"TN\", \"216\", \"Tunisia\"), (\"TR\", \"90\", \"Turkey\"), (\"TM\", \"7370\", \"Turkmenistan\"), (\"TC\", \"1649\", \"Turks and Caicos Islands\"), (\"TV\", \"688\", \"Tuvalu\"), (\"UG\", \"256\", \"Uganda\"), (\"UA\", \"380\", \"Ukraine\"), (\"AE\", \"971\", \"United Arab Emirates\"), (\"GB\", \"44\", \"United Kingdom\"), (\"US\", \"1\", \"United States\"), (\"UM\", \"1\", \"United States Minor Outlying Islands\"), (\"UY\", \"598\", \"Uruguay\"), (\"UZ\", \"998\", \"Uzbekistan\"), (\"VU\", \"678\", \"Vanuatu\"), (\"VE\", \"58\", \"Venezuela\"), (\"VN\", \"84\", \"Viet Nam\"), (\"VG\", \"1284\", \"Virgin Islands, British\"), (\"VI\", \"1340\", \"Virgin Islands, U.s.\"), (\"WF\", \"681\", \"Wallis and Futuna\"), (\"EH\", \"212\", \"Western Sahara\"), (\"YE\", \"967\", \"Yemen\"), (\"ZM\", \"260\", \"Zambia\"), (\"ZW\", \"263\", \"Zimbabwe\");",
+    "describe": {
+      "columns": [],
+      "parameters": {
+        "Right": 0
+      },
+      "nullable": []
+    }
+  },
+  "c793b079992c75a03d658933ad1392c17863525c7900b9cb8a64fc925a91f3a4": {
+    "query": "SELECT * FROM deployment_machine_type WHERE cpu_count = ? AND memory_count = ?;",
+    "describe": {
+      "columns": [
+        {
+          "ordinal": 0,
+          "name": "id",
+          "type_info": {
+            "type": "String",
+            "flags": {
+              "bits": 4227
+            },
+            "char_set": 63,
+            "max_size": 16
+          }
+        },
+        {
+          "ordinal": 1,
+          "name": "cpu_count",
+          "type_info": {
+            "type": "Tiny",
+            "flags": {
+              "bits": 4137
+            },
+            "char_set": 63,
+            "max_size": 3
+          }
+        },
+        {
+          "ordinal": 2,
+          "name": "memory_count",
+          "type_info": {
+            "type": "Float",
+            "flags": {
+              "bits": 4129
+            },
+            "char_set": 63,
+            "max_size": 12
+          }
+        }
+      ],
+      "parameters": {
+        "Right": 2
       },
       "nullable": [
         false,
@@ -479,43 +4445,18 @@
       ]
     }
   },
-<<<<<<< HEAD
-  "15164502226d17c5f1a15af6a3d3ac6f99bd2a59f712ed4c9d4f19ce626df1bf": {
-    "query": "UPDATE deployment_entry_point SET entry_point_type = 'redirect' AND deployment_id = NULL AND deployment_port = NULL AND url = ? WHERE id = ?;",
-    "describe": {
-      "columns": [],
-      "parameters": {
-        "Right": 2
-      },
-      "nullable": []
-    }
-  },
-  "1516e57b9b79e45d42364487fe122e34e6e0f5d1e2aac652570ad02f36820c96": {
-    "query": "DELETE FROM deployment_exposed_port WHERE deployment_id = ?;",
-    "describe": {
-      "columns": [],
-      "parameters": {
-        "Right": 1
-      },
-      "nullable": []
-    }
-  },
-  "15c8659f60901ce8a0c34664332fca397dbefc5b20da0ee8a1be733ec9622f03": {
-    "query": "INSERT INTO deployment_persistent_volume VALUES (?, ?, ?);",
-    "describe": {
-      "columns": [],
-      "parameters": {
-        "Right": 3
-      },
-      "nullable": []
-    }
-  },
-  "182255c41edae8b0b148bf98e3f3bab99849d85b425960b0afbb08bff9b4a8b2": {
-    "query": "SELECT id, name, is_verified as `is_verified: bool` FROM domain WHERE is_verified = TRUE;",
-=======
-  "14fdbb15b2dfa4d6db05bab5a04402ddb188d7a89c270dccf98b3f4feb1ab1eb": {
-    "query": "SELECT * FROM role WHERE id = ?;",
->>>>>>> a4c74083
+  "c7c8375c3f156ee8a2b4b481f211d8f63a0aa2e7bbbba20e8b5713a92bae28ad": {
+    "query": "CREATE TABLE IF NOT EXISTS resource ( id BINARY(16) PRIMARY KEY, name VARCHAR(100) NOT NULL, resource_type_id BINARY(16) NOT NULL, owner_id BINARY(16), KEY(id, owner_id), FOREIGN KEY(owner_id) REFERENCES organisation(id), FOREIGN KEY(resource_type_id) REFERENCES resource_type(id) );",
+    "describe": {
+      "columns": [],
+      "parameters": {
+        "Right": 0
+      },
+      "nullable": []
+    }
+  },
+  "c89eededfa80cac15f7db7130b072db36bac1d0e4340bb8c8e756ab46c79580d": {
+    "query": "SELECT application.* FROM application INNER JOIN resource ON application.id = resource.id WHERE resource.owner_id = ?;",
     "describe": {
       "columns": [
         {
@@ -536,6 +4477,857 @@
           "type_info": {
             "type": "VarString",
             "flags": {
+              "bits": 4101
+            },
+            "char_set": 224,
+            "max_size": 400
+          }
+        }
+      ],
+      "parameters": {
+        "Right": 1
+      },
+      "nullable": [
+        false,
+        false
+      ]
+    }
+  },
+  "c945d82b570986348540507d4588925089baedd7877a07c2e8d9be3cf258ce6f": {
+    "query": "INSERT INTO meta_data VALUES ('version_major', ?), ('version_minor', ?), ('version_patch', ?) ON DUPLICATE KEY UPDATE value = VALUES(value);",
+    "describe": {
+      "columns": [],
+      "parameters": {
+        "Right": 3
+      },
+      "nullable": []
+    }
+  },
+  "ca81844373fa9941691d926a125d282680f84008bc3bb780bea8b05ad595a66f": {
+    "query": "UPDATE resource SET owner_id = ? WHERE id = ?;",
+    "describe": {
+      "columns": [],
+      "parameters": {
+        "Right": 2
+      },
+      "nullable": []
+    }
+  },
+  "cd0cd56dc5d46f42dc996a4c871cea0ef087050aabaddcd028d9809ba1eb333a": {
+    "query": "SELECT * FROM deployment_entry_point WHERE id = ?;",
+    "describe": {
+      "columns": [
+        {
+          "ordinal": 0,
+          "name": "id",
+          "type_info": {
+            "type": "String",
+            "flags": {
+              "bits": 4227
+            },
+            "char_set": 63,
+            "max_size": 16
+          }
+        },
+        {
+          "ordinal": 1,
+          "name": "sub_domain",
+          "type_info": {
+            "type": "VarString",
+            "flags": {
+              "bits": 9
+            },
+            "char_set": 224,
+            "max_size": 1020
+          }
+        },
+        {
+          "ordinal": 2,
+          "name": "domain_id",
+          "type_info": {
+            "type": "String",
+            "flags": {
+              "bits": 4233
+            },
+            "char_set": 63,
+            "max_size": 16
+          }
+        },
+        {
+          "ordinal": 3,
+          "name": "path",
+          "type_info": {
+            "type": "VarString",
+            "flags": {
+              "bits": 1
+            },
+            "char_set": 224,
+            "max_size": 1020
+          }
+        },
+        {
+          "ordinal": 4,
+          "name": "entry_point_type",
+          "type_info": {
+            "type": "String",
+            "flags": {
+              "bits": 4353
+            },
+            "char_set": 224,
+            "max_size": 40
+          }
+        },
+        {
+          "ordinal": 5,
+          "name": "deployment_id",
+          "type_info": {
+            "type": "String",
+            "flags": {
+              "bits": 136
+            },
+            "char_set": 63,
+            "max_size": 16
+          }
+        },
+        {
+          "ordinal": 6,
+          "name": "deployment_port",
+          "type_info": {
+            "type": "Short",
+            "flags": {
+              "bits": 32
+            },
+            "char_set": 63,
+            "max_size": 5
+          }
+        },
+        {
+          "ordinal": 7,
+          "name": "url",
+          "type_info": {
+            "type": "Blob",
+            "flags": {
+              "bits": 16
+            },
+            "char_set": 224,
+            "max_size": 262140
+          }
+        }
+      ],
+      "parameters": {
+        "Right": 1
+      },
+      "nullable": [
+        false,
+        false,
+        false,
+        false,
+        false,
+        true,
+        true,
+        true
+      ]
+    }
+  },
+  "cd8c5c626ace529045a54e548d3febf00e74728e819d59f8dc59a4147067041a": {
+    "query": "SELECT DISTINCT organisation.id, organisation.name, organisation.super_admin_id, organisation.active as `active: bool`, organisation.created FROM organisation LEFT JOIN organisation_user ON organisation.id = organisation_user.organisation_id WHERE organisation.super_admin_id = ? OR organisation_user.user_id = ?;",
+    "describe": {
+      "columns": [
+        {
+          "ordinal": 0,
+          "name": "id",
+          "type_info": {
+            "type": "String",
+            "flags": {
+              "bits": 4227
+            },
+            "char_set": 63,
+            "max_size": 16
+          }
+        },
+        {
+          "ordinal": 1,
+          "name": "name",
+          "type_info": {
+            "type": "VarString",
+            "flags": {
+              "bits": 4101
+            },
+            "char_set": 224,
+            "max_size": 400
+          }
+        },
+        {
+          "ordinal": 2,
+          "name": "super_admin_id",
+          "type_info": {
+            "type": "String",
+            "flags": {
+              "bits": 4233
+            },
+            "char_set": 63,
+            "max_size": 16
+          }
+        },
+        {
+          "ordinal": 3,
+          "name": "active: bool",
+          "type_info": {
+            "type": "Tiny",
+            "flags": {
+              "bits": 1
+            },
+            "char_set": 63,
+            "max_size": 1
+          }
+        },
+        {
+          "ordinal": 4,
+          "name": "created",
+          "type_info": {
+            "type": "LongLong",
+            "flags": {
+              "bits": 4129
+            },
+            "char_set": 63,
+            "max_size": 20
+          }
+        }
+      ],
+      "parameters": {
+        "Right": 2
+      },
+      "nullable": [
+        false,
+        false,
+        false,
+        false,
+        false
+      ]
+    }
+  },
+  "cf24f2080b2b8c4307e1a25ce24cd1a359e68a3f82e89a316b335b40e0e17bd4": {
+    "query": "SELECT user.* FROM user INNER JOIN user_phone_number ON user.id = user_phone_number.user_id INNER JOIN phone_number_country_code ON user_phone_number.country_code = phone_number_country_code.country_code WHERE CONCAT( '+', phone_number_country_code.phone_code, user_phone_number.number ) = ?;",
+    "describe": {
+      "columns": [
+        {
+          "ordinal": 0,
+          "name": "id",
+          "type_info": {
+            "type": "String",
+            "flags": {
+              "bits": 4227
+            },
+            "char_set": 63,
+            "max_size": 16
+          }
+        },
+        {
+          "ordinal": 1,
+          "name": "username",
+          "type_info": {
+            "type": "VarString",
+            "flags": {
+              "bits": 4101
+            },
+            "char_set": 224,
+            "max_size": 400
+          }
+        },
+        {
+          "ordinal": 2,
+          "name": "password",
+          "type_info": {
+            "type": "Blob",
+            "flags": {
+              "bits": 4113
+            },
+            "char_set": 224,
+            "max_size": 262140
+          }
+        },
+        {
+          "ordinal": 3,
+          "name": "first_name",
+          "type_info": {
+            "type": "VarString",
+            "flags": {
+              "bits": 4097
+            },
+            "char_set": 224,
+            "max_size": 400
+          }
+        },
+        {
+          "ordinal": 4,
+          "name": "last_name",
+          "type_info": {
+            "type": "VarString",
+            "flags": {
+              "bits": 4097
+            },
+            "char_set": 224,
+            "max_size": 400
+          }
+        },
+        {
+          "ordinal": 5,
+          "name": "dob",
+          "type_info": {
+            "type": "LongLong",
+            "flags": {
+              "bits": 32
+            },
+            "char_set": 63,
+            "max_size": 20
+          }
+        },
+        {
+          "ordinal": 6,
+          "name": "bio",
+          "type_info": {
+            "type": "VarString",
+            "flags": {
+              "bits": 0
+            },
+            "char_set": 224,
+            "max_size": 512
+          }
+        },
+        {
+          "ordinal": 7,
+          "name": "location",
+          "type_info": {
+            "type": "VarString",
+            "flags": {
+              "bits": 0
+            },
+            "char_set": 224,
+            "max_size": 512
+          }
+        },
+        {
+          "ordinal": 8,
+          "name": "created",
+          "type_info": {
+            "type": "LongLong",
+            "flags": {
+              "bits": 4129
+            },
+            "char_set": 63,
+            "max_size": 20
+          }
+        },
+        {
+          "ordinal": 9,
+          "name": "backup_email_local",
+          "type_info": {
+            "type": "VarString",
+            "flags": {
+              "bits": 8
+            },
+            "char_set": 224,
+            "max_size": 256
+          }
+        },
+        {
+          "ordinal": 10,
+          "name": "backup_email_domain_id",
+          "type_info": {
+            "type": "String",
+            "flags": {
+              "bits": 128
+            },
+            "char_set": 63,
+            "max_size": 16
+          }
+        },
+        {
+          "ordinal": 11,
+          "name": "backup_phone_country_code",
+          "type_info": {
+            "type": "String",
+            "flags": {
+              "bits": 8
+            },
+            "char_set": 224,
+            "max_size": 8
+          }
+        },
+        {
+          "ordinal": 12,
+          "name": "backup_phone_number",
+          "type_info": {
+            "type": "VarString",
+            "flags": {
+              "bits": 0
+            },
+            "char_set": 224,
+            "max_size": 60
+          }
+        }
+      ],
+      "parameters": {
+        "Right": 1
+      },
+      "nullable": [
+        false,
+        false,
+        false,
+        false,
+        false,
+        true,
+        true,
+        true,
+        false,
+        true,
+        true,
+        true,
+        true
+      ]
+    }
+  },
+  "d334dbe26b7ab3688b0cf565d4a2542516a1d7680731fea0b37d5ddbe869b480": {
+    "query": "CREATE TABLE IF NOT EXISTS file ( id BINARY(16) PRIMARY KEY, name VARCHAR(250) NOT NULL );",
+    "describe": {
+      "columns": [],
+      "parameters": {
+        "Right": 0
+      },
+      "nullable": []
+    }
+  },
+  "d44888489c6f1b2ec6ce6dd190b49d7a629eaef2d24dc766d1997e3db2a6b187": {
+    "query": "SELECT * FROM deployment WHERE id = ?;",
+    "describe": {
+      "columns": [
+        {
+          "ordinal": 0,
+          "name": "id",
+          "type_info": {
+            "type": "String",
+            "flags": {
+              "bits": 4227
+            },
+            "char_set": 63,
+            "max_size": 16
+          }
+        },
+        {
+          "ordinal": 1,
+          "name": "name",
+          "type_info": {
+            "type": "VarString",
+            "flags": {
+              "bits": 4097
+            },
+            "char_set": 224,
+            "max_size": 1020
+          }
+        },
+        {
+          "ordinal": 2,
+          "name": "registry",
+          "type_info": {
+            "type": "VarString",
+            "flags": {
+              "bits": 1
+            },
+            "char_set": 224,
+            "max_size": 1020
+          }
+        },
+        {
+          "ordinal": 3,
+          "name": "repository_id",
+          "type_info": {
+            "type": "String",
+            "flags": {
+              "bits": 136
+            },
+            "char_set": 63,
+            "max_size": 16
+          }
+        },
+        {
+          "ordinal": 4,
+          "name": "image_name",
+          "type_info": {
+            "type": "VarString",
+            "flags": {
+              "bits": 0
+            },
+            "char_set": 224,
+            "max_size": 2048
+          }
+        },
+        {
+          "ordinal": 5,
+          "name": "image_tag",
+          "type_info": {
+            "type": "VarString",
+            "flags": {
+              "bits": 4097
+            },
+            "char_set": 224,
+            "max_size": 1020
+          }
+        }
+      ],
+      "parameters": {
+        "Right": 1
+      },
+      "nullable": [
+        false,
+        false,
+        false,
+        true,
+        true,
+        false
+      ]
+    }
+  },
+  "d4d2ecce5a9761a66d35ad64a28fa27cf0ec6caebfe8ffc21cb88c4139110f56": {
+    "query": "SELECT * FROM user WHERE id = ?;",
+    "describe": {
+      "columns": [
+        {
+          "ordinal": 0,
+          "name": "id",
+          "type_info": {
+            "type": "String",
+            "flags": {
+              "bits": 4227
+            },
+            "char_set": 63,
+            "max_size": 16
+          }
+        },
+        {
+          "ordinal": 1,
+          "name": "username",
+          "type_info": {
+            "type": "VarString",
+            "flags": {
+              "bits": 4101
+            },
+            "char_set": 224,
+            "max_size": 400
+          }
+        },
+        {
+          "ordinal": 2,
+          "name": "password",
+          "type_info": {
+            "type": "Blob",
+            "flags": {
+              "bits": 4113
+            },
+            "char_set": 224,
+            "max_size": 262140
+          }
+        },
+        {
+          "ordinal": 3,
+          "name": "first_name",
+          "type_info": {
+            "type": "VarString",
+            "flags": {
+              "bits": 4097
+            },
+            "char_set": 224,
+            "max_size": 400
+          }
+        },
+        {
+          "ordinal": 4,
+          "name": "last_name",
+          "type_info": {
+            "type": "VarString",
+            "flags": {
+              "bits": 4097
+            },
+            "char_set": 224,
+            "max_size": 400
+          }
+        },
+        {
+          "ordinal": 5,
+          "name": "dob",
+          "type_info": {
+            "type": "LongLong",
+            "flags": {
+              "bits": 32
+            },
+            "char_set": 63,
+            "max_size": 20
+          }
+        },
+        {
+          "ordinal": 6,
+          "name": "bio",
+          "type_info": {
+            "type": "VarString",
+            "flags": {
+              "bits": 0
+            },
+            "char_set": 224,
+            "max_size": 512
+          }
+        },
+        {
+          "ordinal": 7,
+          "name": "location",
+          "type_info": {
+            "type": "VarString",
+            "flags": {
+              "bits": 0
+            },
+            "char_set": 224,
+            "max_size": 512
+          }
+        },
+        {
+          "ordinal": 8,
+          "name": "created",
+          "type_info": {
+            "type": "LongLong",
+            "flags": {
+              "bits": 4129
+            },
+            "char_set": 63,
+            "max_size": 20
+          }
+        },
+        {
+          "ordinal": 9,
+          "name": "backup_email_local",
+          "type_info": {
+            "type": "VarString",
+            "flags": {
+              "bits": 8
+            },
+            "char_set": 224,
+            "max_size": 256
+          }
+        },
+        {
+          "ordinal": 10,
+          "name": "backup_email_domain_id",
+          "type_info": {
+            "type": "String",
+            "flags": {
+              "bits": 128
+            },
+            "char_set": 63,
+            "max_size": 16
+          }
+        },
+        {
+          "ordinal": 11,
+          "name": "backup_phone_country_code",
+          "type_info": {
+            "type": "String",
+            "flags": {
+              "bits": 8
+            },
+            "char_set": 224,
+            "max_size": 8
+          }
+        },
+        {
+          "ordinal": 12,
+          "name": "backup_phone_number",
+          "type_info": {
+            "type": "VarString",
+            "flags": {
+              "bits": 0
+            },
+            "char_set": 224,
+            "max_size": 60
+          }
+        }
+      ],
+      "parameters": {
+        "Right": 1
+      },
+      "nullable": [
+        false,
+        false,
+        false,
+        false,
+        false,
+        true,
+        true,
+        true,
+        false,
+        true,
+        true,
+        true,
+        true
+      ]
+    }
+  },
+  "d60d8b0ab741592752a2ffdde8dcb050c08475a671318307fde46131fe782e43": {
+    "query": "CREATE TABLE IF NOT EXISTS deployment_persistent_volume( deployment_id BINARY(16), name VARCHAR(50) NOT NULL, path VARCHAR(255) NOT NULL, PRIMARY KEY (deployment_id, name), UNIQUE (deployment_id, path), FOREIGN KEY (deployment_id) REFERENCES deployment(id) );",
+    "describe": {
+      "columns": [],
+      "parameters": {
+        "Right": 0
+      },
+      "nullable": []
+    }
+  },
+  "d71480eb28452448e2773a9848c5ed050d3610c505c6731bc60a8f1ba0491358": {
+    "query": "SELECT * FROM user_login WHERE login_id = ?;",
+    "describe": {
+      "columns": [
+        {
+          "ordinal": 0,
+          "name": "login_id",
+          "type_info": {
+            "type": "String",
+            "flags": {
+              "bits": 4227
+            },
+            "char_set": 63,
+            "max_size": 16
+          }
+        },
+        {
+          "ordinal": 1,
+          "name": "refresh_token",
+          "type_info": {
+            "type": "Blob",
+            "flags": {
+              "bits": 4113
+            },
+            "char_set": 224,
+            "max_size": 262140
+          }
+        },
+        {
+          "ordinal": 2,
+          "name": "token_expiry",
+          "type_info": {
+            "type": "LongLong",
+            "flags": {
+              "bits": 4129
+            },
+            "char_set": 63,
+            "max_size": 20
+          }
+        },
+        {
+          "ordinal": 3,
+          "name": "user_id",
+          "type_info": {
+            "type": "String",
+            "flags": {
+              "bits": 4233
+            },
+            "char_set": 63,
+            "max_size": 16
+          }
+        },
+        {
+          "ordinal": 4,
+          "name": "last_login",
+          "type_info": {
+            "type": "LongLong",
+            "flags": {
+              "bits": 4129
+            },
+            "char_set": 63,
+            "max_size": 20
+          }
+        },
+        {
+          "ordinal": 5,
+          "name": "last_activity",
+          "type_info": {
+            "type": "LongLong",
+            "flags": {
+              "bits": 4129
+            },
+            "char_set": 63,
+            "max_size": 20
+          }
+        }
+      ],
+      "parameters": {
+        "Right": 1
+      },
+      "nullable": [
+        false,
+        false,
+        false,
+        false,
+        false,
+        false
+      ]
+    }
+  },
+  "d85b169f94a97d1e8ab470deb5373e31723fa1dd872ecb9edbcb1461243e7be2": {
+    "query": "SELECT application_id, version FROM application_version WHERE application_id = ?;",
+    "describe": {
+      "columns": [
+        {
+          "ordinal": 0,
+          "name": "application_id",
+          "type_info": {
+            "type": "String",
+            "flags": {
+              "bits": 4227
+            },
+            "char_set": 63,
+            "max_size": 16
+          }
+        },
+        {
+          "ordinal": 1,
+          "name": "version",
+          "type_info": {
+            "type": "VarString",
+            "flags": {
+              "bits": 4099
+            },
+            "char_set": 224,
+            "max_size": 128
+          }
+        }
+      ],
+      "parameters": {
+        "Right": 1
+      },
+      "nullable": [
+        false,
+        false
+      ]
+    }
+  },
+  "d87c8d3cd9fa7c8d0fddc72860f38f372ce116e3a099b6a4143eb37116dc6c6d": {
+    "query": "SELECT * FROM role WHERE owner_id = ?;",
+    "describe": {
+      "columns": [
+        {
+          "ordinal": 0,
+          "name": "id",
+          "type_info": {
+            "type": "String",
+            "flags": {
+              "bits": 4227
+            },
+            "char_set": 63,
+            "max_size": 16
+          }
+        },
+        {
+          "ordinal": 1,
+          "name": "name",
+          "type_info": {
+            "type": "VarString",
+            "flags": {
               "bits": 4105
             },
             "char_set": 224,
@@ -578,8 +5370,202 @@
       ]
     }
   },
-  "18dab6bbd5dd9236b9cd5ef0c6ebabfb547b5766af96b22ab25b671f8c0a5514": {
-    "query": "SELECT id, name, super_admin_id, active as `active: bool`, created FROM organisation WHERE id = ?;",
+  "d919f12b4eccb851ba887201fcb572366edbda9f17f3a0ee6a37fc7c36b42606": {
+    "query": "SELECT * FROM user_to_sign_up WHERE organisation_name = ?;",
+    "describe": {
+      "columns": [
+        {
+          "ordinal": 0,
+          "name": "username",
+          "type_info": {
+            "type": "VarString",
+            "flags": {
+              "bits": 4099
+            },
+            "char_set": 224,
+            "max_size": 400
+          }
+        },
+        {
+          "ordinal": 1,
+          "name": "account_type",
+          "type_info": {
+            "type": "String",
+            "flags": {
+              "bits": 4353
+            },
+            "char_set": 224,
+            "max_size": 48
+          }
+        },
+        {
+          "ordinal": 2,
+          "name": "password",
+          "type_info": {
+            "type": "Blob",
+            "flags": {
+              "bits": 4113
+            },
+            "char_set": 224,
+            "max_size": 262140
+          }
+        },
+        {
+          "ordinal": 3,
+          "name": "first_name",
+          "type_info": {
+            "type": "VarString",
+            "flags": {
+              "bits": 4097
+            },
+            "char_set": 224,
+            "max_size": 400
+          }
+        },
+        {
+          "ordinal": 4,
+          "name": "last_name",
+          "type_info": {
+            "type": "VarString",
+            "flags": {
+              "bits": 4097
+            },
+            "char_set": 224,
+            "max_size": 400
+          }
+        },
+        {
+          "ordinal": 5,
+          "name": "backup_email_local",
+          "type_info": {
+            "type": "VarString",
+            "flags": {
+              "bits": 0
+            },
+            "char_set": 224,
+            "max_size": 256
+          }
+        },
+        {
+          "ordinal": 6,
+          "name": "backup_email_domain_id",
+          "type_info": {
+            "type": "String",
+            "flags": {
+              "bits": 136
+            },
+            "char_set": 63,
+            "max_size": 16
+          }
+        },
+        {
+          "ordinal": 7,
+          "name": "backup_phone_country_code",
+          "type_info": {
+            "type": "String",
+            "flags": {
+              "bits": 0
+            },
+            "char_set": 224,
+            "max_size": 8
+          }
+        },
+        {
+          "ordinal": 8,
+          "name": "backup_phone_number",
+          "type_info": {
+            "type": "VarString",
+            "flags": {
+              "bits": 0
+            },
+            "char_set": 224,
+            "max_size": 60
+          }
+        },
+        {
+          "ordinal": 9,
+          "name": "org_email_local",
+          "type_info": {
+            "type": "VarString",
+            "flags": {
+              "bits": 0
+            },
+            "char_set": 224,
+            "max_size": 256
+          }
+        },
+        {
+          "ordinal": 10,
+          "name": "org_domain_name",
+          "type_info": {
+            "type": "VarString",
+            "flags": {
+              "bits": 0
+            },
+            "char_set": 224,
+            "max_size": 400
+          }
+        },
+        {
+          "ordinal": 11,
+          "name": "organisation_name",
+          "type_info": {
+            "type": "VarString",
+            "flags": {
+              "bits": 0
+            },
+            "char_set": 224,
+            "max_size": 400
+          }
+        },
+        {
+          "ordinal": 12,
+          "name": "otp_hash",
+          "type_info": {
+            "type": "Blob",
+            "flags": {
+              "bits": 4113
+            },
+            "char_set": 224,
+            "max_size": 262140
+          }
+        },
+        {
+          "ordinal": 13,
+          "name": "otp_expiry",
+          "type_info": {
+            "type": "LongLong",
+            "flags": {
+              "bits": 4129
+            },
+            "char_set": 63,
+            "max_size": 20
+          }
+        }
+      ],
+      "parameters": {
+        "Right": 1
+      },
+      "nullable": [
+        false,
+        false,
+        false,
+        false,
+        false,
+        true,
+        true,
+        true,
+        true,
+        true,
+        true,
+        true,
+        false,
+        false
+      ]
+    }
+  },
+  "dc74264a1a3c79f9d56d3674ed10cb39e0c84d3e9a8631152422db59120ca7f0": {
+    "query": "SELECT * FROM deployment_upgrade_path WHERE id = ?;",
     "describe": {
       "columns": [
         {
@@ -600,46 +5586,22 @@
           "type_info": {
             "type": "VarString",
             "flags": {
-              "bits": 4101
-            },
-            "char_set": 224,
-            "max_size": 400
+              "bits": 4097
+            },
+            "char_set": 224,
+            "max_size": 1020
           }
         },
         {
           "ordinal": 2,
-          "name": "super_admin_id",
-          "type_info": {
-            "type": "String",
-            "flags": {
-              "bits": 4233
-            },
-            "char_set": 63,
-            "max_size": 16
-          }
-        },
-        {
-          "ordinal": 3,
-          "name": "active: bool",
-          "type_info": {
-            "type": "Tiny",
-            "flags": {
-              "bits": 1
-            },
-            "char_set": 63,
-            "max_size": 1
-          }
-        },
-        {
-          "ordinal": 4,
-          "name": "created",
-          "type_info": {
-            "type": "LongLong",
-            "flags": {
-              "bits": 4129
-            },
-            "char_set": 63,
-            "max_size": 20
+          "name": "default_machine_type",
+          "type_info": {
+            "type": "String",
+            "flags": {
+              "bits": 128
+            },
+            "char_set": 63,
+            "max_size": 16
           }
         }
       ],
@@ -649,14 +5611,378 @@
       "nullable": [
         false,
         false,
-        false,
-        false,
+        true
+      ]
+    }
+  },
+  "e1ee44e5324a1ccf3fdf52e3aa9e179c987ccf61d04832cbd4dd46a2592c387b": {
+    "query": "INSERT INTO deployment_entry_point VALUES (?, ?, ?, ?, 'deployment', ?, ?, NULL);",
+    "describe": {
+      "columns": [],
+      "parameters": {
+        "Right": 6
+      },
+      "nullable": []
+    }
+  },
+  "e23aa701eee9f9caeebf736e1cdc6cde9ea42a082eb31bd44eac5cedb7f16fd9": {
+    "query": "CREATE TABLE IF NOT EXISTS portus_tunnel ( id BINARY(16) PRIMARY KEY, username VARCHAR(100) NOT NULL, ssh_port SMALLINT UNSIGNED NOT NULL, exposed_port SMALLINT UNSIGNED NOT NULL, name VARCHAR(50) NOT NULL, created BIGINT UNSIGNED NOT NULL );",
+    "describe": {
+      "columns": [],
+      "parameters": {
+        "Right": 0
+      },
+      "nullable": []
+    }
+  },
+  "e53bd14d5797f2615c52332c8825324a7f26df4f0321ded65bfbf2a694b73931": {
+    "query": "CREATE TABLE IF NOT EXISTS permission ( id BINARY(16) PRIMARY KEY, name VARCHAR(100) NOT NULL, description VARCHAR(500) );",
+    "describe": {
+      "columns": [],
+      "parameters": {
+        "Right": 0
+      },
+      "nullable": []
+    }
+  },
+  "e706d3a79209fb88bb9ee3fd9a56ad110312a05e581bb238c4e042300b425ba8": {
+    "query": "INSERT INTO organisation_email VALUES (?, ?, ?);",
+    "describe": {
+      "columns": [],
+      "parameters": {
+        "Right": 3
+      },
+      "nullable": []
+    }
+  },
+  "e83739abb01613cb8634c2b2d66abdd719c0e5c4dbe8ff26b7f482d6599746a7": {
+    "query": "UPDATE personal_email SET user_id = ? WHERE local = ? AND domain_id = ?;",
+    "describe": {
+      "columns": [],
+      "parameters": {
+        "Right": 3
+      },
+      "nullable": []
+    }
+  },
+  "e88c00f4311346222cec31acee6dd8111743b52a4067293896d6d3936eea51c7": {
+    "query": "CREATE TABLE IF NOT EXISTS deployment_upgrade_path( id BINARY(16) PRIMARY KEY, name VARCHAR(255) NOT NULL, default_machine_type BINARY(16) );",
+    "describe": {
+      "columns": [],
+      "parameters": {
+        "Right": 0
+      },
+      "nullable": []
+    }
+  },
+  "e8d8559373bbb2e8dc908ec648d098f644b4b30cda5191559b6dcdbd3b72f658": {
+    "query": "DELETE FROM deployment_persistent_volume WHERE deployment_id = ?;",
+    "describe": {
+      "columns": [],
+      "parameters": {
+        "Right": 1
+      },
+      "nullable": []
+    }
+  },
+  "eae8e05ac1d52b813beb52611f862b88e717506fa3eb35c4d3d7683858a67ce9": {
+    "query": "CREATE TABLE IF NOT EXISTS personal_email ( user_id BINARY(16), local VARCHAR(64) NOT NULL, domain_id BINARY(16) NOT NULL, PRIMARY KEY(local, domain_id), FOREIGN KEY(user_id) REFERENCES user(id), FOREIGN KEY(domain_id) REFERENCES personal_domain(id) );",
+    "describe": {
+      "columns": [],
+      "parameters": {
+        "Right": 0
+      },
+      "nullable": []
+    }
+  },
+  "eb9761d6ea972c96175cace783b094c56377eff14a3884c63fa05867ffb6ecf8": {
+    "query": "INSERT INTO deployment_entry_point VALUES (?, ?, ?, ?, 'proxy', NULL, NULL, ?);",
+    "describe": {
+      "columns": [],
+      "parameters": {
+        "Right": 5
+      },
+      "nullable": []
+    }
+  },
+  "eca653429eddbfe6a41f012b9fad4d53554ae7b79cde8d4150b0b84ee9bf9a8b": {
+    "query": "SELECT * FROM user ORDER BY created DESC LIMIT 1;",
+    "describe": {
+      "columns": [
+        {
+          "ordinal": 0,
+          "name": "id",
+          "type_info": {
+            "type": "String",
+            "flags": {
+              "bits": 4227
+            },
+            "char_set": 63,
+            "max_size": 16
+          }
+        },
+        {
+          "ordinal": 1,
+          "name": "username",
+          "type_info": {
+            "type": "VarString",
+            "flags": {
+              "bits": 4101
+            },
+            "char_set": 224,
+            "max_size": 400
+          }
+        },
+        {
+          "ordinal": 2,
+          "name": "password",
+          "type_info": {
+            "type": "Blob",
+            "flags": {
+              "bits": 4113
+            },
+            "char_set": 224,
+            "max_size": 262140
+          }
+        },
+        {
+          "ordinal": 3,
+          "name": "first_name",
+          "type_info": {
+            "type": "VarString",
+            "flags": {
+              "bits": 4097
+            },
+            "char_set": 224,
+            "max_size": 400
+          }
+        },
+        {
+          "ordinal": 4,
+          "name": "last_name",
+          "type_info": {
+            "type": "VarString",
+            "flags": {
+              "bits": 4097
+            },
+            "char_set": 224,
+            "max_size": 400
+          }
+        },
+        {
+          "ordinal": 5,
+          "name": "dob",
+          "type_info": {
+            "type": "LongLong",
+            "flags": {
+              "bits": 32
+            },
+            "char_set": 63,
+            "max_size": 20
+          }
+        },
+        {
+          "ordinal": 6,
+          "name": "bio",
+          "type_info": {
+            "type": "VarString",
+            "flags": {
+              "bits": 0
+            },
+            "char_set": 224,
+            "max_size": 512
+          }
+        },
+        {
+          "ordinal": 7,
+          "name": "location",
+          "type_info": {
+            "type": "VarString",
+            "flags": {
+              "bits": 0
+            },
+            "char_set": 224,
+            "max_size": 512
+          }
+        },
+        {
+          "ordinal": 8,
+          "name": "created",
+          "type_info": {
+            "type": "LongLong",
+            "flags": {
+              "bits": 4129
+            },
+            "char_set": 63,
+            "max_size": 20
+          }
+        },
+        {
+          "ordinal": 9,
+          "name": "backup_email_local",
+          "type_info": {
+            "type": "VarString",
+            "flags": {
+              "bits": 8
+            },
+            "char_set": 224,
+            "max_size": 256
+          }
+        },
+        {
+          "ordinal": 10,
+          "name": "backup_email_domain_id",
+          "type_info": {
+            "type": "String",
+            "flags": {
+              "bits": 128
+            },
+            "char_set": 63,
+            "max_size": 16
+          }
+        },
+        {
+          "ordinal": 11,
+          "name": "backup_phone_country_code",
+          "type_info": {
+            "type": "String",
+            "flags": {
+              "bits": 8
+            },
+            "char_set": 224,
+            "max_size": 8
+          }
+        },
+        {
+          "ordinal": 12,
+          "name": "backup_phone_number",
+          "type_info": {
+            "type": "VarString",
+            "flags": {
+              "bits": 0
+            },
+            "char_set": 224,
+            "max_size": 60
+          }
+        }
+      ],
+      "parameters": {
+        "Right": 0
+      },
+      "nullable": [
+        false,
+        false,
+        false,
+        false,
+        false,
+        true,
+        true,
+        true,
+        false,
+        true,
+        true,
+        true,
+        true
+      ]
+    }
+  },
+  "edddc427c2d59da76499dd64cc93166619332951071305d67df5b2cb056f442d": {
+    "query": "ALTER TABLE file ADD CONSTRAINT FOREIGN KEY(id) REFERENCES resource(id);",
+    "describe": {
+      "columns": [],
+      "parameters": {
+        "Right": 0
+      },
+      "nullable": []
+    }
+  },
+  "ee8c91864d60a0f9025574b0d4f2f1af014d933d88e35b97ecbff6f146509219": {
+    "query": "INSERT INTO domain VALUES (?, ?, ?);",
+    "describe": {
+      "columns": [],
+      "parameters": {
+        "Right": 3
+      },
+      "nullable": []
+    }
+  },
+  "f10a94d2cb6ef8ede5b0588f0825fca7641597066705d944adf7d1f902f1058a": {
+    "query": "INSERT INTO organisation VALUES (?, ?, ?, ?, ?);",
+    "describe": {
+      "columns": [],
+      "parameters": {
+        "Right": 5
+      },
+      "nullable": []
+    }
+  },
+  "f2081b51d18f6612c5c7e5387f8f8c15395a7d0f730c8e49978934869e523682": {
+    "query": "CREATE TABLE IF NOT EXISTS deployment_upgrade_path_machine_type ( upgrade_path_id BINARY(16) NOT NULL, machine_type_id BINARY(16) NOT NULL, PRIMARY KEY (upgrade_path_id, machine_type_id), FOREIGN KEY(upgrade_path_id) REFERENCES deployment_upgrade_path(id), FOREIGN KEY(machine_type_id) REFERENCES deployment_machine_type(id) );",
+    "describe": {
+      "columns": [],
+      "parameters": {
+        "Right": 0
+      },
+      "nullable": []
+    }
+  },
+  "f22bee21592c46ae6b6f434c48dad7616e68289bc6fd82ccc7613c60a1d2b95f": {
+    "query": "SHOW TABLES;",
+    "describe": {
+      "columns": [
+        {
+          "ordinal": 0,
+          "name": "Tables_in_api",
+          "type_info": {
+            "type": "VarString",
+            "flags": {
+              "bits": 4225
+            },
+            "char_set": 224,
+            "max_size": 256
+          }
+        }
+      ],
+      "parameters": {
+        "Right": 0
+      },
+      "nullable": [
         false
       ]
     }
   },
-  "19985f2d68f445f815d54b09c7ce3137489c6b9bd2e3506bf0616ba9e9775d7e": {
-    "query": "CREATE TABLE IF NOT EXISTS organisation_user ( user_id BINARY(16) NOT NULL, organisation_id BINARY(16) NOT NULL, role_id BINARY(16) NOT NULL, PRIMARY KEY(user_id, organisation_id, role_id), FOREIGN KEY(user_id) REFERENCES user(id), FOREIGN KEY(organisation_id) REFERENCES organisation(id), FOREIGN KEY(role_id) REFERENCES role(id) );",
+  "f27ab5bf47553e16a61f8763f0f6a4d884acfe04dd6cbbd305a9524aa079d87e": {
+    "query": "DELETE FROM password_reset_request WHERE user_id = ?;",
+    "describe": {
+      "columns": [],
+      "parameters": {
+        "Right": 1
+      },
+      "nullable": []
+    }
+  },
+  "f2fb8a826a196b0b60e4416a1a1ce224a22b0573cb64fc34dc71e37e2ded63dd": {
+    "query": "INSERT INTO user_unverified_personal_email VALUES (?, ?, ?, ?, ?) ON DUPLICATE KEY UPDATE user_id = ?, verification_token_hash = ?, verification_token_expiry = ?;",
+    "describe": {
+      "columns": [],
+      "parameters": {
+        "Right": 8
+      },
+      "nullable": []
+    }
+  },
+  "f3b1a57978d75d6f9e1c7d18e00275ed61cf107a68b3047e0525bdba144f5b0e": {
+    "query": "INSERT INTO deployment_environment_variable VALUES (?, ?, ?);",
+    "describe": {
+      "columns": [],
+      "parameters": {
+        "Right": 3
+      },
+      "nullable": []
+    }
+  },
+  "f43ccac0e40f3cafdea46147fcaa2ee74b3f0dc28f9a83b8c7e764133abc949f": {
+    "query": "ALTER TABLE deployment ADD CONSTRAINT FOREIGN KEY (id) REFERENCES resource(id);",
     "describe": {
       "columns": [],
       "parameters": {
@@ -665,61 +5991,83 @@
       "nullable": []
     }
   },
-  "1a16c0f33f230f7a4f3f677f2dd9ccbcbeef13f84f093de77295e051c4f8c260": {
-    "query": "SELECT user_unverified_personal_email.* FROM user_unverified_personal_email INNER JOIN domain ON domain.id = user_unverified_personal_email.domain_id WHERE user_id = ? AND CONCAT(local, '@', domain.name) = ?;",
+  "f47de2a076e82c03818b6aba24bc85480d343e700a2a217fd1b82e8a959ac60d": {
+    "query": "CREATE TABLE IF NOT EXISTS user_unverified_personal_email ( local VARCHAR(64) NOT NULL, domain_id BINARY(16) NOT NULL, user_id BINARY(16) NOT NULL, verification_token_hash TEXT NOT NULL, verification_token_expiry BIGINT UNSIGNED NOT NULL, PRIMARY KEY(local, domain_id), FOREIGN KEY(user_id) REFERENCES user(id), FOREIGN KEY(domain_id) REFERENCES personal_domain(id) );",
+    "describe": {
+      "columns": [],
+      "parameters": {
+        "Right": 0
+      },
+      "nullable": []
+    }
+  },
+  "f57e5719d61530f8066baef69b1170d122e028a85fa4936bf6578bd38ba8c682": {
+    "query": "SELECT * FROM portus_tunnel WHERE ssh_port = ? OR exposed_port = ?;",
     "describe": {
       "columns": [
         {
           "ordinal": 0,
-          "name": "local",
-          "type_info": {
-            "type": "VarString",
-            "flags": {
-              "bits": 4099
-            },
-            "char_set": 224,
-            "max_size": 256
+          "name": "id",
+          "type_info": {
+            "type": "String",
+            "flags": {
+              "bits": 4227
+            },
+            "char_set": 63,
+            "max_size": 16
           }
         },
         {
           "ordinal": 1,
-          "name": "domain_id",
-          "type_info": {
-            "type": "String",
-            "flags": {
-              "bits": 4235
-            },
-            "char_set": 63,
-            "max_size": 16
+          "name": "username",
+          "type_info": {
+            "type": "VarString",
+            "flags": {
+              "bits": 4097
+            },
+            "char_set": 224,
+            "max_size": 400
           }
         },
         {
           "ordinal": 2,
-          "name": "user_id",
-          "type_info": {
-            "type": "String",
-            "flags": {
-              "bits": 4233
-            },
-            "char_set": 63,
-            "max_size": 16
+          "name": "ssh_port",
+          "type_info": {
+            "type": "Short",
+            "flags": {
+              "bits": 4129
+            },
+            "char_set": 63,
+            "max_size": 5
           }
         },
         {
           "ordinal": 3,
-          "name": "verification_token_hash",
-          "type_info": {
-            "type": "Blob",
-            "flags": {
-              "bits": 4113
-            },
-            "char_set": 224,
-            "max_size": 262140
+          "name": "exposed_port",
+          "type_info": {
+            "type": "Short",
+            "flags": {
+              "bits": 4129
+            },
+            "char_set": 63,
+            "max_size": 5
           }
         },
         {
           "ordinal": 4,
-          "name": "verification_token_expiry",
+          "name": "name",
+          "type_info": {
+            "type": "VarString",
+            "flags": {
+              "bits": 4097
+            },
+            "char_set": 224,
+            "max_size": 200
+          }
+        },
+        {
+          "ordinal": 5,
+          "name": "created",
           "type_info": {
             "type": "LongLong",
             "flags": {
@@ -738,38 +6086,84 @@
         false,
         false,
         false,
+        false,
         false
       ]
     }
   },
-<<<<<<< HEAD
-  "1b35a0b3e0338f3b41a2d6c3960622fb9481db5dfee3eff4c1a6323f8da76d3d": {
-    "query": "SELECT * FROM deployment_entry_point WHERE sub_domain = ? AND domain_id = ? AND path = ?;",
-=======
-  "1c2ff6984341d1fa4a1613766133cbef384baedd155561fce616ec9c72339588": {
-    "query": "CREATE TABLE IF NOT EXISTS password_reset_request ( user_id BINARY(16) PRIMARY KEY, token TEXT NOT NULL, token_expiry BIGINT UNSIGNED NOT NULL, FOREIGN KEY(user_id) REFERENCES user(id) );",
-    "describe": {
-      "columns": [],
-      "parameters": {
-        "Right": 0
-      },
-      "nullable": []
-    }
-  },
-  "1db8bafdde3f2fa4402ed243659f68717f97843536f9ad0e09ff0ffc3d40c5c1": {
-    "query": "ALTER TABLE application ADD CONSTRAINT FOREIGN KEY(id) REFERENCES resource(id);",
-    "describe": {
-      "columns": [],
-      "parameters": {
-        "Right": 0
-      },
-      "nullable": []
-    }
-  },
-<<<<<<< HEAD
-  "2170f039ddb46624f010285cbd21fe3a4b8d233da09ef51569b17157657329ac": {
-    "query": "INSERT INTO user_email_address VALUES ('organisation', NULL, ?, ?, ?);",
->>>>>>> a4c74083
+  "f8ef316753f63e41cb293ae11a2a4bf8d5367c2b4fdb790726d5d881afc49395": {
+    "query": "INSERT INTO permission VALUES (?, ?, NULL)",
+    "describe": {
+      "columns": [],
+      "parameters": {
+        "Right": 2
+      },
+      "nullable": []
+    }
+  },
+  "fb86543c1e38354feae7775ab0dbd834dc69fdf545393076f9a27dfe1f737e39": {
+    "query": "DELETE FROM deployment_environment_variable WHERE deployment_id = ?;",
+    "describe": {
+      "columns": [],
+      "parameters": {
+        "Right": 1
+      },
+      "nullable": []
+    }
+  },
+  "fbd5a4972f8c2e85662b22388e880700f353450a6a5399a1752694a5b6aa3a12": {
+    "query": "SELECT * FROM role_permissions_resource WHERE role_id = ?",
+    "describe": {
+      "columns": [
+        {
+          "ordinal": 0,
+          "name": "role_id",
+          "type_info": {
+            "type": "String",
+            "flags": {
+              "bits": 4227
+            },
+            "char_set": 63,
+            "max_size": 16
+          }
+        },
+        {
+          "ordinal": 1,
+          "name": "permission_id",
+          "type_info": {
+            "type": "String",
+            "flags": {
+              "bits": 4235
+            },
+            "char_set": 63,
+            "max_size": 16
+          }
+        },
+        {
+          "ordinal": 2,
+          "name": "resource_id",
+          "type_info": {
+            "type": "String",
+            "flags": {
+              "bits": 4235
+            },
+            "char_set": 63,
+            "max_size": 16
+          }
+        }
+      ],
+      "parameters": {
+        "Right": 1
+      },
+      "nullable": [
+        false,
+        false,
+        false
+      ]
+    }
+  },
+  "fd5013df5bb3d03308f709b021942aeecfe581821ac0911fc05db8d90bb67b2f": {
+    "query": "SELECT portus_tunnel.* FROM portus_tunnel INNER JOIN resource ON resource.id = portus_tunnel.id WHERE resource.owner_id = ?;",
     "describe": {
       "columns": [
         {
@@ -786,6102 +6180,78 @@
         },
         {
           "ordinal": 1,
-          "name": "sub_domain",
-          "type_info": {
-            "type": "VarString",
-            "flags": {
-              "bits": 9
-            },
-            "char_set": 224,
-            "max_size": 1020
+          "name": "username",
+          "type_info": {
+            "type": "VarString",
+            "flags": {
+              "bits": 4097
+            },
+            "char_set": 224,
+            "max_size": 400
           }
         },
         {
           "ordinal": 2,
-          "name": "domain_id",
-          "type_info": {
-            "type": "String",
-            "flags": {
-              "bits": 4233
-            },
-            "char_set": 63,
-            "max_size": 16
+          "name": "ssh_port",
+          "type_info": {
+            "type": "Short",
+            "flags": {
+              "bits": 4129
+            },
+            "char_set": 63,
+            "max_size": 5
           }
         },
         {
           "ordinal": 3,
-          "name": "path",
-          "type_info": {
-            "type": "VarString",
-            "flags": {
-              "bits": 1
-            },
-            "char_set": 224,
-            "max_size": 1020
+          "name": "exposed_port",
+          "type_info": {
+            "type": "Short",
+            "flags": {
+              "bits": 4129
+            },
+            "char_set": 63,
+            "max_size": 5
           }
         },
         {
           "ordinal": 4,
-          "name": "entry_point_type",
-          "type_info": {
-            "type": "String",
-            "flags": {
-              "bits": 4353
-            },
-            "char_set": 224,
-            "max_size": 40
+          "name": "name",
+          "type_info": {
+            "type": "VarString",
+            "flags": {
+              "bits": 4097
+            },
+            "char_set": 224,
+            "max_size": 200
           }
         },
         {
           "ordinal": 5,
-          "name": "deployment_id",
-          "type_info": {
-            "type": "String",
-            "flags": {
-              "bits": 136
-            },
-            "char_set": 63,
-            "max_size": 16
-          }
-        },
-        {
-          "ordinal": 6,
-          "name": "deployment_port",
-          "type_info": {
-            "type": "Short",
-            "flags": {
-              "bits": 32
-            },
-            "char_set": 63,
-            "max_size": 5
-          }
-        },
-        {
-          "ordinal": 7,
-          "name": "url",
-          "type_info": {
-            "type": "Blob",
-            "flags": {
-              "bits": 16
-            },
-            "char_set": 224,
-            "max_size": 262140
+          "name": "created",
+          "type_info": {
+            "type": "LongLong",
+            "flags": {
+              "bits": 4129
+            },
+            "char_set": 63,
+            "max_size": 20
           }
         }
       ],
       "parameters": {
-        "Right": 3
+        "Right": 1
       },
       "nullable": [
         false,
         false,
         false,
-        false,
-        false,
-        true,
-        true,
-        true
-      ]
-    }
-  },
-  "1c2ff6984341d1fa4a1613766133cbef384baedd155561fce616ec9c72339588": {
-    "query": "CREATE TABLE IF NOT EXISTS password_reset_request ( user_id BINARY(16) PRIMARY KEY, token TEXT NOT NULL, token_expiry BIGINT UNSIGNED NOT NULL, FOREIGN KEY(user_id) REFERENCES user(id) );",
-    "describe": {
-      "columns": [],
-      "parameters": {
-        "Right": 0
-      },
-      "nullable": []
-    }
-  },
-  "1db8bafdde3f2fa4402ed243659f68717f97843536f9ad0e09ff0ffc3d40c5c1": {
-    "query": "ALTER TABLE application ADD CONSTRAINT FOREIGN KEY(id) REFERENCES resource(id);",
-    "describe": {
-      "columns": [],
-      "parameters": {
-        "Right": 0
-      },
-      "nullable": []
-    }
-  },
-  "2170f039ddb46624f010285cbd21fe3a4b8d233da09ef51569b17157657329ac": {
-    "query": "INSERT INTO user_email_address VALUES ('organisation', NULL, ?, ?, ?);",
-    "describe": {
-      "columns": [],
-      "parameters": {
-        "Right": 3
-      },
-      "nullable": []
-    }
-  },
-  "219a89b3784f82c89200c08b51bb987cc564f05a174e92e24895a50c7538060b": {
-    "query": "SELECT * FROM docker_registry_repository WHERE name = ? AND organisation_id = ?;",
-    "describe": {
-      "columns": [
-        {
-          "ordinal": 0,
-          "name": "id",
-          "type_info": {
-            "type": "String",
-            "flags": {
-              "bits": 4227
-            },
-            "char_set": 63,
-            "max_size": 16
-          }
-        },
-        {
-          "ordinal": 1,
-          "name": "organisation_id",
-          "type_info": {
-            "type": "String",
-            "flags": {
-              "bits": 4225
-            },
-            "char_set": 63,
-            "max_size": 16
-          }
-        },
-        {
-          "ordinal": 2,
-          "name": "name",
-          "type_info": {
-            "type": "VarString",
-            "flags": {
-              "bits": 4101
-            },
-            "char_set": 224,
-            "max_size": 1020
-          }
-        }
-      ],
-      "parameters": {
-        "Right": 2
-      },
-      "nullable": [
         false,
         false,
         false
       ]
     }
   },
-<<<<<<< HEAD
-  "21b11db41f678737e8b8ddc4b3bf1a9e1eabca1da494e12b75f3ead57ccae568": {
-    "query": "ALTER TABLE deployment_upgrade_path ADD CONSTRAINT FOREIGN KEY (id) REFERENCES resource(id);",
-    "describe": {
-      "columns": [],
-      "parameters": {
-        "Right": 0
-      },
-      "nullable": []
-    }
-  },
-=======
-=======
->>>>>>> develop
->>>>>>> a4c74083
-  "228e6bc3a8eb9c3113acda6e4fa32f347b99cf44fb9935e39461eaa8e8cef7e7": {
-    "query": "SELECT * FROM meta_data WHERE id = 'version_major' OR id = 'version_minor' OR id = 'version_patch';",
-    "describe": {
-      "columns": [
-        {
-          "ordinal": 0,
-          "name": "id",
-          "type_info": {
-            "type": "VarString",
-            "flags": {
-              "bits": 4099
-            },
-            "char_set": 224,
-            "max_size": 400
-          }
-        },
-        {
-          "ordinal": 1,
-          "name": "value",
-          "type_info": {
-            "type": "Blob",
-            "flags": {
-              "bits": 4113
-            },
-            "char_set": 224,
-            "max_size": 262140
-          }
-        }
-      ],
-      "parameters": {
-        "Right": 0
-      },
-      "nullable": [
-        false,
-        false
-      ]
-    }
-  },
-  "23842286e5e76685178fe086624b3afa5206535e5abded414a4fe27e58decedf": {
-    "query": "CREATE TABLE IF NOT EXISTS role ( id BINARY(16) PRIMARY KEY, name VARCHAR(100) NOT NULL, description VARCHAR(500), owner_id BINARY(16) NOT NULL, UNIQUE(name, owner_id), FOREIGN KEY(owner_id) REFERENCES organisation(id) );",
-    "describe": {
-      "columns": [],
-      "parameters": {
-        "Right": 0
-      },
-      "nullable": []
-    }
-  },
-<<<<<<< HEAD
-  "25a297f14a632ebac569af3ec278d29ad64f82589c802e7bc64c7ebc6a7b050e": {
-    "query": "CREATE TABLE IF NOT EXISTS deployment_entry_point( id BINARY(16) PRIMARY KEY, sub_domain VARCHAR(255) NOT NULL DEFAULT \"@\", domain_id BINARY(16) NOT NULL, path VARCHAR(255) NOT NULL DEFAULT \"/\", entry_point_type ENUM('deployment', 'redirect', 'proxy') NOT NULL, deployment_id BINARY(16), deployment_port SMALLINT UNSIGNED, url TEXT, UNIQUE (sub_domain, domain_id, path), FOREIGN KEY(domain_id) REFERENCES domain(id), FOREIGN KEY(deployment_id, deployment_port) REFERENCES deployment_exposed_port(deployment_id, port), CONSTRAINT CHECK( ( entry_point_type = 'deployment' AND ( deployment_id IS NOT NULL AND deployment_port IS NOT NULL AND url IS NULL ) ) OR ( ( entry_point_type = 'redirect' OR entry_point_type = 'proxy' ) AND ( deployment_id IS NULL AND deployment_port IS NULL AND url IS NOT NULL ) ) ) );",
-    "describe": {
-      "columns": [],
-      "parameters": {
-        "Right": 0
-      },
-      "nullable": []
-    }
-  },
-=======
-<<<<<<< HEAD
->>>>>>> a4c74083
-  "270607c5a5464d2dc9a24c4b1fb63dffd37a83d24f80fa5529655e82d48063d2": {
-    "query": "SELECT deployment.* FROM deployment, resource WHERE deployment.id = resource.id AND image_name = ? AND image_tag = ? AND resource.owner_id = ?;",
-    "describe": {
-      "columns": [
-        {
-          "ordinal": 0,
-          "name": "id",
-          "type_info": {
-            "type": "String",
-            "flags": {
-              "bits": 4227
-            },
-            "char_set": 63,
-            "max_size": 16
-          }
-        },
-        {
-          "ordinal": 1,
-          "name": "name",
-          "type_info": {
-            "type": "VarString",
-            "flags": {
-              "bits": 4097
-            },
-            "char_set": 224,
-            "max_size": 1020
-          }
-        },
-        {
-          "ordinal": 2,
-          "name": "registry",
-          "type_info": {
-            "type": "VarString",
-            "flags": {
-              "bits": 1
-            },
-            "char_set": 224,
-            "max_size": 1020
-          }
-        },
-        {
-          "ordinal": 3,
-          "name": "image_name",
-          "type_info": {
-            "type": "VarString",
-            "flags": {
-              "bits": 0
-            },
-            "char_set": 224,
-            "max_size": 2048
-          }
-        },
-        {
-          "ordinal": 4,
-          "name": "image_tag",
-          "type_info": {
-            "type": "VarString",
-            "flags": {
-              "bits": 4097
-            },
-            "char_set": 224,
-            "max_size": 1020
-          }
-        },
-        {
-          "ordinal": 5,
-          "name": "repository_id",
-          "type_info": {
-            "type": "String",
-            "flags": {
-              "bits": 128
-            },
-            "char_set": 63,
-            "max_size": 16
-          }
-        }
-      ],
-      "parameters": {
-        "Right": 3
-      },
-      "nullable": [
-        false,
-        false,
-        false,
-        true,
-        false,
-        true
-      ]
-=======
-  "2590c16cb786aee708555231245bcf77f707d7354ac24359b364f8c9aee29aa3": {
-    "query": "INSERT INTO user_to_sign_up VALUES ( ?, 'organisation', ?, ?, ?, ?, ?, ?, ?, ?, ?, ?, ?, ? ) ON DUPLICATE KEY UPDATE account_type = 'organisation', password = ?, first_name = ?, last_name = ?, backup_email_local = ?, backup_email_domain_id = ?, backup_phone_country_code = ?, backup_phone_number = ?, org_email_local = ?, org_domain_name = ?, organisation_name = ?, otp_hash = ?, otp_expiry = ?;",
-    "describe": {
-      "columns": [],
-      "parameters": {
-        "Right": 25
-      },
-      "nullable": []
->>>>>>> develop
-    }
-  },
-<<<<<<< HEAD
-  "2823fbe19e9d96be2ab31cbbdb1000b2025550b76af9f12b78318a63ddd2afa7": {
-    "query": "UPDATE deployment_entry_point SET entry_point_type = 'proxy' AND deployment_id = NULL AND deployment_port = NULL AND url = ? WHERE id = ?;",
-    "describe": {
-      "columns": [],
-      "parameters": {
-        "Right": 2
-      },
-      "nullable": []
-    }
-  },
-  "29e1aa756d725279bc3f0fa7543ea1e40ab12217d95dbb6676b7582ba0fbf247": {
-    "query": "SELECT id, name, is_verified as `is_verified: bool` FROM domain WHERE name = ?;",
-=======
-  "2800638e0b9b0a15ed2f97715f6b16eee1f5ecd998fbeea9ace67289a8a09643": {
-    "query": "DELETE FROM role_permissions_resource WHERE role_id = ?;",
->>>>>>> a4c74083
-    "describe": {
-      "columns": [],
-      "parameters": {
-        "Right": 1
-      },
-      "nullable": []
-    }
-  },
-  "29f253191c7ec7d4cb4de3ed9c4b5c8b9cbe439c687f5062d1a3e295b94ebb8c": {
-    "query": "CREATE TABLE IF NOT EXISTS deployment_exposed_port( deployment_id BINARY(16), port SMALLINT UNSIGNED NOT NULL, PRIMARY KEY (deployment_id, port), FOREIGN KEY (deployment_id) REFERENCES deployment(id) );",
-    "describe": {
-      "columns": [],
-      "parameters": {
-        "Right": 0
-      },
-      "nullable": []
-    }
-  },
-  "2a47943b472251f5b2b8ccf22d4cad96253c990dd97c1376e2c0e37024b24e45": {
-    "query": "SELECT * FROM deployment_exposed_port WHERE deployment_id = ?;",
-    "describe": {
-      "columns": [
-        {
-          "ordinal": 0,
-          "name": "deployment_id",
-          "type_info": {
-            "type": "String",
-            "flags": {
-              "bits": 4227
-            },
-            "char_set": 63,
-            "max_size": 16
-          }
-        },
-        {
-          "ordinal": 1,
-          "name": "port",
-          "type_info": {
-            "type": "Short",
-            "flags": {
-              "bits": 4131
-            },
-            "char_set": 63,
-            "max_size": 5
-          }
-        }
-      ],
-      "parameters": {
-        "Right": 1
-      },
-      "nullable": [
-        false,
-        false
-      ]
-    }
-  },
-  "2be8c5de464f3454de2f9d7841f4611b2e10717a31054b89b5a9091b6908bb48": {
-    "query": "SELECT * FROM role_permissions_resource_type WHERE role_id = ?;",
-    "describe": {
-      "columns": [
-        {
-          "ordinal": 0,
-          "name": "role_id",
-          "type_info": {
-            "type": "String",
-            "flags": {
-              "bits": 4227
-            },
-            "char_set": 63,
-            "max_size": 16
-          }
-        },
-        {
-          "ordinal": 1,
-          "name": "permission_id",
-          "type_info": {
-            "type": "String",
-            "flags": {
-              "bits": 4235
-            },
-            "char_set": 63,
-            "max_size": 16
-          }
-        },
-        {
-          "ordinal": 2,
-          "name": "resource_type_id",
-          "type_info": {
-            "type": "String",
-            "flags": {
-              "bits": 4235
-            },
-            "char_set": 63,
-            "max_size": 16
-          }
-        }
-      ],
-      "parameters": {
-        "Right": 1
-      },
-      "nullable": [
-        false,
-        false,
-        false
-      ]
-    }
-  },
-  "2e73a0e3ddc5425711ac7d47d4bc4d793a993e3d8031ccb0eac3470af0ed775c": {
-    "query": "DELETE FROM portus_tunnel WHERE id = ?;",
-    "describe": {
-      "columns": [],
-      "parameters": {
-        "Right": 1
-      },
-      "nullable": []
-    }
-  },
-<<<<<<< HEAD
-  "2f861e060a7c3ab3c04be6a3361c9cbb13238b805608403c0bebe9735ec794eb": {
-    "query": "INSERT INTO deployment_exposed_port VALUES (?, ?);",
-=======
-  "315c7d55765d5484420872df4f1a390f92459bc0299d3d2bf6384dfabb36df21": {
-    "query": "INSERT INTO personal_email VALUES (?, ?, ?);",
-    "describe": {
-      "columns": [],
-      "parameters": {
-        "Right": 3
-      },
-      "nullable": []
-    }
-  },
-  "32b30194b7c8a2630470eba3330fdcdd184c011ffa2ff0565f73e7ec7420c68e": {
-    "query": "CREATE TABLE IF NOT EXISTS application_version ( application_id BINARY(16) NOT NULL, version VARCHAR(32) NOT NULL, PRIMARY KEY(application_id, version), FOREIGN KEY(application_id) REFERENCES application(id) );",
->>>>>>> a4c74083
-    "describe": {
-      "columns": [],
-      "parameters": {
-        "Right": 2
-      },
-      "nullable": []
-    }
-  },
-  "32b30194b7c8a2630470eba3330fdcdd184c011ffa2ff0565f73e7ec7420c68e": {
-    "query": "CREATE TABLE IF NOT EXISTS application_version ( application_id BINARY(16) NOT NULL, version VARCHAR(32) NOT NULL, PRIMARY KEY(application_id, version), FOREIGN KEY(application_id) REFERENCES application(id) );",
-    "describe": {
-      "columns": [],
-      "parameters": {
-        "Right": 0
-      },
-      "nullable": []
-    }
-  },
-  "32bbca67f63e1e5aa72546ffbf96822796156627286ecd1c1f8a6156407579e3": {
-    "query": "SELECT * FROM resource_type;",
-    "describe": {
-      "columns": [
-        {
-          "ordinal": 0,
-          "name": "id",
-          "type_info": {
-            "type": "String",
-            "flags": {
-              "bits": 4227
-            },
-            "char_set": 63,
-            "max_size": 16
-          }
-        },
-        {
-          "ordinal": 1,
-          "name": "name",
-          "type_info": {
-            "type": "VarString",
-            "flags": {
-              "bits": 4101
-            },
-            "char_set": 224,
-            "max_size": 400
-          }
-        },
-        {
-          "ordinal": 2,
-          "name": "description",
-          "type_info": {
-            "type": "VarString",
-            "flags": {
-              "bits": 0
-            },
-            "char_set": 224,
-            "max_size": 2000
-          }
-        }
-      ],
-      "parameters": {
-        "Right": 0
-      },
-      "nullable": [
-        false,
-        false,
-        true
-      ]
-    }
-  },
-  "371d5aa97e791ac2ea5007444c5383183135698ed3baca2f010c88499bf9cfb2": {
-    "query": "SELECT * FROM role_permissions_resource INNER JOIN permission ON role_permissions_resource.permission_id = permission.id WHERE role_permissions_resource.role_id = ?;",
-    "describe": {
-      "columns": [
-        {
-          "ordinal": 0,
-          "name": "role_id",
-          "type_info": {
-            "type": "String",
-            "flags": {
-              "bits": 4227
-            },
-            "char_set": 63,
-            "max_size": 16
-          }
-        },
-        {
-          "ordinal": 1,
-          "name": "permission_id",
-          "type_info": {
-            "type": "String",
-            "flags": {
-              "bits": 4235
-            },
-            "char_set": 63,
-            "max_size": 16
-          }
-        },
-        {
-          "ordinal": 2,
-          "name": "resource_id",
-          "type_info": {
-            "type": "String",
-            "flags": {
-              "bits": 4235
-            },
-            "char_set": 63,
-            "max_size": 16
-          }
-        },
-        {
-          "ordinal": 3,
-          "name": "id",
-          "type_info": {
-            "type": "String",
-            "flags": {
-              "bits": 4227
-            },
-            "char_set": 63,
-            "max_size": 16
-          }
-        },
-        {
-          "ordinal": 4,
-          "name": "name",
-          "type_info": {
-            "type": "VarString",
-            "flags": {
-              "bits": 4097
-            },
-            "char_set": 224,
-            "max_size": 400
-          }
-        },
-        {
-          "ordinal": 5,
-          "name": "description",
-          "type_info": {
-            "type": "VarString",
-            "flags": {
-              "bits": 0
-            },
-            "char_set": 224,
-            "max_size": 2000
-          }
-        }
-      ],
-      "parameters": {
-        "Right": 1
-      },
-      "nullable": [
-        false,
-        false,
-        false,
-        false,
-        false,
-        true
-      ]
-    }
-  },
-<<<<<<< HEAD
-=======
-<<<<<<< HEAD
-  "3368f0a932d8a3e5c0f94b9b390d81dd7cce6162b3a885fcae47b407f487510b": {
-    "query": "ALTER TABLE docker_registry_repository ADD CONSTRAINT FOREIGN KEY(id) REFERENCES resource(id);",
-=======
-  "3c563cf15443d3f27bff42bf8056a023ae71280cd6038bf84808808c76b5b6f3": {
-    "query": "CREATE TABLE IF NOT EXISTS meta_data ( id VARCHAR(100) PRIMARY KEY, value TEXT NOT NULL );",
->>>>>>> develop
-    "describe": {
-      "columns": [],
-      "parameters": {
-        "Right": 0
-      },
-      "nullable": []
-    }
-  },
-<<<<<<< HEAD
->>>>>>> a4c74083
-  "34725b1bba891ee860fbdbc88ff8b85b92a930fb5104cb779fa9dada00ab9366": {
-    "query": "SELECT user.* FROM user LEFT JOIN user_email_address_view ON user_email_address_view.user_id = user.id WHERE user.username = ? OR user_email_address_view.email = ?;",
-=======
-  "3dc7a4e588bdf132ecb612573c215c0f6e970c468e14b09bdaa33bdf39aec7a4": {
-    "query": "SELECT * FROM portus_tunnel WHERE name = ?;",
->>>>>>> develop
-    "describe": {
-      "columns": [
-        {
-          "ordinal": 0,
-          "name": "id",
-          "type_info": {
-            "type": "String",
-            "flags": {
-              "bits": 4227
-            },
-            "char_set": 63,
-            "max_size": 16
-          }
-        },
-        {
-          "ordinal": 1,
-          "name": "username",
-          "type_info": {
-            "type": "VarString",
-            "flags": {
-              "bits": 4097
-            },
-            "char_set": 224,
-            "max_size": 400
-          }
-        },
-        {
-          "ordinal": 2,
-          "name": "ssh_port",
-          "type_info": {
-            "type": "Short",
-            "flags": {
-              "bits": 4129
-            },
-            "char_set": 63,
-            "max_size": 5
-          }
-        },
-        {
-          "ordinal": 3,
-          "name": "exposed_port",
-          "type_info": {
-            "type": "Short",
-            "flags": {
-              "bits": 4129
-            },
-            "char_set": 63,
-            "max_size": 5
-          }
-        },
-        {
-          "ordinal": 4,
-          "name": "name",
-          "type_info": {
-            "type": "VarString",
-            "flags": {
-              "bits": 4097
-            },
-            "char_set": 224,
-            "max_size": 200
-          }
-        },
-        {
-          "ordinal": 5,
-          "name": "created",
-          "type_info": {
-            "type": "LongLong",
-            "flags": {
-              "bits": 4129
-            },
-            "char_set": 63,
-            "max_size": 20
-          }
-        }
-      ],
-      "parameters": {
-        "Right": 1
-      },
-      "nullable": [
-        false,
-        false,
-        false,
-        false,
-        false,
-        false
-      ]
-    }
-  },
-<<<<<<< HEAD
-  "36aa1aef60125334c8b05a489af163ec9631806ae51188972c9fb4f60c53fa17": {
-    "query": "ALTER TABLE docker_registry_repository ADD CONSTRAINT FOREIGN KEY (id, organisation_id) REFERENCES resource(id, owner_id);",
-    "describe": {
-      "columns": [],
-      "parameters": {
-        "Right": 0
-      },
-      "nullable": []
-    }
-  },
-  "36af3782ba352d2f4f126cbeeba0eba53ecb03fbb4eb94dfadb90f333121fac6": {
-    "query": "INSERT INTO user_email_address VALUES ('personal', ?, NULL, NULL, ?);",
-    "describe": {
-      "columns": [],
-      "parameters": {
-        "Right": 2
-      },
-      "nullable": []
-    }
-  },
-  "371d5aa97e791ac2ea5007444c5383183135698ed3baca2f010c88499bf9cfb2": {
-    "query": "SELECT * FROM role_permissions_resource INNER JOIN permission ON role_permissions_resource.permission_id = permission.id WHERE role_permissions_resource.role_id = ?;",
-=======
-  "3e9c3969fef4dbd846ee2e9e5f0c572737f1d8dfbb29e890486fefe09a8bda5f": {
-    "query": "SELECT * FROM organisation_user WHERE user_id = ? ORDER BY organisation_id;",
->>>>>>> a4c74083
-    "describe": {
-      "columns": [
-        {
-          "ordinal": 0,
-          "name": "user_id",
-          "type_info": {
-            "type": "String",
-            "flags": {
-              "bits": 4227
-            },
-            "char_set": 63,
-            "max_size": 16
-          }
-        },
-        {
-          "ordinal": 1,
-          "name": "organisation_id",
-          "type_info": {
-            "type": "String",
-            "flags": {
-              "bits": 4235
-            },
-            "char_set": 63,
-            "max_size": 16
-          }
-        },
-        {
-          "ordinal": 2,
-          "name": "role_id",
-          "type_info": {
-            "type": "String",
-            "flags": {
-              "bits": 4235
-            },
-            "char_set": 63,
-            "max_size": 16
-          }
-        }
-      ],
-      "parameters": {
-        "Right": 1
-      },
-      "nullable": [
-        false,
-        false,
-        false
-      ]
-    }
-  },
-  "4381c233c7c762f95acd31726c1afab88e926b797bc3ab22e22228a3b2ac96e4": {
-    "query": "DELETE FROM domain WHERE id = ?;",
-    "describe": {
-      "columns": [],
-      "parameters": {
-        "Right": 1
-      },
-      "nullable": []
-    }
-  },
-<<<<<<< HEAD
-  "3c49633f49dccc8034be5b3782ff04a3f5816b2651bef470e512448d1a2ed1da": {
-    "query": "SELECT * FROM deployment_persistent_volume WHERE deployment_id = ?;",
-    "describe": {
-      "columns": [
-        {
-          "ordinal": 0,
-          "name": "deployment_id",
-          "type_info": {
-            "type": "String",
-            "flags": {
-              "bits": 4235
-            },
-            "char_set": 63,
-            "max_size": 16
-          }
-        },
-        {
-          "ordinal": 1,
-          "name": "name",
-          "type_info": {
-            "type": "VarString",
-            "flags": {
-              "bits": 4099
-            },
-            "char_set": 224,
-            "max_size": 200
-          }
-        },
-        {
-          "ordinal": 2,
-          "name": "path",
-          "type_info": {
-            "type": "VarString",
-            "flags": {
-              "bits": 4097
-            },
-            "char_set": 224,
-            "max_size": 1020
-          }
-        }
-      ],
-      "parameters": {
-        "Right": 1
-      },
-      "nullable": [
-        false,
-        false,
-        false
-      ]
-    }
-  },
-  "3c563cf15443d3f27bff42bf8056a023ae71280cd6038bf84808808c76b5b6f3": {
-    "query": "CREATE TABLE IF NOT EXISTS meta_data ( id VARCHAR(100) PRIMARY KEY, value TEXT NOT NULL );",
-=======
-  "45597f9b8e3d821096f2e4e26a496155ddb1bb23433465e471eb7f8a100196a3": {
-    "query": "UPDATE user SET password = ? WHERE id = ?;",
->>>>>>> a4c74083
-    "describe": {
-      "columns": [],
-      "parameters": {
-        "Right": 2
-      },
-      "nullable": []
-    }
-  },
-<<<<<<< HEAD
-  "3c777fe63c3c2530602b8fda3e34c8bc62f57ccd0a6c88f13c782e43077d5044": {
-    "query": "SELECT * FROM docker_registry_repository WHERE organisation_id = ?;",
-    "describe": {
-      "columns": [
-        {
-          "ordinal": 0,
-          "name": "id",
-          "type_info": {
-            "type": "String",
-            "flags": {
-              "bits": 4227
-            },
-            "char_set": 63,
-            "max_size": 16
-          }
-        },
-        {
-          "ordinal": 1,
-          "name": "organisation_id",
-          "type_info": {
-            "type": "String",
-            "flags": {
-              "bits": 4225
-            },
-            "char_set": 63,
-            "max_size": 16
-          }
-        },
-        {
-          "ordinal": 2,
-          "name": "name",
-          "type_info": {
-            "type": "VarString",
-            "flags": {
-              "bits": 4101
-            },
-            "char_set": 224,
-            "max_size": 1020
-          }
-        }
-      ],
-      "parameters": {
-        "Right": 1
-      },
-      "nullable": [
-        false,
-        false,
-        false
-      ]
-    }
-  },
-  "3d73bf556bf6a7051e6b3c95ea658c179832e77f248394b5c5f1a8090fa3b1c7": {
-    "query": "SELECT * FROM deployment_machine_type WHERE id = ?;",
-    "describe": {
-      "columns": [
-        {
-          "ordinal": 0,
-          "name": "id",
-          "type_info": {
-            "type": "String",
-            "flags": {
-              "bits": 4227
-            },
-            "char_set": 63,
-            "max_size": 16
-          }
-        },
-        {
-          "ordinal": 1,
-          "name": "cpu_count",
-          "type_info": {
-            "type": "Tiny",
-            "flags": {
-              "bits": 4137
-            },
-            "char_set": 63,
-            "max_size": 3
-          }
-        },
-        {
-          "ordinal": 2,
-          "name": "memory_count",
-          "type_info": {
-            "type": "Float",
-            "flags": {
-              "bits": 4129
-            },
-            "char_set": 63,
-            "max_size": 12
-          }
-        }
-      ],
-      "parameters": {
-        "Right": 1
-      },
-      "nullable": [
-        false,
-        false,
-        false
-      ]
-    }
-  },
-  "3dc7a4e588bdf132ecb612573c215c0f6e970c468e14b09bdaa33bdf39aec7a4": {
-    "query": "SELECT * FROM portus_tunnel WHERE name = ?;",
-=======
-  "48abb42c3402fb054e4b5afa35f35b891c56ba49b91c0bbdacc4e7e306706efb": {
-    "query": "DELETE FROM role WHERE id = ?;",
->>>>>>> develop
-    "describe": {
-      "columns": [],
-      "parameters": {
-        "Right": 1
-      },
-      "nullable": []
-    }
-  },
-  "48dfaa544a461dea9efb3c5a91dfdcc4c0a0a7b1fc87fb29cf9569a47a905c2d": {
-    "query": "INSERT INTO user_phone_number VALUES (NULL, ?, ?);",
-    "describe": {
-<<<<<<< HEAD
-      "columns": [
-        {
-          "ordinal": 0,
-          "name": "user_id",
-          "type_info": {
-            "type": "String",
-            "flags": {
-              "bits": 4227
-            },
-            "char_set": 63,
-            "max_size": 16
-          }
-        },
-        {
-          "ordinal": 1,
-          "name": "organisation_id",
-          "type_info": {
-            "type": "String",
-            "flags": {
-              "bits": 4235
-            },
-            "char_set": 63,
-            "max_size": 16
-          }
-        },
-        {
-          "ordinal": 2,
-          "name": "role_id",
-          "type_info": {
-            "type": "String",
-            "flags": {
-              "bits": 4235
-            },
-            "char_set": 63,
-            "max_size": 16
-          }
-        }
-      ],
-      "parameters": {
-        "Right": 1
-      },
-      "nullable": [
-        false,
-        false,
-        false
-      ]
-    }
-  },
-  "4381c233c7c762f95acd31726c1afab88e926b797bc3ab22e22228a3b2ac96e4": {
-    "query": "DELETE FROM domain WHERE id = ?;",
-    "describe": {
-      "columns": [],
-      "parameters": {
-        "Right": 1
-      },
-      "nullable": []
-    }
-  },
-  "45597f9b8e3d821096f2e4e26a496155ddb1bb23433465e471eb7f8a100196a3": {
-    "query": "UPDATE user SET password = ? WHERE id = ?;",
-    "describe": {
-      "columns": [],
-      "parameters": {
-        "Right": 2
-      },
-      "nullable": []
-    }
-  },
-  "48abb42c3402fb054e4b5afa35f35b891c56ba49b91c0bbdacc4e7e306706efb": {
-    "query": "DELETE FROM role WHERE id = ?;",
-    "describe": {
-      "columns": [],
-      "parameters": {
-        "Right": 1
-      },
-      "nullable": []
-    }
-  },
-  "4aaeec7fa2f65e60f34d7f6fa2981e466c3a9cdfeb129462ba506687d76a0f84": {
-    "query": "INSERT INTO user VALUES (?, ?, ?, ?, ?, ?, NULL, NULL, NULL, ?);",
-    "describe": {
-      "columns": [],
-      "parameters": {
-        "Right": 7
-      },
-      "nullable": []
-    }
-  },
-  "4f6e7535ab071b0910a06269bc765549449729470f299316474f304583736d66": {
-    "query": "CREATE TABLE IF NOT EXISTS role_permissions_resource ( role_id BINARY(16), permission_id BINARY(16), resource_id BINARY(16), PRIMARY KEY(role_id, permission_id, resource_id), FOREIGN KEY(role_id) REFERENCES role(id), FOREIGN KEY(permission_id) REFERENCES permission(id), FOREIGN KEY(resource_id) REFERENCES resource(id) );",
-    "describe": {
-      "columns": [],
-      "parameters": {
-        "Right": 0
-      },
-      "nullable": []
-    }
-  },
-  "54388980b43b49a672fe6db6641bf3205e7d2f3e9785ebbd8267fb8034783877": {
-    "query": "INSERT INTO docker_registry_repository VALUES (?, ?, ?);",
-    "describe": {
-      "columns": [],
-      "parameters": {
-        "Right": 3
-      },
-      "nullable": []
-    }
-  },
-  "572ee1bc7c428de24baeecc05146b31607bac7390f5d960d8563bd8450c1f7f4": {
-    "query": "UPDATE user_login SET token_expiry = ?, last_activity = ? WHERE login_id = ?;",
-    "describe": {
-      "columns": [],
-      "parameters": {
-        "Right": 3
-      },
-      "nullable": []
-    }
-  },
-  "5c9d8c96cd0e5ba43916e348518be8a09788b9864f09ed016f95fb4f75ac109d": {
-    "query": "DELETE FROM role_permissions_resource_type WHERE role_id = ?;",
-    "describe": {
-      "columns": [],
-      "parameters": {
-        "Right": 1
-      },
-      "nullable": []
-    }
-  },
-  "5cd0a78fcf69ed853bc49d1efd8afa8cabc699d0ce35fad11b95a256d6571779": {
-    "query": "ALTER TABLE domain ADD CONSTRAINT FOREIGN KEY(id) REFERENCES resource(id);",
-    "describe": {
-      "columns": [],
-      "parameters": {
-        "Right": 0
-      },
-      "nullable": []
-    }
-  },
-  "61352fd516366775bca363e240c49b40d962cb41128368c5f74d78b57ce00588": {
-    "query": "SELECT deployment_entry_point.* FROM deployment_entry_point INNER JOIN resource ON deployment_entry_point.id = resource.id WHERE resource.owner_id = ?;",
-    "describe": {
-      "columns": [
-        {
-          "ordinal": 0,
-          "name": "id",
-          "type_info": {
-            "type": "String",
-            "flags": {
-              "bits": 4227
-            },
-            "char_set": 63,
-            "max_size": 16
-          }
-        },
-        {
-          "ordinal": 1,
-          "name": "sub_domain",
-          "type_info": {
-            "type": "VarString",
-            "flags": {
-              "bits": 9
-            },
-            "char_set": 224,
-            "max_size": 1020
-          }
-        },
-        {
-          "ordinal": 2,
-          "name": "domain_id",
-          "type_info": {
-            "type": "String",
-            "flags": {
-              "bits": 4233
-            },
-            "char_set": 63,
-            "max_size": 16
-          }
-        },
-        {
-          "ordinal": 3,
-          "name": "path",
-          "type_info": {
-            "type": "VarString",
-            "flags": {
-              "bits": 1
-            },
-            "char_set": 224,
-            "max_size": 1020
-          }
-        },
-        {
-          "ordinal": 4,
-          "name": "entry_point_type",
-          "type_info": {
-            "type": "String",
-            "flags": {
-              "bits": 4353
-            },
-            "char_set": 224,
-            "max_size": 40
-          }
-        },
-        {
-          "ordinal": 5,
-          "name": "deployment_id",
-          "type_info": {
-            "type": "String",
-            "flags": {
-              "bits": 136
-            },
-            "char_set": 63,
-            "max_size": 16
-          }
-        },
-        {
-          "ordinal": 6,
-          "name": "deployment_port",
-          "type_info": {
-            "type": "Short",
-            "flags": {
-              "bits": 32
-            },
-            "char_set": 63,
-            "max_size": 5
-          }
-        },
-        {
-          "ordinal": 7,
-          "name": "url",
-          "type_info": {
-            "type": "Blob",
-            "flags": {
-              "bits": 16
-            },
-            "char_set": 224,
-            "max_size": 262140
-          }
-        }
-      ],
-=======
-      "columns": [],
->>>>>>> a4c74083
-      "parameters": {
-        "Right": 2
-      },
-<<<<<<< HEAD
-      "nullable": [
-        false,
-        false,
-        false,
-        false,
-        false,
-        true,
-        true,
-        true
-      ]
-    }
-  },
-=======
-      "nullable": []
-    }
-  },
-  "4a143c48cce086d5c32790a4d82dc7a68050d95be95e6fcd8f25d63239ecbcdf": {
-    "query": "DELETE FROM personal_domain WHERE id = ?;",
-    "describe": {
-      "columns": [],
-      "parameters": {
-        "Right": 1
-      },
-      "nullable": []
-    }
-  },
-  "4f6e7535ab071b0910a06269bc765549449729470f299316474f304583736d66": {
-    "query": "CREATE TABLE IF NOT EXISTS role_permissions_resource ( role_id BINARY(16), permission_id BINARY(16), resource_id BINARY(16), PRIMARY KEY(role_id, permission_id, resource_id), FOREIGN KEY(role_id) REFERENCES role(id), FOREIGN KEY(permission_id) REFERENCES permission(id), FOREIGN KEY(resource_id) REFERENCES resource(id) );",
-    "describe": {
-      "columns": [],
-      "parameters": {
-        "Right": 0
-      },
-      "nullable": []
-    }
-  },
-  "503b68f8d7eac57d8d17737224194aa778b56ccb8cbad17e84b3f86749ebda24": {
-    "query": "CREATE TABLE IF NOT EXISTS organisation_email ( user_id BINARY(16) NOT NULL, local VARCHAR(64) NOT NULL, domain_id BINARY(16) NOT NULL, PRIMARY KEY(local, domain_id), FOREIGN KEY(user_id) REFERENCES user(id), FOREIGN KEY(domain_id) REFERENCES organisation_domain(id) );",
-    "describe": {
-      "columns": [],
-      "parameters": {
-        "Right": 0
-      },
-      "nullable": []
-    }
-  },
-  "508d1c7bdf5baf09363b5c04c7e59d9569c44297541c1ffc1c58b992ae40afd8": {
-    "query": "UPDATE organisation_domain SET is_verified = FALSE WHERE id = ?;",
-    "describe": {
-      "columns": [],
-      "parameters": {
-        "Right": 1
-      },
-      "nullable": []
-    }
-  },
-  "568eb5c0315ff61c251326e4943cc2efdb8f17663cc4f18fbadd554f5753e2ae": {
-    "query": "INSERT INTO user_phone_number VALUES (?, ?, ?);",
-    "describe": {
-      "columns": [],
-      "parameters": {
-        "Right": 3
-      },
-      "nullable": []
-    }
-  },
-  "572ee1bc7c428de24baeecc05146b31607bac7390f5d960d8563bd8450c1f7f4": {
-    "query": "UPDATE user_login SET token_expiry = ?, last_activity = ? WHERE login_id = ?;",
-    "describe": {
-      "columns": [],
-      "parameters": {
-        "Right": 3
-      },
-      "nullable": []
-    }
-  },
-  "5bbdf6d1f9fa1a9fd269af05f67192c4d3b7a1b574aa359b635890c598122489": {
-    "query": "CREATE TABLE IF NOT EXISTS user_phone_number ( user_id BINARY(16), country_code CHAR(2) NOT NULL, number VARCHAR(15) NOT NULL, PRIMARY KEY(country_code, number), FOREIGN KEY(user_id) REFERENCES user(id), FOREIGN KEY(country_code) REFERENCES phone_number_country_code(country_code), CONSTRAINT CHECK ( LENGTH(number) >= 7 AND LENGTH(number) <= 15 AND CAST(number AS UNSIGNED) != 0 ) );",
-    "describe": {
-      "columns": [],
-      "parameters": {
-        "Right": 0
-      },
-      "nullable": []
-    }
-  },
-  "5c9d8c96cd0e5ba43916e348518be8a09788b9864f09ed016f95fb4f75ac109d": {
-    "query": "DELETE FROM role_permissions_resource_type WHERE role_id = ?;",
-    "describe": {
-      "columns": [],
-      "parameters": {
-        "Right": 1
-      },
-      "nullable": []
-    }
-  },
-  "5cd0a78fcf69ed853bc49d1efd8afa8cabc699d0ce35fad11b95a256d6571779": {
-    "query": "ALTER TABLE domain ADD CONSTRAINT FOREIGN KEY(id) REFERENCES resource(id);",
-    "describe": {
-      "columns": [],
-      "parameters": {
-        "Right": 0
-      },
-      "nullable": []
-    }
-  },
-  "62d7ad3fba535207bbfae8092d29fe16b340fd3a0165a914cd93489a35d9045e": {
-    "query": "UPDATE user_phone_number SET user_id = ? WHERE country_code = ? AND number = ?;",
-    "describe": {
-      "columns": [],
-      "parameters": {
-        "Right": 3
-      },
-      "nullable": []
-    }
-  },
->>>>>>> a4c74083
-  "63e41055c49bcc16c270cc4dd906c4a1f2c0176228ad9b6f974d8d426e814a28": {
-    "query": "SELECT * FROM role_permissions_resource_type INNER JOIN permission ON role_permissions_resource_type.permission_id = permission.id WHERE role_permissions_resource_type.role_id = ?;",
-    "describe": {
-      "columns": [
-        {
-          "ordinal": 0,
-          "name": "role_id",
-          "type_info": {
-            "type": "String",
-            "flags": {
-              "bits": 4227
-            },
-            "char_set": 63,
-            "max_size": 16
-          }
-        },
-        {
-          "ordinal": 1,
-          "name": "permission_id",
-          "type_info": {
-            "type": "String",
-            "flags": {
-              "bits": 4235
-            },
-            "char_set": 63,
-            "max_size": 16
-          }
-        },
-        {
-          "ordinal": 2,
-          "name": "resource_type_id",
-          "type_info": {
-            "type": "String",
-            "flags": {
-              "bits": 4235
-            },
-            "char_set": 63,
-            "max_size": 16
-          }
-        },
-        {
-          "ordinal": 3,
-          "name": "id",
-          "type_info": {
-            "type": "String",
-            "flags": {
-              "bits": 4227
-            },
-            "char_set": 63,
-            "max_size": 16
-          }
-        },
-        {
-          "ordinal": 4,
-          "name": "name",
-          "type_info": {
-            "type": "VarString",
-            "flags": {
-              "bits": 4097
-            },
-            "char_set": 224,
-            "max_size": 400
-          }
-        },
-        {
-          "ordinal": 5,
-          "name": "description",
-          "type_info": {
-            "type": "VarString",
-            "flags": {
-              "bits": 0
-            },
-            "char_set": 224,
-            "max_size": 2000
-          }
-        }
-      ],
-      "parameters": {
-        "Right": 1
-      },
-      "nullable": [
-        false,
-        false,
-        false,
-        false,
-        false,
-        true
-      ]
-    }
-  },
-  "646b2763c95edd7db30a0eb81a9838a37f6836d31d5dcf927c40bedefb8421c3": {
-    "query": "SELECT deployment.* FROM deployment, resource WHERE resource.id = deployment.id AND resource.owner_id = ?;",
-    "describe": {
-      "columns": [
-        {
-          "ordinal": 0,
-          "name": "id",
-          "type_info": {
-            "type": "String",
-            "flags": {
-              "bits": 4227
-            },
-            "char_set": 63,
-            "max_size": 16
-          }
-        },
-        {
-          "ordinal": 1,
-          "name": "name",
-          "type_info": {
-            "type": "VarString",
-            "flags": {
-              "bits": 4097
-            },
-            "char_set": 224,
-            "max_size": 1020
-          }
-        },
-        {
-          "ordinal": 2,
-          "name": "registry",
-          "type_info": {
-            "type": "VarString",
-            "flags": {
-              "bits": 1
-            },
-            "char_set": 224,
-            "max_size": 1020
-          }
-        },
-        {
-          "ordinal": 3,
-          "name": "image_name",
-          "type_info": {
-            "type": "VarString",
-            "flags": {
-              "bits": 0
-            },
-            "char_set": 224,
-            "max_size": 2048
-          }
-        },
-        {
-          "ordinal": 4,
-          "name": "image_tag",
-          "type_info": {
-            "type": "VarString",
-            "flags": {
-              "bits": 4097
-            },
-            "char_set": 224,
-            "max_size": 1020
-          }
-        },
-        {
-          "ordinal": 5,
-          "name": "repository_id",
-          "type_info": {
-            "type": "String",
-            "flags": {
-              "bits": 128
-            },
-            "char_set": 63,
-            "max_size": 16
-          }
-        }
-      ],
-      "parameters": {
-        "Right": 1
-      },
-      "nullable": [
-        false,
-        false,
-        false,
-        true,
-        false,
-        true
-      ]
-    }
-  },
-<<<<<<< HEAD
-  "6b05856f5abd9e27c3d2a229a71b9e027c71a9c6194a676e81d5fbc3fcb6272c": {
-    "query": "CREATE TABLE IF NOT EXISTS docker_registry_repository ( id BINARY(16) PRIMARY KEY, organisation_id BINARY(16) NOT NULL, name VARCHAR(255) NOT NULL, UNIQUE(organisation_id, name), FOREIGN KEY(organisation_id) REFERENCES organisation(id) );",
-    "describe": {
-      "columns": [],
-      "parameters": {
-        "Right": 0
-      },
-      "nullable": []
-    }
-  },
-  "6c36509fe5189947f266e4bc0258dfe1805f4c49da5fb0b22e0bc00d07eeb08c": {
-    "query": "CREATE VIEW user_email_address_view AS SELECT CASE WHEN (user_email_address.type = 'personal') THEN user_email_address.email_address ELSE CONCAT(user_email_address.email_local, '@', domain.name) END AS email, user_email_address.user_id AS user_id, user_email_address.type AS type, domain.id AS domain_id, domain.name AS domain_name FROM user_email_address LEFT JOIN domain ON user_email_address.domain_id = domain.id;",
-    "describe": {
-      "columns": [],
-      "parameters": {
-        "Right": 0
-      },
-      "nullable": []
-    }
-  },
-  "6e632ad702a45d78f36bcdf2a71d4573c1c0d20645526a150ff9cf843b563c4c": {
-    "query": "SELECT user.* FROM user LEFT JOIN user_email_address_view ON user_email_address_view.user_id = user.id WHERE user_email_address_view.email = ?",
-=======
-  "64b74cd527d15c37d142424ba7b93bbabb4d036dc64e66318b519bfa09c3b5fa": {
-    "query": "SELECT domain.name, organisation_domain.id, organisation_domain.domain_type, organisation_domain.is_verified as `is_verified: bool` FROM organisation_domain INNER JOIN domain ON domain.id = organisation_domain.id WHERE is_verified = FALSE;",
->>>>>>> a4c74083
-    "describe": {
-      "columns": [
-        {
-          "ordinal": 0,
-          "name": "name",
-          "type_info": {
-            "type": "VarString",
-            "flags": {
-              "bits": 4101
-            },
-            "char_set": 224,
-            "max_size": 1020
-          }
-        },
-        {
-          "ordinal": 1,
-          "name": "id",
-          "type_info": {
-            "type": "String",
-            "flags": {
-              "bits": 4235
-            },
-            "char_set": 63,
-            "max_size": 16
-          }
-        },
-        {
-          "ordinal": 2,
-          "name": "domain_type",
-          "type_info": {
-            "type": "String",
-            "flags": {
-              "bits": 4353
-            },
-            "char_set": 224,
-            "max_size": 48
-          }
-        },
-        {
-          "ordinal": 3,
-          "name": "is_verified: bool",
-          "type_info": {
-            "type": "Tiny",
-            "flags": {
-              "bits": 1
-            },
-            "char_set": 63,
-            "max_size": 1
-          }
-        }
-      ],
-      "parameters": {
-        "Right": 0
-      },
-      "nullable": [
-        false,
-        false,
-        false,
-        false
-      ]
-    }
-  },
-  "67a053d423aed30932aa9d3714e3fb8735f3ae19a99aedb1bcbd21b9b9a08157": {
-    "query": "CREATE TABLE IF NOT EXISTS user ( id BINARY(16) PRIMARY KEY, username VARCHAR(100) UNIQUE NOT NULL, password TEXT NOT NULL, first_name VARCHAR(100) NOT NULL, last_name VARCHAR(100) NOT NULL, dob BIGINT UNSIGNED DEFAULT NULL, bio VARCHAR(128) DEFAULT NULL, location VARCHAR(128) DEFAULT NULL, created BIGINT UNSIGNED NOT NULL, /* Recovery options */ backup_email_local VARCHAR(64), backup_email_domain_id BINARY(16), backup_phone_country_code CHAR(2), backup_phone_number VARCHAR(15), UNIQUE(backup_email_local, backup_email_domain_id), UNIQUE(backup_phone_country_code, backup_phone_number), CONSTRAINT CHECK ( ( backup_email_local IS NOT NULL AND backup_email_domain_id IS NOT NULL ) OR ( backup_phone_country_code IS NOT NULL AND backup_phone_number IS NOT NULL ) ) );",
-    "describe": {
-      "columns": [],
-      "parameters": {
-        "Right": 0
-      },
-      "nullable": []
-    }
-  },
-  "69de1faf28c994e01dd5351bc56d21980caeabf5dd9788a11162761020008829": {
-    "query": "INSERT INTO user_to_sign_up VALUES ( ?, 'personal', ?, ?, ?, ?, ?, ?, ?, NULL, NULL, NULL, ?, ? ) ON DUPLICATE KEY UPDATE account_type = 'personal', password = ?, first_name = ?, last_name = ?, backup_email_local = ?, backup_email_domain_id = ?, backup_phone_country_code = ?, backup_phone_number = ?, org_email_local = NULL, org_domain_name = NULL, organisation_name = NULL, otp_hash = ?, otp_expiry = ?;",
-    "describe": {
-      "columns": [],
-      "parameters": {
-        "Right": 19
-      },
-      "nullable": []
-    }
-  },
-  "6a7bd45e3c86a4823d26ceb91f49ce5780a5f315fe767df5dd2a9298bba2da04": {
-    "query": "SELECT domain.name, organisation_domain.id, organisation_domain.domain_type, organisation_domain.is_verified as `is_verified: bool` FROM organisation_domain INNER JOIN domain ON domain.id = organisation_domain.id WHERE is_verified = TRUE;",
-    "describe": {
-      "columns": [
-        {
-          "ordinal": 0,
-          "name": "name",
-          "type_info": {
-            "type": "VarString",
-            "flags": {
-              "bits": 4101
-            },
-            "char_set": 224,
-            "max_size": 1020
-          }
-        },
-        {
-          "ordinal": 1,
-          "name": "id",
-          "type_info": {
-            "type": "String",
-            "flags": {
-              "bits": 4235
-            },
-            "char_set": 63,
-            "max_size": 16
-          }
-        },
-        {
-          "ordinal": 2,
-          "name": "domain_type",
-          "type_info": {
-            "type": "String",
-            "flags": {
-              "bits": 4353
-            },
-            "char_set": 224,
-            "max_size": 48
-          }
-        },
-        {
-          "ordinal": 3,
-          "name": "is_verified: bool",
-          "type_info": {
-            "type": "Tiny",
-            "flags": {
-              "bits": 1
-            },
-            "char_set": 63,
-            "max_size": 1
-          }
-        }
-      ],
-      "parameters": {
-        "Right": 0
-      },
-      "nullable": [
-        false,
-        false,
-        false,
-        false
-      ]
-    }
-  },
-  "6fa2444bb63e13a9590e092c01ba865ce21d7b2c4a5b434272bda49d9c2ea729": {
-    "query": "UPDATE organisation SET name = ? WHERE id = ?;",
-    "describe": {
-      "columns": [],
-      "parameters": {
-        "Right": 2
-      },
-      "nullable": []
-    }
-  },
-  "6fca493e0ba449480e3a101e7ef9ef2367df7fa4b87b4d5ab49f89c21a91de3f": {
-    "query": "SELECT user.* FROM user LEFT JOIN personal_email ON personal_email.user_id = user.id LEFT JOIN organisation_email ON organisation_email.user_id = user.id LEFT JOIN domain ON domain.id = personal_email.domain_id OR domain.id = organisation_email.domain_id WHERE CONCAT(personal_email.local, '@', domain.name) = ? OR CONCAT(organisation_email.local, '@', domain.name) = ?;",
-    "describe": {
-      "columns": [
-        {
-          "ordinal": 0,
-          "name": "id",
-          "type_info": {
-            "type": "String",
-            "flags": {
-              "bits": 4227
-            },
-            "char_set": 63,
-            "max_size": 16
-          }
-        },
-        {
-          "ordinal": 1,
-          "name": "username",
-          "type_info": {
-            "type": "VarString",
-            "flags": {
-              "bits": 4101
-            },
-            "char_set": 224,
-            "max_size": 400
-          }
-        },
-        {
-          "ordinal": 2,
-          "name": "password",
-          "type_info": {
-            "type": "Blob",
-            "flags": {
-              "bits": 4113
-            },
-            "char_set": 224,
-            "max_size": 262140
-          }
-        },
-        {
-          "ordinal": 3,
-          "name": "first_name",
-          "type_info": {
-            "type": "VarString",
-            "flags": {
-              "bits": 4097
-            },
-            "char_set": 224,
-            "max_size": 400
-          }
-        },
-        {
-          "ordinal": 4,
-          "name": "last_name",
-          "type_info": {
-            "type": "VarString",
-            "flags": {
-              "bits": 4097
-            },
-            "char_set": 224,
-            "max_size": 400
-          }
-        },
-        {
-          "ordinal": 5,
-          "name": "dob",
-          "type_info": {
-            "type": "LongLong",
-            "flags": {
-              "bits": 32
-            },
-            "char_set": 63,
-            "max_size": 20
-          }
-        },
-        {
-          "ordinal": 6,
-          "name": "bio",
-          "type_info": {
-            "type": "VarString",
-            "flags": {
-              "bits": 0
-            },
-            "char_set": 224,
-            "max_size": 512
-          }
-        },
-        {
-          "ordinal": 7,
-          "name": "location",
-          "type_info": {
-            "type": "VarString",
-            "flags": {
-              "bits": 0
-            },
-            "char_set": 224,
-            "max_size": 512
-          }
-        },
-        {
-          "ordinal": 8,
-          "name": "created",
-          "type_info": {
-            "type": "LongLong",
-            "flags": {
-              "bits": 4129
-            },
-            "char_set": 63,
-            "max_size": 20
-          }
-        },
-        {
-          "ordinal": 9,
-          "name": "backup_email_local",
-          "type_info": {
-            "type": "VarString",
-            "flags": {
-              "bits": 8
-            },
-            "char_set": 224,
-            "max_size": 256
-          }
-        },
-        {
-          "ordinal": 10,
-          "name": "backup_email_domain_id",
-          "type_info": {
-            "type": "String",
-            "flags": {
-              "bits": 128
-            },
-            "char_set": 63,
-            "max_size": 16
-          }
-        },
-        {
-          "ordinal": 11,
-          "name": "backup_phone_country_code",
-          "type_info": {
-            "type": "String",
-            "flags": {
-              "bits": 8
-            },
-            "char_set": 224,
-            "max_size": 8
-          }
-        },
-        {
-          "ordinal": 12,
-          "name": "backup_phone_number",
-          "type_info": {
-            "type": "VarString",
-            "flags": {
-              "bits": 0
-            },
-            "char_set": 224,
-            "max_size": 60
-          }
-        }
-      ],
-      "parameters": {
-        "Right": 2
-      },
-      "nullable": [
-        false,
-        false,
-        false,
-        false,
-        false,
-        true,
-        true,
-        true,
-        false,
-        true,
-        true,
-        true,
-        true
-      ]
-    }
-  },
-  "74552dd3887b7800f00b007dbd6b8362d041a7d0c3157bc1073837435d6098a7": {
-    "query": "CREATE TABLE IF NOT EXISTS application_version_platform ( application_id BINARY(16) NOT NULL, version VARCHAR(32) NOT NULL, platform VARCHAR(60) NOT NULL, PRIMARY KEY(application_id, version, platform), FOREIGN KEY(application_id, version) REFERENCES application_version(application_id, version) );",
-    "describe": {
-      "columns": [],
-      "parameters": {
-        "Right": 0
-      },
-      "nullable": []
-    }
-  },
-<<<<<<< HEAD
-  "79b16b905cb201a6e81c6190120324df27fc4372ac663acac6909db3e2a329b9": {
-    "query": "INSERT INTO resource VALUES (?, ?, ?, ?);",
-    "describe": {
-      "columns": [],
-      "parameters": {
-        "Right": 4
-      },
-      "nullable": []
-    }
-  },
-  "7c9cf14a137b8d1a1ef4847ad5d4fcc43d703936053c3ab48def4d9920802786": {
-    "query": "INSERT INTO deployment_machine_type VALUES (?, ?, ?);",
-    "describe": {
-      "columns": [],
-      "parameters": {
-        "Right": 3
-      },
-      "nullable": []
-    }
-  },
-  "7e9adb0bcdb6a9ca40f2a6ada931e67db2c92ea2010d2743e75764841437137b": {
-    "query": "SELECT * FROM user_to_sign_up WHERE username = ?",
-=======
-  "798d68e061eee18646da986bd67702094a9047014e63691aeba97f6b01a8f504": {
-    "query": "SELECT * FROM phone_number_country_code WHERE country_code = ?;",
->>>>>>> a4c74083
-    "describe": {
-      "columns": [
-        {
-          "ordinal": 0,
-          "name": "country_code",
-          "type_info": {
-            "type": "VarString",
-            "flags": {
-              "bits": 4099
-            },
-            "char_set": 224,
-            "max_size": 8
-          }
-        },
-        {
-          "ordinal": 1,
-          "name": "phone_code",
-          "type_info": {
-            "type": "VarString",
-            "flags": {
-              "bits": 4097
-            },
-            "char_set": 224,
-            "max_size": 20
-          }
-        },
-        {
-          "ordinal": 2,
-          "name": "country_name",
-          "type_info": {
-            "type": "VarString",
-            "flags": {
-              "bits": 4097
-            },
-            "char_set": 224,
-            "max_size": 320
-          }
-        }
-      ],
-      "parameters": {
-        "Right": 1
-      },
-      "nullable": [
-        false,
-        false,
-        false
-      ]
-    }
-  },
-<<<<<<< HEAD
-  "80d87f55cd48c8ed559d4dd4f4f488109bd7d83c9578f5deb9369818c6f34191": {
-    "query": "DELETE FROM organisation_user WHERE role_id = ?;",
-    "describe": {
-      "columns": [],
-      "parameters": {
-        "Right": 1
-      },
-      "nullable": []
-    }
-  },
-  "81af0a6f27496e77b321b9868ce4740c92f67bc87c959a21108c24f60ae32ff2": {
-    "query": "DELETE FROM deployment_upgrade_path WHERE id = ?;",
-    "describe": {
-      "columns": [],
-      "parameters": {
-        "Right": 1
-=======
-  "79b16b905cb201a6e81c6190120324df27fc4372ac663acac6909db3e2a329b9": {
-    "query": "INSERT INTO resource VALUES (?, ?, ?, ?);",
-    "describe": {
-      "columns": [],
-      "parameters": {
-        "Right": 4
->>>>>>> a4c74083
-      },
-      "nullable": []
-    }
-  },
-<<<<<<< HEAD
-  "82f6b0ef72d1c40eb0f9ea945dc2e9311a11428284566264748d8d4e9e2d9ddc": {
-    "query": "DELETE FROM deployment_upgrade_path_machine_type WHERE upgrade_path_id = ?;",
-=======
-  "7b3de69304ed8779f0f64bbc10dab57e4d1f4d35f81ed4e99ae103df361669c0": {
-    "query": "CREATE TABLE IF NOT EXISTS organisation_domain ( id BINARY(16) PRIMARY KEY, domain_type ENUM('personal', 'organisation') NOT NULL, is_verified BOOLEAN NOT NULL DEFAULT FALSE, FOREIGN KEY(id, domain_type) REFERENCES domain(id, type), CONSTRAINT CHECK(domain_type = 'organisation') );",
->>>>>>> a4c74083
-    "describe": {
-      "columns": [],
-      "parameters": {
-        "Right": 0
-      },
-      "nullable": []
-    }
-  },
-<<<<<<< HEAD
-  "83bca8e4e8ce8aaf6c036e0ad49b053b27a34638639e9a00a68a7f79ed4f7bb5": {
-    "query": "INSERT INTO deployment VALUES (?, ?, \"registry.docker.vicara.co\", ?, NULL, ?);",
-    "describe": {
-      "columns": [],
-      "parameters": {
-        "Right": 4
-      },
-      "nullable": []
-    }
-  },
-  "84071fcc2602af52bf7155e3c4b20c14d3213e1fb5f8aee16f281ac5dfa77e05": {
-    "query": "DELETE FROM deployment WHERE id = ?;",
-=======
-  "80d87f55cd48c8ed559d4dd4f4f488109bd7d83c9578f5deb9369818c6f34191": {
-    "query": "DELETE FROM organisation_user WHERE role_id = ?;",
->>>>>>> a4c74083
-    "describe": {
-      "columns": [],
-      "parameters": {
-        "Right": 1
-      },
-      "nullable": []
-    }
-  },
-  "8659a1c8e68476e1dd39e11fcc5a07c18f488e8f7a0d8cc81c11a5cc8270d006": {
-    "query": "SELECT * FROM organisation WHERE super_admin_id = ?;",
-    "describe": {
-      "columns": [
-        {
-          "ordinal": 0,
-          "name": "id",
-          "type_info": {
-            "type": "String",
-            "flags": {
-              "bits": 4227
-            },
-            "char_set": 63,
-            "max_size": 16
-          }
-        },
-        {
-          "ordinal": 1,
-          "name": "name",
-          "type_info": {
-            "type": "VarString",
-            "flags": {
-              "bits": 4101
-            },
-            "char_set": 224,
-            "max_size": 400
-          }
-        },
-        {
-          "ordinal": 2,
-          "name": "super_admin_id",
-          "type_info": {
-            "type": "String",
-            "flags": {
-              "bits": 4233
-            },
-            "char_set": 63,
-            "max_size": 16
-          }
-        },
-        {
-          "ordinal": 3,
-          "name": "active",
-          "type_info": {
-            "type": "Tiny",
-            "flags": {
-              "bits": 1
-            },
-            "char_set": 63,
-            "max_size": 1
-          }
-        },
-        {
-          "ordinal": 4,
-          "name": "created",
-          "type_info": {
-            "type": "LongLong",
-            "flags": {
-              "bits": 4129
-            },
-            "char_set": 63,
-            "max_size": 20
-          }
-        }
-      ],
-      "parameters": {
-        "Right": 1
-      },
-      "nullable": [
-        false,
-        false,
-        false,
-        false,
-        false
-      ]
-    }
-  },
-  "86710765b572ff652abbbff7072351eb2d120ae0d0ebaf47ea3f4ef700975d06": {
-    "query": "INSERT INTO deployment VALUES (?, ?, ?, NULL, ?, ?);",
-    "describe": {
-      "columns": [],
-      "parameters": {
-        "Right": 5
-      },
-      "nullable": []
-    }
-  },
-  "8a8bbee60fc109098b0ac29824b8f6b0a91959274cadb0aa982f4c68375c9659": {
-    "query": "CREATE TABLE IF NOT EXISTS role_permissions_resource_type ( role_id BINARY(16), permission_id BINARY(16), resource_type_id BINARY(16), PRIMARY KEY(role_id, permission_id, resource_type_id), FOREIGN KEY(role_id) REFERENCES role(id), FOREIGN KEY(permission_id) REFERENCES permission(id), FOREIGN KEY(resource_type_id) REFERENCES resource_type(id) );",
-    "describe": {
-      "columns": [],
-      "parameters": {
-        "Right": 0
-      },
-      "nullable": []
-    }
-  },
-  "8ab6e7092b8a786a1077dea5c1bbc73ceac95254dca51a62775d6f7f15e216f1": {
-    "query": "CREATE TABLE IF NOT EXISTS organisation ( id BINARY(16) PRIMARY KEY, name VARCHAR(100) UNIQUE NOT NULL, super_admin_id BINARY(16) NOT NULL, active BOOLEAN NOT NULL DEFAULT FALSE, created BIGINT UNSIGNED NOT NULL, FOREIGN KEY(super_admin_id) REFERENCES user(id) );",
-    "describe": {
-<<<<<<< HEAD
-      "columns": [
-        {
-          "ordinal": 0,
-          "name": "id",
-          "type_info": {
-            "type": "String",
-            "flags": {
-              "bits": 4227
-            },
-            "char_set": 63,
-            "max_size": 16
-          }
-        },
-        {
-          "ordinal": 1,
-          "name": "organisation_id",
-          "type_info": {
-            "type": "String",
-            "flags": {
-              "bits": 4225
-            },
-            "char_set": 63,
-            "max_size": 16
-          }
-        },
-        {
-          "ordinal": 2,
-          "name": "name",
-          "type_info": {
-            "type": "VarString",
-            "flags": {
-              "bits": 4101
-            },
-            "char_set": 224,
-            "max_size": 1020
-          }
-        }
-      ],
-=======
-      "columns": [],
->>>>>>> a4c74083
-      "parameters": {
-        "Right": 0
-      },
-      "nullable": []
-    }
-  },
-  "8b77e7c7474f0c7583b90ccfcbccc259ac5c4f982f31355a9eea391839f37f7a": {
-    "query": "INSERT INTO user_login VALUES (?, ?, ?, ?, ?, ?);",
-    "describe": {
-      "columns": [],
-      "parameters": {
-        "Right": 6
-      },
-      "nullable": []
-    }
-  },
-  "8f00bc9a5554b57c45b900dd9c312f6adc48939426cf4c67eb256a70e9c55ef9": {
-    "query": "INSERT INTO organisation_domain VALUES (?, 'organisation', FALSE);",
-    "describe": {
-      "columns": [],
-      "parameters": {
-        "Right": 1
-      },
-      "nullable": []
-    }
-  },
-  "8fee7fead10d3e69fa9fe7b210526b7ddd79d9b18c3a4e7dc2b556154e92f232": {
-    "query": "ALTER TABLE user ADD CONSTRAINT FOREIGN KEY ( backup_email_local, backup_email_domain_id ) REFERENCES personal_email ( local, domain_id );",
-    "describe": {
-      "columns": [],
-      "parameters": {
-        "Right": 0
-      },
-      "nullable": []
-    }
-  },
-<<<<<<< HEAD
-  "9621a25206f26c07da6eb77b3c87dc215ab50bb38f79aa6164105c995dbda856": {
-    "query": "SELECT deployment_upgrade_path.* FROM deployment_upgrade_path, resource WHERE resource.owner_id = ?;",
-    "describe": {
-      "columns": [
-        {
-          "ordinal": 0,
-          "name": "id",
-          "type_info": {
-            "type": "String",
-            "flags": {
-              "bits": 4227
-            },
-            "char_set": 63,
-            "max_size": 16
-          }
-        },
-        {
-          "ordinal": 1,
-          "name": "name",
-          "type_info": {
-            "type": "VarString",
-            "flags": {
-              "bits": 4097
-            },
-            "char_set": 224,
-            "max_size": 1020
-          }
-        },
-        {
-          "ordinal": 2,
-          "name": "default_machine_type",
-          "type_info": {
-            "type": "String",
-            "flags": {
-              "bits": 128
-            },
-            "char_set": 63,
-            "max_size": 16
-          }
-        }
-      ],
-      "parameters": {
-        "Right": 1
-      },
-      "nullable": [
-        false,
-        false,
-        true
-      ]
-    }
-  },
-  "991fa0051805c981ee2e6b6669b4f3f05de0a724cf9edb688db6c726f01bd694": {
-    "query": "SELECT * FROM application WHERE id = ?;",
-=======
-  "91191101d6acbe9bc2ebd8b1db04898f14db2198dbbdadc907c879197b87897e": {
-    "query": "SELECT * FROM user WHERE username = ?;",
->>>>>>> a4c74083
-    "describe": {
-      "columns": [
-        {
-          "ordinal": 0,
-          "name": "id",
-          "type_info": {
-            "type": "String",
-            "flags": {
-              "bits": 4227
-            },
-            "char_set": 63,
-            "max_size": 16
-          }
-        },
-        {
-          "ordinal": 1,
-          "name": "username",
-          "type_info": {
-            "type": "VarString",
-            "flags": {
-              "bits": 4101
-            },
-            "char_set": 224,
-            "max_size": 400
-          }
-        },
-        {
-          "ordinal": 2,
-          "name": "password",
-          "type_info": {
-            "type": "Blob",
-            "flags": {
-              "bits": 4113
-            },
-            "char_set": 224,
-            "max_size": 262140
-          }
-        },
-        {
-          "ordinal": 3,
-          "name": "first_name",
-          "type_info": {
-            "type": "VarString",
-            "flags": {
-              "bits": 4097
-            },
-            "char_set": 224,
-            "max_size": 400
-          }
-        },
-        {
-          "ordinal": 4,
-          "name": "last_name",
-          "type_info": {
-            "type": "VarString",
-            "flags": {
-              "bits": 4097
-            },
-            "char_set": 224,
-            "max_size": 400
-          }
-        },
-        {
-          "ordinal": 5,
-          "name": "dob",
-          "type_info": {
-            "type": "LongLong",
-            "flags": {
-              "bits": 32
-            },
-            "char_set": 63,
-            "max_size": 20
-          }
-        },
-        {
-          "ordinal": 6,
-          "name": "bio",
-          "type_info": {
-            "type": "VarString",
-            "flags": {
-              "bits": 0
-            },
-            "char_set": 224,
-            "max_size": 512
-          }
-        },
-        {
-          "ordinal": 7,
-          "name": "location",
-          "type_info": {
-            "type": "VarString",
-            "flags": {
-              "bits": 0
-            },
-            "char_set": 224,
-            "max_size": 512
-          }
-        },
-        {
-          "ordinal": 8,
-          "name": "created",
-          "type_info": {
-            "type": "LongLong",
-            "flags": {
-              "bits": 4129
-            },
-            "char_set": 63,
-            "max_size": 20
-          }
-        },
-        {
-          "ordinal": 9,
-          "name": "backup_email_local",
-          "type_info": {
-            "type": "VarString",
-            "flags": {
-              "bits": 8
-            },
-            "char_set": 224,
-            "max_size": 256
-          }
-        },
-        {
-          "ordinal": 10,
-          "name": "backup_email_domain_id",
-          "type_info": {
-            "type": "String",
-            "flags": {
-              "bits": 128
-            },
-            "char_set": 63,
-            "max_size": 16
-          }
-        },
-        {
-          "ordinal": 11,
-          "name": "backup_phone_country_code",
-          "type_info": {
-            "type": "String",
-            "flags": {
-              "bits": 8
-            },
-            "char_set": 224,
-            "max_size": 8
-          }
-        },
-        {
-          "ordinal": 12,
-          "name": "backup_phone_number",
-          "type_info": {
-            "type": "VarString",
-            "flags": {
-              "bits": 0
-            },
-            "char_set": 224,
-            "max_size": 60
-          }
-        }
-      ],
-      "parameters": {
-        "Right": 1
-      },
-      "nullable": [
-        false,
-        false,
-        false,
-        false,
-        false,
-        true,
-        true,
-        true,
-        false,
-        true,
-        true,
-        true,
-        true
-      ]
-    }
-  },
-  "92b3f791e9aa52a16fdd721291d03093f23c67e7e228b1847512fa78169c835a": {
-    "query": "CREATE TABLE IF NOT EXISTS application ( id BINARY(16) PRIMARY KEY, name VARCHAR(100) UNIQUE NOT NULL );",
-    "describe": {
-      "columns": [],
-      "parameters": {
-        "Right": 0
-      },
-      "nullable": []
-    }
-  },
-  "959f1a05f930ca62e96b2d9e40c8d62b3caffd553f902bd3e407515690b4813b": {
-    "query": "SELECT user.*, domain.name FROM organisation_domain INNER JOIN domain ON domain.id = organisation_domain.id INNER JOIN resource ON organisation_domain.id = resource.id INNER JOIN organisation ON resource.owner_id = organisation.id INNER JOIN user ON organisation.super_admin_id = user.id WHERE organisation_domain.id = ?;",
-    "describe": {
-      "columns": [
-        {
-          "ordinal": 0,
-          "name": "id",
-          "type_info": {
-            "type": "String",
-            "flags": {
-              "bits": 4227
-            },
-            "char_set": 63,
-            "max_size": 16
-          }
-        },
-        {
-          "ordinal": 1,
-          "name": "username",
-          "type_info": {
-            "type": "VarString",
-            "flags": {
-              "bits": 4101
-            },
-            "char_set": 224,
-            "max_size": 400
-          }
-        },
-        {
-          "ordinal": 2,
-          "name": "password",
-          "type_info": {
-            "type": "Blob",
-            "flags": {
-              "bits": 4113
-            },
-            "char_set": 224,
-            "max_size": 262140
-          }
-        },
-        {
-          "ordinal": 3,
-          "name": "first_name",
-          "type_info": {
-            "type": "VarString",
-            "flags": {
-              "bits": 4097
-            },
-            "char_set": 224,
-            "max_size": 400
-          }
-        },
-        {
-          "ordinal": 4,
-          "name": "last_name",
-          "type_info": {
-            "type": "VarString",
-            "flags": {
-              "bits": 4097
-            },
-            "char_set": 224,
-            "max_size": 400
-          }
-        },
-        {
-          "ordinal": 5,
-          "name": "dob",
-          "type_info": {
-            "type": "LongLong",
-            "flags": {
-              "bits": 32
-            },
-            "char_set": 63,
-            "max_size": 20
-          }
-        },
-        {
-          "ordinal": 6,
-          "name": "bio",
-          "type_info": {
-            "type": "VarString",
-            "flags": {
-              "bits": 0
-            },
-            "char_set": 224,
-            "max_size": 512
-          }
-        },
-        {
-          "ordinal": 7,
-          "name": "location",
-          "type_info": {
-            "type": "VarString",
-            "flags": {
-              "bits": 0
-            },
-            "char_set": 224,
-            "max_size": 512
-          }
-        },
-        {
-          "ordinal": 8,
-          "name": "created",
-          "type_info": {
-            "type": "LongLong",
-            "flags": {
-              "bits": 4129
-            },
-            "char_set": 63,
-            "max_size": 20
-          }
-        },
-        {
-          "ordinal": 9,
-          "name": "backup_email_local",
-          "type_info": {
-            "type": "VarString",
-            "flags": {
-              "bits": 8
-            },
-            "char_set": 224,
-            "max_size": 256
-          }
-        },
-        {
-          "ordinal": 10,
-          "name": "backup_email_domain_id",
-          "type_info": {
-            "type": "String",
-            "flags": {
-              "bits": 128
-            },
-            "char_set": 63,
-            "max_size": 16
-          }
-        },
-        {
-          "ordinal": 11,
-          "name": "backup_phone_country_code",
-          "type_info": {
-            "type": "String",
-            "flags": {
-              "bits": 8
-            },
-            "char_set": 224,
-            "max_size": 8
-          }
-        },
-        {
-          "ordinal": 12,
-          "name": "backup_phone_number",
-          "type_info": {
-            "type": "VarString",
-            "flags": {
-              "bits": 0
-            },
-            "char_set": 224,
-            "max_size": 60
-          }
-        },
-        {
-          "ordinal": 13,
-          "name": "name",
-          "type_info": {
-            "type": "VarString",
-            "flags": {
-              "bits": 4101
-            },
-            "char_set": 224,
-            "max_size": 1020
-          }
-        }
-      ],
-      "parameters": {
-        "Right": 1
-      },
-      "nullable": [
-        false,
-        false,
-        false,
-        false,
-        false,
-        true,
-        true,
-        true,
-        false,
-        true,
-        true,
-        true,
-        true,
-        false
-      ]
-    }
-  },
-  "991fa0051805c981ee2e6b6669b4f3f05de0a724cf9edb688db6c726f01bd694": {
-    "query": "SELECT * FROM application WHERE id = ?;",
-    "describe": {
-      "columns": [
-        {
-          "ordinal": 0,
-          "name": "id",
-          "type_info": {
-            "type": "String",
-            "flags": {
-              "bits": 4227
-            },
-            "char_set": 63,
-            "max_size": 16
-          }
-        },
-        {
-          "ordinal": 1,
-          "name": "name",
-          "type_info": {
-            "type": "VarString",
-            "flags": {
-              "bits": 4101
-            },
-            "char_set": 224,
-            "max_size": 400
-          }
-        }
-      ],
-      "parameters": {
-        "Right": 1
-      },
-      "nullable": [
-        false,
-        false
-      ]
-    }
-  },
-  "9a1173498fefca13bf7b4e882355adfec614c2f576165d07b5ee27feac86e77e": {
-    "query": "CREATE TABLE IF NOT EXISTS phone_number_country_code ( country_code VARCHAR(2) PRIMARY KEY, phone_code VARCHAR(5) NOT NULL, country_name VARCHAR(80) NOT NULL );",
-    "describe": {
-      "columns": [],
-      "parameters": {
-        "Right": 0
-      },
-      "nullable": []
-    }
-  },
-  "9b8133636b27cc7469941860bdc29710364e8b6b1c6462b0343b77aea0b1f740": {
-    "query": "INSERT INTO resource_type VALUES (?, ?, NULL);",
-    "describe": {
-      "columns": [],
-      "parameters": {
-        "Right": 2
-      },
-      "nullable": []
-    }
-  },
-  "9b8866cce443c5d16f545cb9180df5ed620726db397321fd6bcca7087bb5e0d3": {
-    "query": "SELECT resource_type.* FROM resource_type INNER JOIN resource ON resource.resource_type_id = resource_type.id WHERE resource.id = ?;",
-    "describe": {
-      "columns": [
-        {
-          "ordinal": 0,
-          "name": "id",
-          "type_info": {
-            "type": "String",
-            "flags": {
-              "bits": 4227
-            },
-            "char_set": 63,
-            "max_size": 16
-          }
-        },
-        {
-          "ordinal": 1,
-          "name": "name",
-          "type_info": {
-            "type": "VarString",
-            "flags": {
-              "bits": 4101
-            },
-            "char_set": 224,
-            "max_size": 400
-          }
-        },
-        {
-          "ordinal": 2,
-          "name": "description",
-          "type_info": {
-            "type": "VarString",
-            "flags": {
-              "bits": 0
-            },
-            "char_set": 224,
-            "max_size": 2000
-          }
-        }
-      ],
-      "parameters": {
-        "Right": 1
-      },
-      "nullable": [
-        false,
-        false,
-        true
-      ]
-    }
-  },
-  "9e64d943444bf4d584f19bcb5fc0446a3ee8a7a2febbb0f1b3fc9b512a23cd25": {
-    "query": "INSERT INTO user VALUES ( ?, ?, ?, ?, ?, NULL, NULL, NULL, ?, ?, ?, ?, ? );",
-    "describe": {
-      "columns": [],
-      "parameters": {
-        "Right": 10
-      },
-      "nullable": []
-    }
-  },
-  "a0d117b90884a00fa6cfffcf4748bddbb49c78de75637b9d6773d542e67b6db1": {
-    "query": "CREATE TABLE IF NOT EXISTS user_to_sign_up ( username VARCHAR(100) PRIMARY KEY, account_type ENUM('personal', 'organisation') NOT NULL, password TEXT NOT NULL, first_name VARCHAR(100) NOT NULL, last_name VARCHAR(100) NOT NULL, /* Personal email address OR backup email */ backup_email_local VARCHAR(64), backup_email_domain_id BINARY(16), backup_phone_country_code CHAR(2), backup_phone_number VARCHAR(15), /* Organisation email address */ org_email_local VARCHAR(64), org_domain_name VARCHAR(100), organisation_name VARCHAR(100), otp_hash TEXT NOT NULL, otp_expiry BIGINT UNSIGNED NOT NULL, FOREIGN KEY(backup_email_domain_id) REFERENCES personal_domain(id), CONSTRAINT CHECK ( ( account_type = 'personal' AND ( org_email_local IS NULL AND org_domain_name IS NULL AND organisation_name IS NULL ) ) OR ( account_type = 'organisation' AND ( org_email_local IS NOT NULL AND org_domain_name IS NOT NULL AND organisation_name IS NOT NULL ) ) ), CONSTRAINT CHECK ( ( backup_email_local IS NOT NULL AND backup_email_domain_id IS NOT NULL ) OR ( backup_phone_country_code IS NOT NULL AND backup_phone_number IS NOT NULL ) ) );",
-    "describe": {
-      "columns": [],
-      "parameters": {
-        "Right": 0
-      },
-      "nullable": []
-    }
-  },
-  "a0fcc5906bd25566d4fed9acedce387ab74939780a03af86afb62a7e4efcf43f": {
-    "query": "ALTER TABLE user ADD CONSTRAINT FOREIGN KEY ( backup_phone_country_code, backup_phone_number ) REFERENCES user_phone_number ( country_code, number );",
-    "describe": {
-      "columns": [],
-      "parameters": {
-        "Right": 0
-      },
-      "nullable": []
-    }
-  },
-  "a6ac07b1221ede4d07dd38e2901a1a71cac16122637fba54f6e0d98ccac0bdc5": {
-    "query": "INSERT INTO personal_domain VALUES (?, 'personal');",
-    "describe": {
-      "columns": [],
-      "parameters": {
-        "Right": 1
-      },
-      "nullable": []
-    }
-  },
-  "aaa0833fdfb215a672b9397f2ae2c1461730f4528ea4fad1d87ac6f31360d4fc": {
-    "query": "SELECT user.* FROM user LEFT JOIN personal_email ON personal_email.user_id = user.id LEFT JOIN organisation_email ON organisation_email.user_id = user.id LEFT JOIN domain ON domain.id = personal_email.domain_id OR domain.id = organisation_email.domain_id WHERE user.username = ? OR CONCAT(personal_email.local, '@', domain.name) = ? OR CONCAT(organisation_email.local, '@', domain.name) = ?;",
-    "describe": {
-      "columns": [
-        {
-          "ordinal": 0,
-          "name": "id",
-          "type_info": {
-            "type": "String",
-            "flags": {
-              "bits": 4227
-            },
-            "char_set": 63,
-            "max_size": 16
-          }
-        },
-        {
-          "ordinal": 1,
-          "name": "username",
-          "type_info": {
-            "type": "VarString",
-            "flags": {
-              "bits": 4101
-            },
-            "char_set": 224,
-            "max_size": 400
-          }
-        },
-        {
-          "ordinal": 2,
-          "name": "password",
-          "type_info": {
-            "type": "Blob",
-            "flags": {
-              "bits": 4113
-            },
-            "char_set": 224,
-            "max_size": 262140
-          }
-        },
-        {
-          "ordinal": 3,
-          "name": "first_name",
-          "type_info": {
-            "type": "VarString",
-            "flags": {
-              "bits": 4097
-            },
-            "char_set": 224,
-            "max_size": 400
-          }
-        },
-        {
-          "ordinal": 4,
-          "name": "last_name",
-          "type_info": {
-            "type": "VarString",
-            "flags": {
-              "bits": 4097
-            },
-            "char_set": 224,
-            "max_size": 400
-          }
-        },
-        {
-          "ordinal": 5,
-          "name": "dob",
-          "type_info": {
-            "type": "LongLong",
-            "flags": {
-              "bits": 32
-            },
-            "char_set": 63,
-            "max_size": 20
-          }
-        },
-        {
-          "ordinal": 6,
-          "name": "bio",
-          "type_info": {
-            "type": "VarString",
-            "flags": {
-              "bits": 0
-            },
-            "char_set": 224,
-            "max_size": 512
-          }
-        },
-        {
-          "ordinal": 7,
-          "name": "location",
-          "type_info": {
-            "type": "VarString",
-            "flags": {
-              "bits": 0
-            },
-            "char_set": 224,
-            "max_size": 512
-          }
-        },
-        {
-          "ordinal": 8,
-          "name": "created",
-          "type_info": {
-            "type": "LongLong",
-            "flags": {
-              "bits": 4129
-            },
-            "char_set": 63,
-            "max_size": 20
-          }
-        },
-        {
-          "ordinal": 9,
-          "name": "backup_email_local",
-          "type_info": {
-            "type": "VarString",
-            "flags": {
-              "bits": 8
-            },
-            "char_set": 224,
-            "max_size": 256
-          }
-        },
-        {
-          "ordinal": 10,
-          "name": "backup_email_domain_id",
-          "type_info": {
-            "type": "String",
-            "flags": {
-              "bits": 128
-            },
-            "char_set": 63,
-            "max_size": 16
-          }
-        },
-        {
-          "ordinal": 11,
-          "name": "backup_phone_country_code",
-          "type_info": {
-            "type": "String",
-            "flags": {
-              "bits": 8
-            },
-            "char_set": 224,
-            "max_size": 8
-          }
-        },
-        {
-          "ordinal": 12,
-          "name": "backup_phone_number",
-          "type_info": {
-            "type": "VarString",
-            "flags": {
-              "bits": 0
-            },
-            "char_set": 224,
-            "max_size": 60
-          }
-        }
-      ],
-      "parameters": {
-        "Right": 3
-      },
-      "nullable": [
-        false,
-        false,
-        false,
-        false,
-        false,
-        true,
-        true,
-        true,
-        false,
-        true,
-        true,
-        true,
-        true
-      ]
-    }
-  },
-<<<<<<< HEAD
-  "805d2e555e679b236744897b2e1ebd3d26624bc99fd15ab7f0dcf22afcf2b7a0": {
-    "query": "CREATE TABLE IF NOT EXISTS deployment ( id BINARY(16) PRIMARY KEY, name VARCHAR(255) NOT NULL, registry VARCHAR(255) NOT NULL DEFAULT \"registry.docker.vicara.co\", image_name VARCHAR(512) NOT NULL, image_tag VARCHAR(255) NOT NULL, domain_id BINARY(16) NOT NULL, sub_domain VARCHAR(255) NOT NULL, path VARCHAR(255) NOT NULL DEFAULT \"/\", /* TODO change port to port array, and take image from docker_registry_repository */ port SMALLINT UNSIGNED NOT NULL, UNIQUE(domain_id, sub_domain, path) );",
-    "describe": {
-      "columns": [],
-      "parameters": {
-        "Right": 0
-      },
-      "nullable": []
-    }
-  },
-  "80d87f55cd48c8ed559d4dd4f4f488109bd7d83c9578f5deb9369818c6f34191": {
-    "query": "DELETE FROM organisation_user WHERE role_id = ?;",
-    "describe": {
-      "columns": [],
-      "parameters": {
-        "Right": 1
-      },
-      "nullable": []
-    }
-  },
-  "84071fcc2602af52bf7155e3c4b20c14d3213e1fb5f8aee16f281ac5dfa77e05": {
-    "query": "DELETE FROM deployment WHERE id = ?;",
-    "describe": {
-      "columns": [],
-      "parameters": {
-        "Right": 1
-      },
-      "nullable": []
-    }
-  },
-  "8659a1c8e68476e1dd39e11fcc5a07c18f488e8f7a0d8cc81c11a5cc8270d006": {
-    "query": "SELECT * FROM organisation WHERE super_admin_id = ?;",
-=======
-  "abc73c01e06ecb0567f992fdf42fd74fcdb9e084178eab52980b95cdc62e7184": {
-    "query": "SELECT id, name, resource_type_id, owner_id as `owner_id!` FROM resource WHERE id = ?;",
->>>>>>> develop
-    "describe": {
-      "columns": [
-        {
-          "ordinal": 0,
-          "name": "id",
-          "type_info": {
-            "type": "String",
-            "flags": {
-              "bits": 4227
-            },
-            "char_set": 63,
-            "max_size": 16
-          }
-        },
-        {
-          "ordinal": 1,
-          "name": "name",
-          "type_info": {
-            "type": "VarString",
-            "flags": {
-              "bits": 4097
-            },
-            "char_set": 224,
-            "max_size": 400
-          }
-        },
-        {
-          "ordinal": 2,
-          "name": "resource_type_id",
-          "type_info": {
-            "type": "String",
-            "flags": {
-              "bits": 4233
-            },
-            "char_set": 63,
-            "max_size": 16
-          }
-        },
-        {
-          "ordinal": 3,
-          "name": "owner_id!",
-          "type_info": {
-            "type": "String",
-            "flags": {
-              "bits": 136
-            },
-            "char_set": 63,
-            "max_size": 16
-          }
-        }
-      ],
-      "parameters": {
-        "Right": 1
-      },
-      "nullable": [
-        false,
-        false,
-        false,
-        true
-      ]
-    }
-  },
-<<<<<<< HEAD
-  "8a8bbee60fc109098b0ac29824b8f6b0a91959274cadb0aa982f4c68375c9659": {
-    "query": "CREATE TABLE IF NOT EXISTS role_permissions_resource_type ( role_id BINARY(16), permission_id BINARY(16), resource_type_id BINARY(16), PRIMARY KEY(role_id, permission_id, resource_type_id), FOREIGN KEY(role_id) REFERENCES role(id), FOREIGN KEY(permission_id) REFERENCES permission(id), FOREIGN KEY(resource_type_id) REFERENCES resource_type(id) );",
-    "describe": {
-      "columns": [],
-      "parameters": {
-        "Right": 0
-      },
-      "nullable": []
-    }
-  },
-  "8b22e725398b06040883dd3eb702e691de73ec8de97fd72cf687038f70151e11": {
-    "query": "SELECT * FROM docker_registry_repository WHERE id = ?;",
-    "describe": {
-      "columns": [
-        {
-          "ordinal": 0,
-          "name": "id",
-          "type_info": {
-            "type": "String",
-            "flags": {
-              "bits": 4227
-            },
-            "char_set": 63,
-            "max_size": 16
-          }
-        },
-        {
-          "ordinal": 1,
-          "name": "organisation_id",
-          "type_info": {
-            "type": "String",
-            "flags": {
-              "bits": 4233
-            },
-            "char_set": 63,
-            "max_size": 16
-          }
-        },
-        {
-          "ordinal": 2,
-          "name": "name",
-          "type_info": {
-            "type": "VarString",
-            "flags": {
-              "bits": 4097
-            },
-            "char_set": 224,
-            "max_size": 1020
-          }
-        }
-      ],
-      "parameters": {
-        "Right": 1
-      },
-      "nullable": [
-        false,
-        false,
-        false
-      ]
-    }
-  },
-  "8b77e7c7474f0c7583b90ccfcbccc259ac5c4f982f31355a9eea391839f37f7a": {
-    "query": "INSERT INTO user_login VALUES (?, ?, ?, ?, ?, ?);",
-    "describe": {
-      "columns": [],
-      "parameters": {
-        "Right": 6
-      },
-      "nullable": []
-    }
-  },
-  "92b3f791e9aa52a16fdd721291d03093f23c67e7e228b1847512fa78169c835a": {
-    "query": "CREATE TABLE IF NOT EXISTS application ( id BINARY(16) PRIMARY KEY, name VARCHAR(100) UNIQUE NOT NULL );",
-    "describe": {
-      "columns": [],
-      "parameters": {
-        "Right": 0
-      },
-      "nullable": []
-    }
-  },
-  "94b589a75b3fb8a01da02a16f38002db53287b5fff53f031b008a96b7167436c": {
-    "query": "INSERT INTO user_to_sign_up VALUES (?, 'organisation', ?, ?, ?, ?, ?, ?, ?, ?, ?) ON DUPLICATE KEY UPDATE account_type = 'organisation', email_address = ?, email_local = ?, domain_name = ?, password = ?, first_name = ?, last_name = ?, organisation_name = ?, otp_hash = ?, otp_expiry = ?;",
-=======
-  "ad598f2dde3e3fe93bdfab67aca0cd2ed816d918775f69e3028d51462f0e97de": {
-    "query": "INSERT INTO personal_email VALUES (NULL, ?, ?);",
->>>>>>> develop
-    "describe": {
-      "columns": [],
-      "parameters": {
-        "Right": 2
-      },
-      "nullable": []
-    }
-  },
-  "ad6002853dd49f16db9502a04399e53e402302ddd975009c40dd0951ec30f538": {
-    "query": "SELECT * FROM portus_tunnel WHERE id = ?;",
-    "describe": {
-      "columns": [
-        {
-          "ordinal": 0,
-          "name": "id",
-          "type_info": {
-            "type": "String",
-            "flags": {
-              "bits": 4227
-            },
-            "char_set": 63,
-            "max_size": 16
-          }
-        },
-        {
-          "ordinal": 1,
-          "name": "username",
-          "type_info": {
-            "type": "VarString",
-            "flags": {
-              "bits": 4097
-            },
-            "char_set": 224,
-            "max_size": 400
-          }
-        },
-        {
-          "ordinal": 2,
-          "name": "ssh_port",
-          "type_info": {
-            "type": "Short",
-            "flags": {
-              "bits": 4129
-            },
-            "char_set": 63,
-            "max_size": 5
-          }
-        },
-        {
-          "ordinal": 3,
-          "name": "exposed_port",
-          "type_info": {
-            "type": "Short",
-            "flags": {
-              "bits": 4129
-            },
-            "char_set": 63,
-            "max_size": 5
-          }
-        },
-        {
-          "ordinal": 4,
-          "name": "name",
-          "type_info": {
-            "type": "VarString",
-            "flags": {
-              "bits": 4097
-            },
-            "char_set": 224,
-            "max_size": 200
-          }
-        },
-        {
-          "ordinal": 5,
-          "name": "created",
-          "type_info": {
-            "type": "LongLong",
-            "flags": {
-              "bits": 4129
-            },
-            "char_set": 63,
-            "max_size": 20
-          }
-        }
-      ],
-      "parameters": {
-        "Right": 1
-      },
-      "nullable": [
-        false,
-        false,
-<<<<<<< HEAD
-        true
-      ]
-    }
-  },
-  "9bb70d8e5768e73db39b40cd55bf5bab4dbbc592c7e2dbb80cb25d42e5d9c845": {
-    "query": "DELETE FROM docker_registry_repository WHERE id = ?;",
-    "describe": {
-      "columns": [],
-      "parameters": {
-        "Right": 1
-      },
-      "nullable": []
-    }
-  },
-  "a02cf9ba5d1a10b1d9f14cb8abab3a422dabbf54d09e7695e5b4e13a682cde0f": {
-    "query": "DELETE FROM deployment_entry_point WHERE id = ?",
-    "describe": {
-      "columns": [],
-      "parameters": {
-        "Right": 1
-      },
-      "nullable": []
-=======
-<<<<<<< HEAD
-        true
-      ]
->>>>>>> a4c74083
-    }
-  },
-  "a0982818ceef3d3cb0a34cea73b3296efb970283e0847c1bed5fd8c2e842e982": {
-    "query": "CREATE TABLE IF NOT EXISTS deployment_machine_type ( id BINARY(16) PRIMARY KEY, cpu_count TINYINT UNSIGNED NOT NULL, memory_count FLOAT UNSIGNED NOT NULL, UNIQUE(cpu_count, memory_count) );",
-    "describe": {
-      "columns": [],
-      "parameters": {
-        "Right": 0
-      },
-      "nullable": []
-    }
-  },
-  "a40ab870b80f3747969350976f9d7267f389f8992263778423d9f0809400985d": {
-    "query": "INSERT INTO deployment_upgrade_path VALUES (?, ?, NULL);",
-    "describe": {
-      "columns": [],
-      "parameters": {
-        "Right": 2
-      },
-      "nullable": []
-    }
-  },
-  "a43f43d015f46a9f162ca5d46e186e220fa84c2d6389705746d77798428f2899": {
-    "query": "CREATE TABLE IF NOT EXISTS user_email_address ( type ENUM('personal', 'organisation') NOT NULL, /* Personal email address */ email_address VARCHAR(320), /* Organisation email address */ email_local VARCHAR(160), domain_id BINARY(16), user_id BINARY(16) NOT NULL, UNIQUE(email_address, email_local, domain_id, user_id), FOREIGN KEY(user_id) REFERENCES user(id), FOREIGN KEY(domain_id) REFERENCES domain(id), CONSTRAINT CHECK ( ( type = 'personal' AND ( email_address IS NOT NULL AND email_local IS NULL AND domain_id IS NULL ) ) OR ( type = 'organisation' AND ( email_address IS NULL AND email_local IS NOT NULL AND domain_id IS NOT NULL ) ) ) );",
-    "describe": {
-      "columns": [],
-      "parameters": {
-        "Right": 0
-      },
-      "nullable": []
-    }
-  },
-  "a6045492fd4f4ff914dc8fa67215934b8c6bb644c99a9c887550694109390126": {
-    "query": "UPDATE domain SET is_verified = TRUE WHERE id = ?;",
-    "describe": {
-      "columns": [],
-      "parameters": {
-        "Right": 1
-      },
-      "nullable": []
-=======
-        false,
-        false,
-        false,
-        false
-      ]
->>>>>>> develop
-    }
-  },
-<<<<<<< HEAD
-  "a6fbf64ae78bc899abbd58b1d3564992867ab1487ec17af4adc2cb6565d63f12": {
-    "query": "ALTER TABLE deployment_entry_point ADD CONSTRAINT FOREIGN KEY (id) REFERENCES resource(id);",
-    "describe": {
-      "columns": [],
-      "parameters": {
-        "Right": 0
-      },
-      "nullable": []
-    }
-  },
-  "abc73c01e06ecb0567f992fdf42fd74fcdb9e084178eab52980b95cdc62e7184": {
-    "query": "SELECT id, name, resource_type_id, owner_id as `owner_id!` FROM resource WHERE id = ?;",
-=======
-  "b1d492f3f3b2f64d9d6ddaed49d29fc6aa0245054ed717d462142662596a2d23": {
-    "query": "SELECT * FROM user_login WHERE user_id = ?;",
->>>>>>> a4c74083
-    "describe": {
-      "columns": [
-        {
-          "ordinal": 0,
-          "name": "login_id",
-          "type_info": {
-            "type": "String",
-            "flags": {
-              "bits": 4227
-            },
-            "char_set": 63,
-            "max_size": 16
-          }
-        },
-        {
-          "ordinal": 1,
-          "name": "refresh_token",
-          "type_info": {
-            "type": "Blob",
-            "flags": {
-              "bits": 4113
-            },
-            "char_set": 224,
-            "max_size": 262140
-          }
-        },
-        {
-          "ordinal": 2,
-          "name": "token_expiry",
-          "type_info": {
-            "type": "LongLong",
-            "flags": {
-              "bits": 4129
-            },
-            "char_set": 63,
-            "max_size": 20
-          }
-        },
-        {
-          "ordinal": 3,
-          "name": "user_id",
-          "type_info": {
-            "type": "String",
-            "flags": {
-              "bits": 4233
-            },
-            "char_set": 63,
-            "max_size": 16
-          }
-        },
-        {
-          "ordinal": 4,
-          "name": "last_login",
-          "type_info": {
-            "type": "LongLong",
-            "flags": {
-              "bits": 4129
-            },
-            "char_set": 63,
-            "max_size": 20
-          }
-        },
-        {
-          "ordinal": 5,
-          "name": "last_activity",
-          "type_info": {
-            "type": "LongLong",
-            "flags": {
-              "bits": 4129
-            },
-            "char_set": 63,
-            "max_size": 20
-          }
-        }
-      ],
-      "parameters": {
-        "Right": 1
-      },
-      "nullable": [
-        false,
-        false,
-        false,
-        false,
-        false,
-        false
-      ]
-    }
-  },
-  "b22bf7afe931999f3a2d5f2dea8c8900de234cb50617bb3fe03419bc4a286080": {
-    "query": "CREATE TABLE IF NOT EXISTS domain ( id BINARY(16) PRIMARY KEY, name VARCHAR(255) UNIQUE NOT NULL, type ENUM('personal', 'organisation') NOT NULL, KEY(id, type) );",
-    "describe": {
-      "columns": [],
-      "parameters": {
-        "Right": 0
-      },
-      "nullable": []
-    }
-  },
-  "b3438ced75b4579f9664e158a04bdbfe5bb95a07688d8c9e1a31a434337f2504": {
-    "query": "SELECT * FROM user_to_sign_up WHERE username = ?;",
-    "describe": {
-      "columns": [
-        {
-          "ordinal": 0,
-          "name": "username",
-          "type_info": {
-            "type": "VarString",
-            "flags": {
-              "bits": 4099
-            },
-            "char_set": 224,
-            "max_size": 400
-          }
-        },
-        {
-          "ordinal": 1,
-          "name": "account_type",
-          "type_info": {
-            "type": "String",
-            "flags": {
-              "bits": 4353
-            },
-            "char_set": 224,
-            "max_size": 48
-          }
-        },
-        {
-          "ordinal": 2,
-          "name": "password",
-          "type_info": {
-            "type": "Blob",
-            "flags": {
-              "bits": 4113
-            },
-            "char_set": 224,
-            "max_size": 262140
-          }
-        },
-        {
-          "ordinal": 3,
-          "name": "first_name",
-          "type_info": {
-            "type": "VarString",
-            "flags": {
-              "bits": 4097
-            },
-            "char_set": 224,
-            "max_size": 400
-          }
-<<<<<<< HEAD
-        }
-      ],
-      "parameters": {
-        "Right": 2
-      },
-      "nullable": [
-        false,
-        false,
-        false,
-        false
-      ]
-    }
-  },
-  "acedba795499e1a2f76bdf1fa5c89e9742f9cf00724c2dfadeb85978dbd07e5a": {
-    "query": "DELETE FROM user_login WHERE login_id = ?;",
-    "describe": {
-      "columns": [],
-      "parameters": {
-        "Right": 1
-      },
-      "nullable": []
-    }
-  },
-  "ad6002853dd49f16db9502a04399e53e402302ddd975009c40dd0951ec30f538": {
-    "query": "SELECT * FROM portus_tunnel WHERE id = ?;",
-    "describe": {
-      "columns": [
-=======
-        },
->>>>>>> develop
-        {
-          "ordinal": 4,
-          "name": "last_name",
-          "type_info": {
-            "type": "VarString",
-            "flags": {
-              "bits": 4097
-            },
-            "char_set": 224,
-            "max_size": 400
-          }
-        },
-        {
-          "ordinal": 5,
-          "name": "backup_email_local",
-          "type_info": {
-            "type": "VarString",
-            "flags": {
-              "bits": 0
-            },
-            "char_set": 224,
-            "max_size": 256
-          }
-        },
-        {
-          "ordinal": 6,
-          "name": "backup_email_domain_id",
-          "type_info": {
-            "type": "String",
-            "flags": {
-              "bits": 136
-            },
-            "char_set": 63,
-            "max_size": 16
-          }
-        },
-        {
-          "ordinal": 7,
-          "name": "backup_phone_country_code",
-          "type_info": {
-            "type": "String",
-            "flags": {
-              "bits": 0
-            },
-            "char_set": 224,
-            "max_size": 8
-          }
-        },
-        {
-          "ordinal": 8,
-          "name": "backup_phone_number",
-          "type_info": {
-            "type": "VarString",
-            "flags": {
-              "bits": 0
-            },
-            "char_set": 224,
-            "max_size": 60
-          }
-        },
-        {
-          "ordinal": 9,
-          "name": "org_email_local",
-          "type_info": {
-            "type": "VarString",
-            "flags": {
-              "bits": 0
-            },
-            "char_set": 224,
-            "max_size": 256
-          }
-        },
-        {
-          "ordinal": 10,
-          "name": "org_domain_name",
-          "type_info": {
-            "type": "VarString",
-            "flags": {
-              "bits": 0
-            },
-            "char_set": 224,
-            "max_size": 400
-          }
-        },
-        {
-          "ordinal": 11,
-          "name": "organisation_name",
-          "type_info": {
-            "type": "VarString",
-            "flags": {
-              "bits": 0
-            },
-            "char_set": 224,
-            "max_size": 400
-          }
-        },
-        {
-          "ordinal": 12,
-          "name": "otp_hash",
-          "type_info": {
-            "type": "Blob",
-            "flags": {
-              "bits": 4113
-            },
-            "char_set": 224,
-            "max_size": 262140
-          }
-        },
-        {
-          "ordinal": 13,
-          "name": "otp_expiry",
-          "type_info": {
-            "type": "LongLong",
-            "flags": {
-              "bits": 4129
-            },
-            "char_set": 63,
-            "max_size": 20
-          }
-        }
-      ],
-      "parameters": {
-        "Right": 1
-      },
-      "nullable": [
-        false,
-        false,
-        false,
-        false,
-        false,
-        true,
-        true,
-        true,
-        true,
-        true,
-        true,
-        true,
-        false,
-        false
-      ]
-    }
-  },
-  "b37436a94bc6c50a821c0ab0b04266208194734aaab71bee5ef1b552b3bf03e0": {
-    "query": "ALTER TABLE portus_tunnel ADD CONSTRAINT FOREIGN KEY(id) REFERENCES resource(id);",
-    "describe": {
-      "columns": [],
-      "parameters": {
-        "Right": 0
-      },
-      "nullable": []
-    }
-  },
-  "b4c820ff2d62e53e06aab6bc0098b8524e0a629362705289d187ac15a0a23738": {
-    "query": "SELECT domain.name, personal_domain.* FROM personal_domain INNER JOIN domain ON domain.id = personal_domain.id WHERE domain.id = ?;",
-    "describe": {
-      "columns": [
-        {
-          "ordinal": 0,
-          "name": "name",
-          "type_info": {
-            "type": "VarString",
-            "flags": {
-              "bits": 4101
-            },
-            "char_set": 224,
-            "max_size": 1020
-          }
-        },
-        {
-          "ordinal": 1,
-          "name": "id",
-          "type_info": {
-            "type": "String",
-            "flags": {
-              "bits": 4235
-            },
-            "char_set": 63,
-            "max_size": 16
-          }
-        },
-        {
-          "ordinal": 2,
-          "name": "domain_type",
-          "type_info": {
-            "type": "String",
-            "flags": {
-              "bits": 4353
-            },
-            "char_set": 224,
-            "max_size": 48
-          }
-        }
-      ],
-      "parameters": {
-        "Right": 1
-      },
-      "nullable": [
-        false,
-        false,
-        false
-      ]
-    }
-  },
-  "b5a46edf59414b8ff2594c37e329621f5578dcdde0cedc389be2122ce179aaf4": {
-    "query": "INSERT INTO role_permissions_resource VALUES (?, ?, ?);",
-    "describe": {
-      "columns": [],
-      "parameters": {
-        "Right": 3
-      },
-      "nullable": []
-    }
-  },
-  "b7b665b9b9844c24322f7a1153d86945a7380c40e2c40f01b018412e4153e8df": {
-    "query": "SELECT id, name, super_admin_id, active as `active: bool`, created FROM organisation WHERE name = ?;",
-    "describe": {
-      "columns": [
-        {
-          "ordinal": 0,
-          "name": "id",
-          "type_info": {
-            "type": "String",
-            "flags": {
-              "bits": 4227
-            },
-            "char_set": 63,
-            "max_size": 16
-          }
-        },
-        {
-          "ordinal": 1,
-          "name": "name",
-          "type_info": {
-            "type": "VarString",
-            "flags": {
-              "bits": 4101
-            },
-            "char_set": 224,
-            "max_size": 400
-          }
-        },
-        {
-          "ordinal": 2,
-          "name": "super_admin_id",
-          "type_info": {
-            "type": "String",
-            "flags": {
-              "bits": 4233
-            },
-            "char_set": 63,
-            "max_size": 16
-          }
-        },
-        {
-          "ordinal": 3,
-          "name": "active: bool",
-          "type_info": {
-            "type": "Tiny",
-            "flags": {
-              "bits": 1
-            },
-            "char_set": 63,
-            "max_size": 1
-          }
-        },
-        {
-          "ordinal": 4,
-          "name": "created",
-          "type_info": {
-            "type": "LongLong",
-            "flags": {
-              "bits": 4129
-            },
-            "char_set": 63,
-            "max_size": 20
-          }
-        }
-      ],
-      "parameters": {
-        "Right": 1
-      },
-      "nullable": [
-        false,
-        false,
-        false,
-        false,
-        false
-      ]
-    }
-  },
-  "b98f6ad11050eb79fed881ff45dfabde14271b91f1eab617ba8f055d4a189f5b": {
-    "query": "DELETE FROM user_to_sign_up WHERE username = ?;",
-    "describe": {
-      "columns": [],
-      "parameters": {
-        "Right": 1
-      },
-      "nullable": []
-    }
-  },
-<<<<<<< HEAD
-  "b914cc10ed17143512a99394955e3a52c3a4dfdde88ea8b77c4f755380ed1a27": {
-    "query": "UPDATE deployment_entry_point SET entry_point_type = 'deployment' AND deployment_id = ? AND deployment_port = ? AND url = NULL WHERE id = ?;",
-    "describe": {
-      "columns": [],
-      "parameters": {
-        "Right": 3
-      },
-      "nullable": []
-    }
-  },
-  "b98f6ad11050eb79fed881ff45dfabde14271b91f1eab617ba8f055d4a189f5b": {
-    "query": "DELETE FROM user_to_sign_up WHERE username = ?;",
-=======
-  "b99d59757cb2e230e61e53822265101e3798808403ad5cb7f07d13b65d6c893e": {
-    "query": "UPDATE organisation_domain SET is_verified = TRUE WHERE id = ?;",
->>>>>>> a4c74083
-    "describe": {
-      "columns": [],
-      "parameters": {
-        "Right": 1
-      },
-      "nullable": []
-    }
-  },
-  "b9cf30b43dfc8b65bf4d1b1fd14072d0195ba8cf34758875fa9507a09efc3794": {
-    "query": "INSERT INTO role VALUES (?, ?, ?, ?);",
-    "describe": {
-      "columns": [],
-      "parameters": {
-        "Right": 4
-      },
-      "nullable": []
-    }
-  },
-  "bac04b47777bccc88ced8cdb296aae251094b36c384bf5e57cfee94df2e5deb6": {
-    "query": "CREATE TABLE IF NOT EXISTS user_login ( login_id BINARY(16) PRIMARY KEY, refresh_token TEXT NOT NULL, token_expiry BIGINT UNSIGNED NOT NULL, user_id BINARY(16) NOT NULL, last_login BIGINT UNSIGNED NOT NULL, last_activity BIGINT UNSIGNED NOT NULL, FOREIGN KEY(user_id) REFERENCES user(id) );",
-    "describe": {
-      "columns": [],
-      "parameters": {
-        "Right": 0
-      },
-      "nullable": []
-    }
-  },
-  "c057024a48f7f44b924ee20c14458f43b5798ab122c4f0adf70246a0640200ea": {
-    "query": "INSERT INTO password_reset_request VALUES (?, ?, ?) ON DUPLICATE KEY UPDATE token = ?, token_expiry = ?;",
-    "describe": {
-      "columns": [],
-      "parameters": {
-        "Right": 5
-      },
-      "nullable": []
-    }
-  },
-  "c05f2b360a302d1b3fe52bb37e80a8bc57e2618c05a4040d3657ec852fd09cc4": {
-    "query": "CREATE TABLE IF NOT EXISTS resource_type ( id BINARY(16) PRIMARY KEY, name VARCHAR(100) UNIQUE NOT NULL, description VARCHAR(500) );",
-    "describe": {
-      "columns": [],
-      "parameters": {
-        "Right": 0
-      },
-      "nullable": []
-    }
-  },
-  "c17460773d9b52491bd2ad7e8f6db5ae04391e7e2fb1f481854760de2a8284aa": {
-    "query": "SELECT * FROM permission;",
-    "describe": {
-      "columns": [
-        {
-          "ordinal": 0,
-          "name": "id",
-          "type_info": {
-            "type": "String",
-            "flags": {
-              "bits": 4227
-            },
-            "char_set": 63,
-            "max_size": 16
-          }
-        },
-        {
-          "ordinal": 1,
-          "name": "name",
-          "type_info": {
-            "type": "VarString",
-            "flags": {
-              "bits": 4097
-            },
-            "char_set": 224,
-            "max_size": 400
-          }
-        },
-        {
-          "ordinal": 2,
-          "name": "description",
-          "type_info": {
-            "type": "VarString",
-            "flags": {
-              "bits": 0
-            },
-            "char_set": 224,
-            "max_size": 2000
-          }
-        }
-      ],
-      "parameters": {
-        "Right": 0
-      },
-      "nullable": [
-        false,
-        false,
-        true
-      ]
-    }
-  },
-  "c17956975120eb16610769089719b6299bca9d50886641eb9a0863d1c0d89af7": {
-    "query": "CREATE TABLE IF NOT EXISTS personal_domain ( id BINARY(16) PRIMARY KEY, domain_type ENUM('personal', 'organisation') NOT NULL, FOREIGN KEY(id, domain_type) REFERENCES domain(id, type), CONSTRAINT CHECK(domain_type = 'personal') );",
-    "describe": {
-      "columns": [],
-      "parameters": {
-        "Right": 0
-      },
-      "nullable": []
-    }
-  },
-  "c5c940e3990a1e6ee65506fc52f1c870a5926eadb77236605e35921073237040": {
-    "query": "DELETE FROM organisation_domain WHERE id = ?;",
-    "describe": {
-      "columns": [],
-      "parameters": {
-        "Right": 1
-      },
-      "nullable": []
-    }
-  },
-  "c7381b1643a7ef583d68c032d23c092e71d4548819b4da111ae036c29438fba3": {
-    "query": "INSERT INTO phone_number_country_code VALUES (\"AF\", \"93\", \"Afghanistan\"), (\"AX\", \"358\", \"Aland Islands\"), (\"AL\", \"355\", \"Albania\"), (\"DZ\", \"213\", \"Algeria\"), (\"AS\", \"1684\", \"American Samoa\"), (\"AD\", \"376\", \"Andorra\"), (\"AO\", \"244\", \"Angola\"), (\"AI\", \"1264\", \"Anguilla\"), (\"AQ\", \"672\", \"Antarctica\"), (\"AG\", \"1268\", \"Antigua and Barbuda\"), (\"AR\", \"54\", \"Argentina\"), (\"AM\", \"374\", \"Armenia\"), (\"AW\", \"297\", \"Aruba\"), (\"AU\", \"61\", \"Australia\"), (\"AT\", \"43\", \"Austria\"), (\"AZ\", \"994\", \"Azerbaijan\"), (\"BS\", \"1242\", \"Bahamas\"), (\"BH\", \"973\", \"Bahrain\"), (\"BD\", \"880\", \"Bangladesh\"), (\"BB\", \"1246\", \"Barbados\"), (\"BY\", \"375\", \"Belarus\"), (\"BE\", \"32\", \"Belgium\"), (\"BZ\", \"501\", \"Belize\"), (\"BJ\", \"229\", \"Benin\"), (\"BM\", \"1441\", \"Bermuda\"), (\"BT\", \"975\", \"Bhutan\"), (\"BO\", \"591\", \"Bolivia\"), (\"BQ\", \"599\", \"Bonaire, Sint Eustatius and Saba\"), (\"BA\", \"387\", \"Bosnia and Herzegovina\"), (\"BW\", \"267\", \"Botswana\"), (\"BV\", \"55\", \"Bouvet Island\"), (\"BR\", \"55\", \"Brazil\"), (\"IO\", \"246\", \"British Indian Ocean Territory\"), (\"BN\", \"673\", \"Brunei Darussalam\"), (\"BG\", \"359\", \"Bulgaria\"), (\"BF\", \"226\", \"Burkina Faso\"), (\"BI\", \"257\", \"Burundi\"), (\"KH\", \"855\", \"Cambodia\"), (\"CM\", \"237\", \"Cameroon\"), (\"CA\", \"1\", \"Canada\"), (\"CV\", \"238\", \"Cape Verde\"), (\"KY\", \"1345\", \"Cayman Islands\"), (\"CF\", \"236\", \"Central African Republic\"), (\"TD\", \"235\", \"Chad\"), (\"CL\", \"56\", \"Chile\"), (\"CN\", \"86\", \"China\"), (\"CX\", \"61\", \"Christmas Island\"), (\"CC\", \"672\", \"Cocos (Keeling) Islands\"), (\"CO\", \"57\", \"Colombia\"), (\"KM\", \"269\", \"Comoros\"), (\"CG\", \"242\", \"Congo\"), (\"CD\", \"242\", \"Congo, Democratic Republic of the Congo\"), (\"CK\", \"682\", \"Cook Islands\"), (\"CR\", \"506\", \"Costa Rica\"), (\"CI\", \"225\", \"Cote D'Ivoire\"), (\"HR\", \"385\", \"Croatia\"), (\"CU\", \"53\", \"Cuba\"), (\"CW\", \"599\", \"Curacao\"), (\"CY\", \"357\", \"Cyprus\"), (\"CZ\", \"420\", \"Czech Republic\"), (\"DK\", \"45\", \"Denmark\"), (\"DJ\", \"253\", \"Djibouti\"), (\"DM\", \"1767\", \"Dominica\"), (\"DO\", \"1809\", \"Dominican Republic\"), (\"EC\", \"593\", \"Ecuador\"), (\"EG\", \"20\", \"Egypt\"), (\"SV\", \"503\", \"El Salvador\"), (\"GQ\", \"240\", \"Equatorial Guinea\"), (\"ER\", \"291\", \"Eritrea\"), (\"EE\", \"372\", \"Estonia\"), (\"ET\", \"251\", \"Ethiopia\"), (\"FK\", \"500\", \"Falkland Islands (Malvinas)\"), (\"FO\", \"298\", \"Faroe Islands\"), (\"FJ\", \"679\", \"Fiji\"), (\"FI\", \"358\", \"Finland\"), (\"FR\", \"33\", \"France\"), (\"GF\", \"594\", \"French Guiana\"), (\"PF\", \"689\", \"French Polynesia\"), (\"TF\", \"262\", \"French Southern Territories\"), (\"GA\", \"241\", \"Gabon\"), (\"GM\", \"220\", \"Gambia\"), (\"GE\", \"995\", \"Georgia\"), (\"DE\", \"49\", \"Germany\"), (\"GH\", \"233\", \"Ghana\"), (\"GI\", \"350\", \"Gibraltar\"), (\"GR\", \"30\", \"Greece\"), (\"GL\", \"299\", \"Greenland\"), (\"GD\", \"1473\", \"Grenada\"), (\"GP\", \"590\", \"Guadeloupe\"), (\"GU\", \"1671\", \"Guam\"), (\"GT\", \"502\", \"Guatemala\"), (\"GG\", \"44\", \"Guernsey\"), (\"GN\", \"224\", \"Guinea\"), (\"GW\", \"245\", \"Guinea-Bissau\"), (\"GY\", \"592\", \"Guyana\"), (\"HT\", \"509\", \"Haiti\"), (\"HM\", \"0\", \"Heard Island and Mcdonald Islands\"), (\"VA\", \"39\", \"Holy See (Vatican City State)\"), (\"HN\", \"504\", \"Honduras\"), (\"HK\", \"852\", \"Hong Kong\"), (\"HU\", \"36\", \"Hungary\"), (\"IS\", \"354\", \"Iceland\"), (\"IN\", \"91\", \"India\"), (\"ID\", \"62\", \"Indonesia\"), (\"IR\", \"98\", \"Iran, Islamic Republic of\"), (\"IQ\", \"964\", \"Iraq\"), (\"IE\", \"353\", \"Ireland\"), (\"IM\", \"44\", \"Isle of Man\"), (\"IL\", \"972\", \"Israel\"), (\"IT\", \"39\", \"Italy\"), (\"JM\", \"1876\", \"Jamaica\"), (\"JP\", \"81\", \"Japan\"), (\"JE\", \"44\", \"Jersey\"), (\"JO\", \"962\", \"Jordan\"), (\"KZ\", \"7\", \"Kazakhstan\"), (\"KE\", \"254\", \"Kenya\"), (\"KI\", \"686\", \"Kiribati\"), (\"KP\", \"850\", \"Korea, Democratic People's Republic of\"), (\"KR\", \"82\", \"Korea, Republic of\"), (\"XK\", \"381\", \"Kosovo\"), (\"KW\", \"965\", \"Kuwait\"), (\"KG\", \"996\", \"Kyrgyzstan\"), (\"LA\", \"856\", \"Lao People's Democratic Republic\"), (\"LV\", \"371\", \"Latvia\"), (\"LB\", \"961\", \"Lebanon\"), (\"LS\", \"266\", \"Lesotho\"), (\"LR\", \"231\", \"Liberia\"), (\"LY\", \"218\", \"Libyan Arab Jamahiriya\"), (\"LI\", \"423\", \"Liechtenstein\"), (\"LT\", \"370\", \"Lithuania\"), (\"LU\", \"352\", \"Luxembourg\"), (\"MO\", \"853\", \"Macao\"), (\"MK\", \"389\", \"Macedonia, the Former Yugoslav Republic of\"), (\"MG\", \"261\", \"Madagascar\"), (\"MW\", \"265\", \"Malawi\"), (\"MY\", \"60\", \"Malaysia\"), (\"MV\", \"960\", \"Maldives\"), (\"ML\", \"223\", \"Mali\"), (\"MT\", \"356\", \"Malta\"), (\"MH\", \"692\", \"Marshall Islands\"), (\"MQ\", \"596\", \"Martinique\"), (\"MR\", \"222\", \"Mauritania\"), (\"MU\", \"230\", \"Mauritius\"), (\"YT\", \"269\", \"Mayotte\"), (\"MX\", \"52\", \"Mexico\"), (\"FM\", \"691\", \"Micronesia, Federated States of\"), (\"MD\", \"373\", \"Moldova, Republic of\"), (\"MC\", \"377\", \"Monaco\"), (\"MN\", \"976\", \"Mongolia\"), (\"ME\", \"382\", \"Montenegro\"), (\"MS\", \"1664\", \"Montserrat\"), (\"MA\", \"212\", \"Morocco\"), (\"MZ\", \"258\", \"Mozambique\"), (\"MM\", \"95\", \"Myanmar\"), (\"NA\", \"264\", \"Namibia\"), (\"NR\", \"674\", \"Nauru\"), (\"NP\", \"977\", \"Nepal\"), (\"NL\", \"31\", \"Netherlands\"), (\"AN\", \"599\", \"Netherlands Antilles\"), (\"NC\", \"687\", \"New Caledonia\"), (\"NZ\", \"64\", \"New Zealand\"), (\"NI\", \"505\", \"Nicaragua\"), (\"NE\", \"227\", \"Niger\"), (\"NG\", \"234\", \"Nigeria\"), (\"NU\", \"683\", \"Niue\"), (\"NF\", \"672\", \"Norfolk Island\"), (\"MP\", \"1670\", \"Northern Mariana Islands\"), (\"NO\", \"47\", \"Norway\"), (\"OM\", \"968\", \"Oman\"), (\"PK\", \"92\", \"Pakistan\"), (\"PW\", \"680\", \"Palau\"), (\"PS\", \"970\", \"Palestinian Territory, Occupied\"), (\"PA\", \"507\", \"Panama\"), (\"PG\", \"675\", \"Papua New Guinea\"), (\"PY\", \"595\", \"Paraguay\"), (\"PE\", \"51\", \"Peru\"), (\"PH\", \"63\", \"Philippines\"), (\"PN\", \"64\", \"Pitcairn\"), (\"PL\", \"48\", \"Poland\"), (\"PT\", \"351\", \"Portugal\"), (\"PR\", \"1787\", \"Puerto Rico\"), (\"QA\", \"974\", \"Qatar\"), (\"RE\", \"262\", \"Reunion\"), (\"RO\", \"40\", \"Romania\"), (\"RU\", \"70\", \"Russian Federation\"), (\"RW\", \"250\", \"Rwanda\"), (\"BL\", \"590\", \"Saint Barthelemy\"), (\"SH\", \"290\", \"Saint Helena\"), (\"KN\", \"1869\", \"Saint Kitts and Nevis\"), (\"LC\", \"1758\", \"Saint Lucia\"), (\"MF\", \"590\", \"Saint Martin\"), (\"PM\", \"508\", \"Saint Pierre and Miquelon\"), (\"VC\", \"1784\", \"Saint Vincent and the Grenadines\"), (\"WS\", \"684\", \"Samoa\"), (\"SM\", \"378\", \"San Marino\"), (\"ST\", \"239\", \"Sao Tome and Principe\"), (\"SA\", \"966\", \"Saudi Arabia\"), (\"SN\", \"221\", \"Senegal\"), (\"RS\", \"381\", \"Serbia\"), (\"CS\", \"381\", \"Serbia and Montenegro\"), (\"SC\", \"248\", \"Seychelles\"), (\"SL\", \"232\", \"Sierra Leone\"), (\"SG\", \"65\", \"Singapore\"), (\"SX\", \"1\", \"Sint Maarten\"), (\"SK\", \"421\", \"Slovakia\"), (\"SI\", \"386\", \"Slovenia\"), (\"SB\", \"677\", \"Solomon Islands\"), (\"SO\", \"252\", \"Somalia\"), (\"ZA\", \"27\", \"South Africa\"), (\"GS\", \"500\", \"South Georgia and the South Sandwich Islands\"), (\"SS\", \"211\", \"South Sudan\"), (\"ES\", \"34\", \"Spain\"), (\"LK\", \"94\", \"Sri Lanka\"), (\"SD\", \"249\", \"Sudan\"), (\"SR\", \"597\", \"Suriname\"), (\"SJ\", \"47\", \"Svalbard and Jan Mayen\"), (\"SZ\", \"268\", \"Swaziland\"), (\"SE\", \"46\", \"Sweden\"), (\"CH\", \"41\", \"Switzerland\"), (\"SY\", \"963\", \"Syrian Arab Republic\"), (\"TW\", \"886\", \"Taiwan, Province of China\"), (\"TJ\", \"992\", \"Tajikistan\"), (\"TZ\", \"255\", \"Tanzania, United Republic of\"), (\"TH\", \"66\", \"Thailand\"), (\"TL\", \"670\", \"Timor-Leste\"), (\"TG\", \"228\", \"Togo\"), (\"TK\", \"690\", \"Tokelau\"), (\"TO\", \"676\", \"Tonga\"), (\"TT\", \"1868\", \"Trinidad and Tobago\"), (\"TN\", \"216\", \"Tunisia\"), (\"TR\", \"90\", \"Turkey\"), (\"TM\", \"7370\", \"Turkmenistan\"), (\"TC\", \"1649\", \"Turks and Caicos Islands\"), (\"TV\", \"688\", \"Tuvalu\"), (\"UG\", \"256\", \"Uganda\"), (\"UA\", \"380\", \"Ukraine\"), (\"AE\", \"971\", \"United Arab Emirates\"), (\"GB\", \"44\", \"United Kingdom\"), (\"US\", \"1\", \"United States\"), (\"UM\", \"1\", \"United States Minor Outlying Islands\"), (\"UY\", \"598\", \"Uruguay\"), (\"UZ\", \"998\", \"Uzbekistan\"), (\"VU\", \"678\", \"Vanuatu\"), (\"VE\", \"58\", \"Venezuela\"), (\"VN\", \"84\", \"Viet Nam\"), (\"VG\", \"1284\", \"Virgin Islands, British\"), (\"VI\", \"1340\", \"Virgin Islands, U.s.\"), (\"WF\", \"681\", \"Wallis and Futuna\"), (\"EH\", \"212\", \"Western Sahara\"), (\"YE\", \"967\", \"Yemen\"), (\"ZM\", \"260\", \"Zambia\"), (\"ZW\", \"263\", \"Zimbabwe\");",
-    "describe": {
-      "columns": [],
-      "parameters": {
-        "Right": 0
-      },
-      "nullable": []
-    }
-  },
-  "c89eededfa80cac15f7db7130b072db36bac1d0e4340bb8c8e756ab46c79580d": {
-    "query": "SELECT application.* FROM application INNER JOIN resource ON application.id = resource.id WHERE resource.owner_id = ?;",
-    "describe": {
-      "columns": [
-        {
-          "ordinal": 0,
-          "name": "id",
-          "type_info": {
-            "type": "String",
-            "flags": {
-              "bits": 4227
-            },
-            "char_set": 63,
-            "max_size": 16
-          }
-        },
-        {
-          "ordinal": 1,
-          "name": "name",
-          "type_info": {
-            "type": "VarString",
-            "flags": {
-              "bits": 4101
-            },
-            "char_set": 224,
-            "max_size": 400
-          }
-        }
-      ],
-      "parameters": {
-        "Right": 1
-      },
-      "nullable": [
-        false,
-        false
-      ]
-    }
-  },
-  "c945d82b570986348540507d4588925089baedd7877a07c2e8d9be3cf258ce6f": {
-    "query": "INSERT INTO meta_data VALUES ('version_major', ?), ('version_minor', ?), ('version_patch', ?) ON DUPLICATE KEY UPDATE value = VALUES(value);",
-    "describe": {
-      "columns": [],
-      "parameters": {
-        "Right": 3
-      },
-      "nullable": []
-    }
-  },
-  "ca81844373fa9941691d926a125d282680f84008bc3bb780bea8b05ad595a66f": {
-    "query": "UPDATE resource SET owner_id = ? WHERE id = ?;",
-    "describe": {
-      "columns": [],
-      "parameters": {
-        "Right": 2
-      },
-      "nullable": []
-    }
-  },
-  "cd8c5c626ace529045a54e548d3febf00e74728e819d59f8dc59a4147067041a": {
-    "query": "SELECT DISTINCT organisation.id, organisation.name, organisation.super_admin_id, organisation.active as `active: bool`, organisation.created FROM organisation LEFT JOIN organisation_user ON organisation.id = organisation_user.organisation_id WHERE organisation.super_admin_id = ? OR organisation_user.user_id = ?;",
-    "describe": {
-      "columns": [
-        {
-          "ordinal": 0,
-          "name": "id",
-          "type_info": {
-            "type": "String",
-            "flags": {
-              "bits": 4227
-            },
-            "char_set": 63,
-            "max_size": 16
-          }
-        },
-        {
-          "ordinal": 1,
-          "name": "name",
-          "type_info": {
-            "type": "VarString",
-            "flags": {
-              "bits": 4101
-            },
-            "char_set": 224,
-            "max_size": 400
-          }
-        },
-        {
-          "ordinal": 2,
-          "name": "super_admin_id",
-          "type_info": {
-            "type": "String",
-            "flags": {
-              "bits": 4233
-            },
-            "char_set": 63,
-            "max_size": 16
-          }
-        },
-        {
-          "ordinal": 3,
-          "name": "active: bool",
-          "type_info": {
-            "type": "Tiny",
-            "flags": {
-              "bits": 1
-            },
-            "char_set": 63,
-            "max_size": 1
-          }
-        },
-        {
-          "ordinal": 4,
-          "name": "created",
-          "type_info": {
-            "type": "LongLong",
-            "flags": {
-              "bits": 4129
-            },
-            "char_set": 63,
-            "max_size": 20
-          }
-        }
-      ],
-      "parameters": {
-        "Right": 2
-      },
-      "nullable": [
-        false,
-        false,
-        false,
-        false,
-        false
-      ]
-    }
-  },
-<<<<<<< HEAD
-  "c17a6b3738b18c6c22ffcad019242e1635ddb2a4719c084bd05bd860b2fa9fcf": {
-    "query": "CREATE TABLE IF NOT EXISTS deployment ( id BINARY(16) PRIMARY KEY, name VARCHAR(255) NOT NULL, registry VARCHAR(255) NOT NULL DEFAULT \"registry.docker.vicara.co\", repository_id BINARY(16) NULL, image_name VARCHAR(512) NULL, image_tag VARCHAR(255) NOT NULL, FOREIGN KEY (repository_id) REFERENCES docker_registry_repository(id), CONSTRAINT CHECK ( ( registry = 'registry.docker.vicara.co' AND image_name IS NULL AND repository_id IS NOT NULL ) OR ( registry != 'registry.docker.vicara.co' AND image_name IS NOT NULL AND repository_id IS NULL ) ) );",
-    "describe": {
-      "columns": [],
-      "parameters": {
-        "Right": 0
-      },
-      "nullable": []
-    }
-  },
-  "c6fd001247a7d00ff678efaf200f373293cedc44182733e05af9f7c743b6ab3d": {
-    "query": "SELECT * FROM user WHERE username = ?",
-=======
-  "cf24f2080b2b8c4307e1a25ce24cd1a359e68a3f82e89a316b335b40e0e17bd4": {
-    "query": "SELECT user.* FROM user INNER JOIN user_phone_number ON user.id = user_phone_number.user_id INNER JOIN phone_number_country_code ON user_phone_number.country_code = phone_number_country_code.country_code WHERE CONCAT( '+', phone_number_country_code.phone_code, user_phone_number.number ) = ?;",
->>>>>>> a4c74083
-    "describe": {
-      "columns": [
-        {
-          "ordinal": 0,
-          "name": "id",
-          "type_info": {
-            "type": "String",
-            "flags": {
-              "bits": 4227
-            },
-            "char_set": 63,
-            "max_size": 16
-          }
-        },
-        {
-          "ordinal": 1,
-          "name": "username",
-          "type_info": {
-            "type": "VarString",
-            "flags": {
-              "bits": 4101
-            },
-            "char_set": 224,
-            "max_size": 400
-          }
-        },
-        {
-          "ordinal": 2,
-          "name": "password",
-          "type_info": {
-            "type": "Blob",
-            "flags": {
-              "bits": 4113
-            },
-            "char_set": 224,
-            "max_size": 262140
-          }
-        },
-        {
-          "ordinal": 3,
-          "name": "first_name",
-          "type_info": {
-            "type": "VarString",
-            "flags": {
-              "bits": 4097
-            },
-            "char_set": 224,
-            "max_size": 400
-          }
-        },
-        {
-          "ordinal": 4,
-          "name": "last_name",
-          "type_info": {
-            "type": "VarString",
-            "flags": {
-              "bits": 4097
-            },
-            "char_set": 224,
-            "max_size": 400
-          }
-        },
-        {
-          "ordinal": 5,
-          "name": "dob",
-          "type_info": {
-            "type": "LongLong",
-            "flags": {
-              "bits": 32
-            },
-            "char_set": 63,
-            "max_size": 20
-          }
-        },
-        {
-          "ordinal": 6,
-          "name": "bio",
-          "type_info": {
-            "type": "VarString",
-            "flags": {
-              "bits": 0
-            },
-            "char_set": 224,
-            "max_size": 512
-          }
-        },
-        {
-          "ordinal": 7,
-          "name": "location",
-          "type_info": {
-            "type": "VarString",
-            "flags": {
-              "bits": 0
-            },
-            "char_set": 224,
-            "max_size": 512
-          }
-        },
-        {
-          "ordinal": 9,
-          "name": "created",
-          "type_info": {
-            "type": "LongLong",
-            "flags": {
-              "bits": 4129
-            },
-            "char_set": 63,
-            "max_size": 20
-          }
-        }
-      ],
-      "parameters": {
-        "Right": 1
-      },
-      "nullable": [
-        false,
-        false,
-        false,
-        false,
-        false,
-        false,
-        true,
-        true,
-        true,
-        false
-      ]
-    }
-  },
-  "c72f443e3f15c221a223b0fe388e34e25fb583068b6a0034f68ca0b06cb391d6": {
-    "query": "INSERT INTO user_unverified_email_address VALUES (?, ?, ?, ?) ON DUPLICATE KEY UPDATE verification_token_hash = ?, verification_token_expiry = ?;",
-    "describe": {
-      "columns": [],
-      "parameters": {
-        "Right": 6
-      },
-      "nullable": []
-    }
-  },
-  "c793b079992c75a03d658933ad1392c17863525c7900b9cb8a64fc925a91f3a4": {
-    "query": "SELECT * FROM deployment_machine_type WHERE cpu_count = ? AND memory_count = ?;",
-    "describe": {
-      "columns": [
-        {
-          "ordinal": 0,
-          "name": "id",
-          "type_info": {
-            "type": "String",
-            "flags": {
-              "bits": 4227
-            },
-            "char_set": 63,
-            "max_size": 16
-          }
-        },
-        {
-          "ordinal": 1,
-          "name": "cpu_count",
-          "type_info": {
-            "type": "Tiny",
-            "flags": {
-              "bits": 4137
-            },
-            "char_set": 63,
-            "max_size": 3
-          }
-        },
-        {
-          "ordinal": 2,
-          "name": "memory_count",
-          "type_info": {
-            "type": "Float",
-            "flags": {
-              "bits": 4129
-            },
-            "char_set": 63,
-            "max_size": 12
-          }
-        }
-      ],
-      "parameters": {
-        "Right": 2
-      },
-      "nullable": [
-        false,
-        false,
-        false
-      ]
-    }
-  },
-  "c89eededfa80cac15f7db7130b072db36bac1d0e4340bb8c8e756ab46c79580d": {
-    "query": "SELECT application.* FROM application INNER JOIN resource ON application.id = resource.id WHERE resource.owner_id = ?;",
-    "describe": {
-      "columns": [
-        {
-          "ordinal": 0,
-          "name": "id",
-          "type_info": {
-            "type": "String",
-            "flags": {
-              "bits": 4227
-            },
-            "char_set": 63,
-            "max_size": 16
-          }
-        },
-        {
-          "ordinal": 1,
-          "name": "name",
-          "type_info": {
-            "type": "VarString",
-            "flags": {
-              "bits": 4101
-            },
-            "char_set": 224,
-            "max_size": 400
-          }
-        }
-      ],
-      "parameters": {
-        "Right": 1
-      },
-      "nullable": [
-        false,
-        false
-      ]
-    }
-  },
-  "c945d82b570986348540507d4588925089baedd7877a07c2e8d9be3cf258ce6f": {
-    "query": "INSERT INTO meta_data VALUES ('version_major', ?), ('version_minor', ?), ('version_patch', ?) ON DUPLICATE KEY UPDATE value = VALUES(value);",
-    "describe": {
-      "columns": [],
-      "parameters": {
-        "Right": 3
-      },
-      "nullable": []
-    }
-  },
-  "ca81844373fa9941691d926a125d282680f84008bc3bb780bea8b05ad595a66f": {
-    "query": "UPDATE resource SET owner_id = ? WHERE id = ?;",
-    "describe": {
-      "columns": [],
-      "parameters": {
-        "Right": 2
-      },
-      "nullable": []
-    }
-  },
-  "cd0cd56dc5d46f42dc996a4c871cea0ef087050aabaddcd028d9809ba1eb333a": {
-    "query": "SELECT * FROM deployment_entry_point WHERE id = ?;",
-    "describe": {
-      "columns": [
-        {
-          "ordinal": 0,
-          "name": "id",
-          "type_info": {
-            "type": "String",
-            "flags": {
-              "bits": 4227
-            },
-            "char_set": 63,
-            "max_size": 16
-          }
-        },
-        {
-          "ordinal": 1,
-          "name": "sub_domain",
-          "type_info": {
-            "type": "VarString",
-            "flags": {
-              "bits": 9
-            },
-            "char_set": 224,
-            "max_size": 1020
-          }
-        },
-        {
-          "ordinal": 2,
-          "name": "domain_id",
-          "type_info": {
-            "type": "String",
-            "flags": {
-              "bits": 4233
-            },
-            "char_set": 63,
-            "max_size": 16
-          }
-        },
-        {
-          "ordinal": 3,
-          "name": "path",
-          "type_info": {
-            "type": "VarString",
-            "flags": {
-              "bits": 1
-            },
-            "char_set": 224,
-            "max_size": 1020
-          }
-        },
-        {
-          "ordinal": 4,
-          "name": "entry_point_type",
-          "type_info": {
-            "type": "String",
-            "flags": {
-              "bits": 4353
-            },
-            "char_set": 224,
-            "max_size": 40
-          }
-        },
-        {
-<<<<<<< HEAD
-          "ordinal": 5,
-          "name": "deployment_id",
-=======
-          "ordinal": 8,
-          "name": "created",
->>>>>>> a4c74083
-          "type_info": {
-            "type": "String",
-            "flags": {
-              "bits": 136
-            },
-            "char_set": 63,
-            "max_size": 16
-          }
-        },
-        {
-<<<<<<< HEAD
-          "ordinal": 6,
-          "name": "deployment_port",
-=======
-          "ordinal": 9,
-          "name": "backup_email_local",
-          "type_info": {
-            "type": "VarString",
-            "flags": {
-              "bits": 8
-            },
-            "char_set": 224,
-            "max_size": 256
-          }
-        },
-        {
-          "ordinal": 10,
-          "name": "backup_email_domain_id",
->>>>>>> a4c74083
-          "type_info": {
-            "type": "Short",
-            "flags": {
-<<<<<<< HEAD
-              "bits": 32
-=======
-              "bits": 128
->>>>>>> a4c74083
-            },
-            "char_set": 63,
-            "max_size": 5
-          }
-        },
-        {
-<<<<<<< HEAD
-          "ordinal": 7,
-          "name": "url",
-=======
-          "ordinal": 11,
-          "name": "backup_phone_country_code",
-          "type_info": {
-            "type": "String",
-            "flags": {
-              "bits": 8
-            },
-            "char_set": 224,
-            "max_size": 8
-          }
-        },
-        {
-          "ordinal": 12,
-          "name": "backup_phone_number",
->>>>>>> a4c74083
-          "type_info": {
-            "type": "Blob",
-            "flags": {
-<<<<<<< HEAD
-              "bits": 16
-            },
-            "char_set": 224,
-            "max_size": 262140
-=======
-              "bits": 0
-            },
-            "char_set": 224,
-            "max_size": 60
->>>>>>> a4c74083
-          }
-        }
-      ],
-      "parameters": {
-        "Right": 1
-      },
-      "nullable": [
-        false,
-        false,
-        false,
-        false,
-        false,
-        true,
-        true,
-<<<<<<< HEAD
-=======
-        true,
-        false,
-        true,
-        true,
-        true,
->>>>>>> a4c74083
-        true
-      ]
-    }
-  },
-<<<<<<< HEAD
-  "cebce49fbac635b253575a841bae02bca13a53323b655259c2bea4312f9860fc": {
-    "query": "UPDATE domain SET is_verified = FALSE WHERE id = ?;",
-    "describe": {
-      "columns": [],
-      "parameters": {
-        "Right": 1
-      },
-      "nullable": []
-    }
-  },
-  "d1a13d223e75fa39e2df585c2949f6c5b1f2325813bcd6c3d9fdbfa53f6f9047": {
-    "query": "INSERT INTO user_to_sign_up VALUES (?, 'personal', ?, NULL, NULL, ?, ?, ?, NULL, ?, ?) ON DUPLICATE KEY UPDATE account_type = 'personal', email_address = ?, email_local = NULL, domain_name = NULL, organisation_name = NULL, password = ?, first_name = ?, last_name = ?, otp_hash = ?, otp_expiry = ?;",
-    "describe": {
-      "columns": [],
-      "parameters": {
-        "Right": 13
-      },
-      "nullable": []
-    }
-  },
-=======
->>>>>>> a4c74083
-  "d334dbe26b7ab3688b0cf565d4a2542516a1d7680731fea0b37d5ddbe869b480": {
-    "query": "CREATE TABLE IF NOT EXISTS file ( id BINARY(16) PRIMARY KEY, name VARCHAR(250) NOT NULL );",
-    "describe": {
-      "columns": [],
-      "parameters": {
-        "Right": 0
-      },
-      "nullable": []
-    }
-  },
-  "d44888489c6f1b2ec6ce6dd190b49d7a629eaef2d24dc766d1997e3db2a6b187": {
-    "query": "SELECT * FROM deployment WHERE id = ?;",
-    "describe": {
-      "columns": [
-        {
-          "ordinal": 0,
-          "name": "id",
-          "type_info": {
-            "type": "String",
-            "flags": {
-              "bits": 4227
-            },
-            "char_set": 63,
-            "max_size": 16
-          }
-        },
-        {
-          "ordinal": 1,
-          "name": "name",
-          "type_info": {
-            "type": "VarString",
-            "flags": {
-              "bits": 4097
-            },
-            "char_set": 224,
-            "max_size": 1020
-          }
-        },
-        {
-          "ordinal": 2,
-          "name": "registry",
-          "type_info": {
-            "type": "VarString",
-            "flags": {
-              "bits": 1
-            },
-            "char_set": 224,
-            "max_size": 1020
-          }
-        },
-        {
-          "ordinal": 3,
-          "name": "image_name",
-          "type_info": {
-            "type": "VarString",
-            "flags": {
-              "bits": 0
-            },
-            "char_set": 224,
-            "max_size": 2048
-          }
-        },
-        {
-          "ordinal": 4,
-          "name": "image_tag",
-          "type_info": {
-            "type": "VarString",
-            "flags": {
-              "bits": 4097
-            },
-            "char_set": 224,
-            "max_size": 1020
-          }
-        },
-        {
-          "ordinal": 5,
-          "name": "repository_id",
-          "type_info": {
-            "type": "String",
-            "flags": {
-              "bits": 128
-            },
-            "char_set": 63,
-            "max_size": 16
-          }
-        }
-      ],
-      "parameters": {
-        "Right": 1
-      },
-      "nullable": [
-        false,
-        false,
-        false,
-        true,
-        false,
-        true
-      ]
-    }
-  },
-  "d4d2ecce5a9761a66d35ad64a28fa27cf0ec6caebfe8ffc21cb88c4139110f56": {
-    "query": "SELECT * FROM user WHERE id = ?;",
-    "describe": {
-      "columns": [
-        {
-          "ordinal": 0,
-          "name": "id",
-          "type_info": {
-            "type": "String",
-            "flags": {
-              "bits": 4227
-            },
-            "char_set": 63,
-            "max_size": 16
-          }
-        },
-        {
-          "ordinal": 1,
-          "name": "username",
-          "type_info": {
-            "type": "VarString",
-            "flags": {
-              "bits": 4101
-            },
-            "char_set": 224,
-            "max_size": 400
-          }
-        },
-        {
-          "ordinal": 2,
-          "name": "password",
-          "type_info": {
-            "type": "Blob",
-            "flags": {
-              "bits": 4113
-            },
-            "char_set": 224,
-            "max_size": 262140
-          }
-        },
-        {
-          "ordinal": 3,
-          "name": "first_name",
-          "type_info": {
-            "type": "VarString",
-            "flags": {
-              "bits": 4097
-            },
-            "char_set": 224,
-            "max_size": 400
-          }
-        },
-        {
-          "ordinal": 4,
-          "name": "last_name",
-          "type_info": {
-            "type": "VarString",
-            "flags": {
-              "bits": 4097
-            },
-            "char_set": 224,
-            "max_size": 400
-          }
-        },
-        {
-          "ordinal": 5,
-          "name": "dob",
-          "type_info": {
-            "type": "LongLong",
-            "flags": {
-              "bits": 32
-            },
-            "char_set": 63,
-            "max_size": 20
-          }
-        },
-        {
-          "ordinal": 6,
-          "name": "bio",
-          "type_info": {
-            "type": "VarString",
-            "flags": {
-              "bits": 0
-            },
-            "char_set": 224,
-            "max_size": 512
-          }
-        },
-        {
-          "ordinal": 7,
-          "name": "location",
-          "type_info": {
-            "type": "VarString",
-            "flags": {
-              "bits": 0
-            },
-            "char_set": 224,
-            "max_size": 512
-          }
-        },
-        {
-          "ordinal": 8,
-          "name": "created",
-          "type_info": {
-            "type": "LongLong",
-            "flags": {
-              "bits": 4129
-            },
-            "char_set": 63,
-            "max_size": 20
-          }
-        },
-        {
-          "ordinal": 9,
-          "name": "backup_email_local",
-          "type_info": {
-            "type": "VarString",
-            "flags": {
-              "bits": 8
-            },
-            "char_set": 224,
-            "max_size": 256
-          }
-        },
-        {
-          "ordinal": 10,
-          "name": "backup_email_domain_id",
-          "type_info": {
-            "type": "String",
-            "flags": {
-              "bits": 128
-            },
-            "char_set": 63,
-            "max_size": 16
-          }
-        },
-        {
-          "ordinal": 11,
-          "name": "backup_phone_country_code",
-          "type_info": {
-            "type": "String",
-            "flags": {
-              "bits": 8
-            },
-            "char_set": 224,
-            "max_size": 8
-          }
-        },
-        {
-          "ordinal": 12,
-          "name": "backup_phone_number",
-          "type_info": {
-            "type": "VarString",
-            "flags": {
-              "bits": 0
-            },
-            "char_set": 224,
-            "max_size": 60
-          }
-        }
-      ],
-      "parameters": {
-        "Right": 1
-      },
-      "nullable": [
-        false,
-        false,
-        false,
-        false,
-        false,
-        true,
-        true,
-        true,
-        false,
-        true,
-        true,
-        true,
-        true
-      ]
-    }
-  },
-<<<<<<< HEAD
-  "d5afdc451676c5d7982f7c8aca2ec96ffda9238858136bf1b263d6a6ae8aa27b": {
-    "query": "CREATE TABLE IF NOT EXISTS organisation ( id BINARY(16) PRIMARY KEY, name VARCHAR(100) UNIQUE NOT NULL, super_admin_id BINARY(16) NOT NULL, active BOOL NOT NULL DEFAULT FALSE, created BIGINT UNSIGNED NOT NULL, FOREIGN KEY(super_admin_id) REFERENCES user(id) );",
-    "describe": {
-      "columns": [],
-      "parameters": {
-        "Right": 0
-      },
-      "nullable": []
-    }
-  },
-  "d60d8b0ab741592752a2ffdde8dcb050c08475a671318307fde46131fe782e43": {
-    "query": "CREATE TABLE IF NOT EXISTS deployment_persistent_volume( deployment_id BINARY(16), name VARCHAR(50) NOT NULL, path VARCHAR(255) NOT NULL, PRIMARY KEY (deployment_id, name), UNIQUE (deployment_id, path), FOREIGN KEY (deployment_id) REFERENCES deployment(id) );",
-    "describe": {
-      "columns": [],
-      "parameters": {
-        "Right": 0
-      },
-      "nullable": []
-    }
-  },
-=======
->>>>>>> a4c74083
-  "d71480eb28452448e2773a9848c5ed050d3610c505c6731bc60a8f1ba0491358": {
-    "query": "SELECT * FROM user_login WHERE login_id = ?;",
-    "describe": {
-      "columns": [
-        {
-          "ordinal": 0,
-          "name": "login_id",
-          "type_info": {
-            "type": "String",
-            "flags": {
-              "bits": 4227
-            },
-            "char_set": 63,
-            "max_size": 16
-          }
-        },
-        {
-          "ordinal": 1,
-          "name": "refresh_token",
-          "type_info": {
-            "type": "Blob",
-            "flags": {
-              "bits": 4113
-            },
-            "char_set": 224,
-            "max_size": 262140
-          }
-        },
-        {
-          "ordinal": 2,
-          "name": "token_expiry",
-          "type_info": {
-            "type": "LongLong",
-            "flags": {
-              "bits": 4129
-            },
-            "char_set": 63,
-            "max_size": 20
-          }
-        },
-        {
-          "ordinal": 3,
-          "name": "user_id",
-          "type_info": {
-            "type": "String",
-            "flags": {
-              "bits": 4233
-            },
-            "char_set": 63,
-            "max_size": 16
-          }
-        },
-        {
-          "ordinal": 4,
-          "name": "last_login",
-          "type_info": {
-            "type": "LongLong",
-            "flags": {
-              "bits": 4129
-            },
-            "char_set": 63,
-            "max_size": 20
-          }
-        },
-        {
-          "ordinal": 5,
-          "name": "last_activity",
-          "type_info": {
-            "type": "LongLong",
-            "flags": {
-              "bits": 4129
-            },
-            "char_set": 63,
-            "max_size": 20
-          }
-        }
-      ],
-      "parameters": {
-        "Right": 1
-      },
-      "nullable": [
-        false,
-        false,
-        false,
-        false,
-        false,
-        false
-      ]
-    }
-  },
-  "d85b169f94a97d1e8ab470deb5373e31723fa1dd872ecb9edbcb1461243e7be2": {
-    "query": "SELECT application_id, version FROM application_version WHERE application_id = ?;",
-    "describe": {
-      "columns": [
-        {
-          "ordinal": 0,
-          "name": "application_id",
-          "type_info": {
-            "type": "String",
-            "flags": {
-              "bits": 4227
-            },
-            "char_set": 63,
-            "max_size": 16
-          }
-        },
-        {
-          "ordinal": 1,
-          "name": "version",
-          "type_info": {
-            "type": "VarString",
-            "flags": {
-              "bits": 4099
-            },
-            "char_set": 224,
-            "max_size": 128
-          }
-        }
-      ],
-      "parameters": {
-        "Right": 1
-      },
-      "nullable": [
-        false,
-        false
-      ]
-    }
-  },
-  "d87c8d3cd9fa7c8d0fddc72860f38f372ce116e3a099b6a4143eb37116dc6c6d": {
-    "query": "SELECT * FROM role WHERE owner_id = ?;",
-    "describe": {
-      "columns": [
-        {
-          "ordinal": 0,
-          "name": "id",
-          "type_info": {
-            "type": "String",
-            "flags": {
-              "bits": 4227
-            },
-            "char_set": 63,
-            "max_size": 16
-          }
-        },
-        {
-          "ordinal": 1,
-          "name": "name",
-          "type_info": {
-            "type": "VarString",
-            "flags": {
-              "bits": 4105
-            },
-            "char_set": 224,
-            "max_size": 400
-          }
-        },
-        {
-          "ordinal": 2,
-          "name": "description",
-          "type_info": {
-            "type": "VarString",
-            "flags": {
-              "bits": 0
-            },
-            "char_set": 224,
-            "max_size": 2000
-          }
-        },
-        {
-          "ordinal": 3,
-          "name": "owner_id",
-          "type_info": {
-            "type": "String",
-            "flags": {
-              "bits": 4233
-            },
-            "char_set": 63,
-            "max_size": 16
-          }
-        }
-      ],
-      "parameters": {
-        "Right": 1
-      },
-      "nullable": [
-        false,
-        false,
-        true,
-        false
-      ]
-    }
-  },
-<<<<<<< HEAD
-  "dc74264a1a3c79f9d56d3674ed10cb39e0c84d3e9a8631152422db59120ca7f0": {
-    "query": "SELECT * FROM deployment_upgrade_path WHERE id = ?;",
-=======
-<<<<<<< HEAD
-  "d96261f4b6ee15ce075ca8e64067fd6d3edf4c6359b1746fec6c1acf46ac1826": {
-    "query": "INSERT INTO deployment VALUES (?, ?, ?, ?, ?, ?, ?, ?, ?);",
->>>>>>> a4c74083
-    "describe": {
-      "columns": [
-        {
-          "ordinal": 0,
-          "name": "id",
-          "type_info": {
-            "type": "String",
-            "flags": {
-              "bits": 4227
-            },
-            "char_set": 63,
-            "max_size": 16
-          }
-        },
-        {
-          "ordinal": 1,
-          "name": "name",
-          "type_info": {
-            "type": "VarString",
-            "flags": {
-              "bits": 4097
-            },
-            "char_set": 224,
-            "max_size": 1020
-          }
-        },
-        {
-          "ordinal": 2,
-          "name": "default_machine_type",
-          "type_info": {
-            "type": "String",
-            "flags": {
-              "bits": 128
-            },
-            "char_set": 63,
-            "max_size": 16
-          }
-        }
-      ],
-      "parameters": {
-        "Right": 1
-      },
-      "nullable": [
-        false,
-        false,
-        true
-      ]
-    }
-  },
-  "e11db95f5c17f7aab93d6e1c9a8688c6620478927417860d7df315090e74a6ee": {
-    "query": "INSERT INTO domain VALUES (?, ?, FALSE);",
-    "describe": {
-      "columns": [],
-      "parameters": {
-        "Right": 2
-      },
-      "nullable": []
-    }
-  },
-  "e1ee44e5324a1ccf3fdf52e3aa9e179c987ccf61d04832cbd4dd46a2592c387b": {
-    "query": "INSERT INTO deployment_entry_point VALUES (?, ?, ?, ?, 'deployment', ?, ?, NULL);",
-    "describe": {
-      "columns": [],
-      "parameters": {
-        "Right": 6
-      },
-      "nullable": []
-    }
-  },
-  "e23aa701eee9f9caeebf736e1cdc6cde9ea42a082eb31bd44eac5cedb7f16fd9": {
-    "query": "CREATE TABLE IF NOT EXISTS portus_tunnel ( id BINARY(16) PRIMARY KEY, username VARCHAR(100) NOT NULL, ssh_port SMALLINT UNSIGNED NOT NULL, exposed_port SMALLINT UNSIGNED NOT NULL, name VARCHAR(50) NOT NULL, created BIGINT UNSIGNED NOT NULL );",
-    "describe": {
-      "columns": [],
-      "parameters": {
-        "Right": 0
-      },
-      "nullable": []
-    }
-  },
-  "e53bd14d5797f2615c52332c8825324a7f26df4f0321ded65bfbf2a694b73931": {
-    "query": "CREATE TABLE IF NOT EXISTS permission ( id BINARY(16) PRIMARY KEY, name VARCHAR(100) NOT NULL, description VARCHAR(500) );",
-    "describe": {
-      "columns": [],
-      "parameters": {
-        "Right": 0
-      },
-      "nullable": []
-    }
-  },
-  "e5f317bd1b3c4fa016d200d43f7c7b000c3a6298b86f266932ca3310691cbe3d": {
-    "query": "SELECT * FROM user_to_sign_up WHERE organisation_name = ? AND otp_expiry < ?",
-=======
-  "d919f12b4eccb851ba887201fcb572366edbda9f17f3a0ee6a37fc7c36b42606": {
-    "query": "SELECT * FROM user_to_sign_up WHERE organisation_name = ?;",
->>>>>>> develop
-    "describe": {
-      "columns": [
-        {
-          "ordinal": 0,
-          "name": "username",
-          "type_info": {
-            "type": "VarString",
-            "flags": {
-              "bits": 4099
-            },
-            "char_set": 224,
-            "max_size": 400
-          }
-        },
-        {
-          "ordinal": 1,
-          "name": "account_type",
-          "type_info": {
-            "type": "String",
-            "flags": {
-              "bits": 4353
-            },
-            "char_set": 224,
-            "max_size": 48
-          }
-        },
-        {
-          "ordinal": 2,
-          "name": "password",
-          "type_info": {
-            "type": "Blob",
-            "flags": {
-              "bits": 4113
-            },
-            "char_set": 224,
-            "max_size": 262140
-          }
-        },
-        {
-          "ordinal": 3,
-          "name": "first_name",
-          "type_info": {
-            "type": "VarString",
-            "flags": {
-              "bits": 4097
-            },
-            "char_set": 224,
-            "max_size": 400
-          }
-        },
-        {
-          "ordinal": 4,
-          "name": "last_name",
-          "type_info": {
-            "type": "VarString",
-            "flags": {
-              "bits": 4097
-            },
-            "char_set": 224,
-            "max_size": 400
-          }
-        },
-        {
-          "ordinal": 5,
-          "name": "backup_email_local",
-          "type_info": {
-            "type": "VarString",
-            "flags": {
-              "bits": 0
-            },
-            "char_set": 224,
-            "max_size": 256
-          }
-        },
-        {
-          "ordinal": 6,
-          "name": "backup_email_domain_id",
-          "type_info": {
-            "type": "String",
-            "flags": {
-              "bits": 136
-            },
-            "char_set": 63,
-            "max_size": 16
-          }
-        },
-        {
-          "ordinal": 7,
-          "name": "backup_phone_country_code",
-          "type_info": {
-            "type": "String",
-            "flags": {
-              "bits": 0
-            },
-            "char_set": 224,
-            "max_size": 8
-          }
-        },
-        {
-          "ordinal": 8,
-          "name": "backup_phone_number",
-          "type_info": {
-            "type": "VarString",
-            "flags": {
-              "bits": 0
-            },
-            "char_set": 224,
-            "max_size": 60
-          }
-        },
-        {
-          "ordinal": 9,
-          "name": "org_email_local",
-          "type_info": {
-            "type": "VarString",
-            "flags": {
-              "bits": 0
-            },
-            "char_set": 224,
-            "max_size": 256
-          }
-        },
-        {
-          "ordinal": 10,
-          "name": "org_domain_name",
-          "type_info": {
-            "type": "VarString",
-            "flags": {
-              "bits": 0
-            },
-            "char_set": 224,
-            "max_size": 400
-          }
-        },
-        {
-          "ordinal": 11,
-          "name": "organisation_name",
-          "type_info": {
-            "type": "VarString",
-            "flags": {
-              "bits": 0
-            },
-            "char_set": 224,
-            "max_size": 400
-          }
-        },
-        {
-          "ordinal": 12,
-          "name": "otp_hash",
-          "type_info": {
-            "type": "Blob",
-            "flags": {
-              "bits": 4113
-            },
-            "char_set": 224,
-            "max_size": 262140
-          }
-        },
-        {
-          "ordinal": 13,
-          "name": "otp_expiry",
-          "type_info": {
-            "type": "LongLong",
-            "flags": {
-              "bits": 4129
-            },
-            "char_set": 63,
-            "max_size": 20
-          }
-        }
-      ],
-      "parameters": {
-        "Right": 1
-      },
-      "nullable": [
-        false,
-        false,
-        false,
-        false,
-        false,
-        true,
-        true,
-        true,
-        true,
-        true,
-        true,
-        true,
-        false,
-        false
-      ]
-    }
-  },
-<<<<<<< HEAD
-  "c7c8375c3f156ee8a2b4b481f211d8f63a0aa2e7bbbba20e8b5713a92bae28ad": {
-    "query": "CREATE TABLE IF NOT EXISTS resource ( id BINARY(16) PRIMARY KEY, name VARCHAR(100) NOT NULL, resource_type_id BINARY(16) NOT NULL, owner_id BINARY(16), KEY(id, owner_id), FOREIGN KEY(owner_id) REFERENCES organisation(id), FOREIGN KEY(resource_type_id) REFERENCES resource_type(id) );",
-=======
-  "e23aa701eee9f9caeebf736e1cdc6cde9ea42a082eb31bd44eac5cedb7f16fd9": {
-    "query": "CREATE TABLE IF NOT EXISTS portus_tunnel ( id BINARY(16) PRIMARY KEY, username VARCHAR(100) NOT NULL, ssh_port SMALLINT UNSIGNED NOT NULL, exposed_port SMALLINT UNSIGNED NOT NULL, name VARCHAR(50) NOT NULL, created BIGINT UNSIGNED NOT NULL );",
->>>>>>> a4c74083
-    "describe": {
-      "columns": [],
-      "parameters": {
-        "Right": 0
-      },
-      "nullable": []
-    }
-  },
-<<<<<<< HEAD
-  "e88c00f4311346222cec31acee6dd8111743b52a4067293896d6d3936eea51c7": {
-    "query": "CREATE TABLE IF NOT EXISTS deployment_upgrade_path( id BINARY(16) PRIMARY KEY, name VARCHAR(255) NOT NULL, default_machine_type BINARY(16) );",
-=======
-  "e53bd14d5797f2615c52332c8825324a7f26df4f0321ded65bfbf2a694b73931": {
-    "query": "CREATE TABLE IF NOT EXISTS permission ( id BINARY(16) PRIMARY KEY, name VARCHAR(100) NOT NULL, description VARCHAR(500) );",
-    "describe": {
-      "columns": [],
-      "parameters": {
-        "Right": 0
-      },
-      "nullable": []
-    }
-  },
-  "e6ca3a70fe08bad0f61d4f84b1f83d651912dd175931a0d2ec2786de87064a76": {
-    "query": "CREATE TABLE IF NOT EXISTS resource ( id BINARY(16) PRIMARY KEY, name VARCHAR(100) NOT NULL, resource_type_id BINARY(16) NOT NULL, owner_id BINARY(16), FOREIGN KEY(owner_id) REFERENCES organisation(id), FOREIGN KEY(resource_type_id) REFERENCES resource_type(id) );",
->>>>>>> a4c74083
-    "describe": {
-      "columns": [],
-      "parameters": {
-        "Right": 0
-      },
-      "nullable": []
-    }
-  },
-<<<<<<< HEAD
-  "e8d8559373bbb2e8dc908ec648d098f644b4b30cda5191559b6dcdbd3b72f658": {
-    "query": "DELETE FROM deployment_persistent_volume WHERE deployment_id = ?;",
-    "describe": {
-      "columns": [],
-      "parameters": {
-        "Right": 1
-=======
-  "e706d3a79209fb88bb9ee3fd9a56ad110312a05e581bb238c4e042300b425ba8": {
-    "query": "INSERT INTO organisation_email VALUES (?, ?, ?);",
-    "describe": {
-      "columns": [],
-      "parameters": {
-        "Right": 3
->>>>>>> a4c74083
-      },
-      "nullable": []
-    }
-  },
-<<<<<<< HEAD
-  "eb9761d6ea972c96175cace783b094c56377eff14a3884c63fa05867ffb6ecf8": {
-    "query": "INSERT INTO deployment_entry_point VALUES (?, ?, ?, ?, 'proxy', NULL, NULL, ?);",
-    "describe": {
-      "columns": [],
-      "parameters": {
-        "Right": 5
-=======
-  "e83739abb01613cb8634c2b2d66abdd719c0e5c4dbe8ff26b7f482d6599746a7": {
-    "query": "UPDATE personal_email SET user_id = ? WHERE local = ? AND domain_id = ?;",
-    "describe": {
-      "columns": [],
-      "parameters": {
-        "Right": 3
-      },
-      "nullable": []
-    }
-  },
-  "eae8e05ac1d52b813beb52611f862b88e717506fa3eb35c4d3d7683858a67ce9": {
-    "query": "CREATE TABLE IF NOT EXISTS personal_email ( user_id BINARY(16), local VARCHAR(64) NOT NULL, domain_id BINARY(16) NOT NULL, PRIMARY KEY(local, domain_id), FOREIGN KEY(user_id) REFERENCES user(id), FOREIGN KEY(domain_id) REFERENCES personal_domain(id) );",
-    "describe": {
-      "columns": [],
-      "parameters": {
-        "Right": 0
->>>>>>> a4c74083
-      },
-      "nullable": []
-    }
-  },
-  "eca653429eddbfe6a41f012b9fad4d53554ae7b79cde8d4150b0b84ee9bf9a8b": {
-    "query": "SELECT * FROM user ORDER BY created DESC LIMIT 1;",
-    "describe": {
-      "columns": [
-        {
-          "ordinal": 0,
-          "name": "id",
-          "type_info": {
-            "type": "String",
-            "flags": {
-              "bits": 4227
-            },
-            "char_set": 63,
-            "max_size": 16
-          }
-        },
-        {
-          "ordinal": 1,
-          "name": "username",
-          "type_info": {
-            "type": "VarString",
-            "flags": {
-              "bits": 4101
-            },
-            "char_set": 224,
-            "max_size": 400
-          }
-        },
-        {
-          "ordinal": 2,
-          "name": "password",
-          "type_info": {
-            "type": "Blob",
-            "flags": {
-              "bits": 4113
-            },
-            "char_set": 224,
-            "max_size": 262140
-          }
-        },
-        {
-          "ordinal": 3,
-          "name": "first_name",
-          "type_info": {
-            "type": "VarString",
-            "flags": {
-              "bits": 4097
-            },
-            "char_set": 224,
-            "max_size": 400
-          }
-        },
-        {
-          "ordinal": 4,
-          "name": "last_name",
-          "type_info": {
-            "type": "VarString",
-            "flags": {
-              "bits": 4097
-            },
-            "char_set": 224,
-            "max_size": 400
-          }
-        },
-        {
-          "ordinal": 5,
-          "name": "dob",
-          "type_info": {
-            "type": "LongLong",
-            "flags": {
-              "bits": 32
-            },
-            "char_set": 63,
-            "max_size": 20
-          }
-        },
-        {
-          "ordinal": 6,
-          "name": "bio",
-          "type_info": {
-            "type": "VarString",
-            "flags": {
-              "bits": 0
-            },
-            "char_set": 224,
-            "max_size": 512
-          }
-        },
-        {
-          "ordinal": 7,
-          "name": "location",
-          "type_info": {
-            "type": "VarString",
-            "flags": {
-              "bits": 0
-            },
-            "char_set": 224,
-            "max_size": 512
-          }
-        },
-        {
-          "ordinal": 8,
-          "name": "created",
-          "type_info": {
-            "type": "LongLong",
-            "flags": {
-              "bits": 4129
-            },
-            "char_set": 63,
-            "max_size": 20
-          }
-        },
-        {
-          "ordinal": 9,
-          "name": "backup_email_local",
-          "type_info": {
-            "type": "VarString",
-            "flags": {
-              "bits": 8
-            },
-            "char_set": 224,
-            "max_size": 256
-          }
-        },
-        {
-          "ordinal": 10,
-          "name": "backup_email_domain_id",
-          "type_info": {
-            "type": "String",
-            "flags": {
-              "bits": 128
-            },
-            "char_set": 63,
-            "max_size": 16
-          }
-        },
-        {
-          "ordinal": 11,
-          "name": "backup_phone_country_code",
-          "type_info": {
-            "type": "String",
-            "flags": {
-              "bits": 8
-            },
-            "char_set": 224,
-            "max_size": 8
-          }
-        },
-        {
-          "ordinal": 12,
-          "name": "backup_phone_number",
-          "type_info": {
-            "type": "VarString",
-            "flags": {
-              "bits": 0
-            },
-            "char_set": 224,
-            "max_size": 60
-          }
-        }
-      ],
-      "parameters": {
-        "Right": 0
-      },
-      "nullable": [
-        false,
-        false,
-        false,
-        false,
-        false,
-        true,
-        true,
-        true,
-        false,
-        true,
-        true,
-        true,
-        true
-      ]
-    }
-  },
-  "edddc427c2d59da76499dd64cc93166619332951071305d67df5b2cb056f442d": {
-    "query": "ALTER TABLE file ADD CONSTRAINT FOREIGN KEY(id) REFERENCES resource(id);",
-    "describe": {
-      "columns": [],
-      "parameters": {
-        "Right": 0
-      },
-      "nullable": []
-    }
-  },
-<<<<<<< HEAD
-  "f10a94d2cb6ef8ede5b0588f0825fca7641597066705d944adf7d1f902f1058a": {
-    "query": "INSERT INTO organisation VALUES (?, ?, ?, ?, ?);",
-=======
-<<<<<<< HEAD
-  "f0eda87bd07f36dab8d2ce25961202654985cd6e1f16b06fa5083f1ae3fd8612": {
-    "query": "INSERT INTO docker_registry_repository VALUES (?,?,?);",
->>>>>>> a4c74083
-    "describe": {
-      "columns": [],
-      "parameters": {
-        "Right": 5
-      },
-      "nullable": []
-    }
-  },
-<<<<<<< HEAD
-  "f2081b51d18f6612c5c7e5387f8f8c15395a7d0f730c8e49978934869e523682": {
-    "query": "CREATE TABLE IF NOT EXISTS deployment_upgrade_path_machine_type ( upgrade_path_id BINARY(16) NOT NULL, machine_type_id BINARY(16) NOT NULL, PRIMARY KEY (upgrade_path_id, machine_type_id), FOREIGN KEY(upgrade_path_id) REFERENCES deployment_upgrade_path(id), FOREIGN KEY(machine_type_id) REFERENCES deployment_machine_type(id) );",
-    "describe": {
-      "columns": [],
-      "parameters": {
-        "Right": 0
-=======
-  "f10a94d2cb6ef8ede5b0588f0825fca7641597066705d944adf7d1f902f1058a": {
-    "query": "INSERT INTO organisation VALUES (?, ?, ?, ?, ?);",
-=======
-  "ee8c91864d60a0f9025574b0d4f2f1af014d933d88e35b97ecbff6f146509219": {
-    "query": "INSERT INTO domain VALUES (?, ?, ?);",
->>>>>>> develop
-    "describe": {
-      "columns": [],
-      "parameters": {
-        "Right": 3
->>>>>>> a4c74083
-      },
-      "nullable": []
-    }
-  },
-  "f10a94d2cb6ef8ede5b0588f0825fca7641597066705d944adf7d1f902f1058a": {
-    "query": "INSERT INTO organisation VALUES (?, ?, ?, ?, ?);",
-    "describe": {
-      "columns": [],
-      "parameters": {
-        "Right": 5
-      },
-      "nullable": []
-    }
-  },
-  "f22bee21592c46ae6b6f434c48dad7616e68289bc6fd82ccc7613c60a1d2b95f": {
-    "query": "SHOW TABLES;",
-    "describe": {
-      "columns": [
-        {
-          "ordinal": 0,
-          "name": "Tables_in_api",
-          "type_info": {
-            "type": "VarString",
-            "flags": {
-              "bits": 0
-            },
-            "char_set": 224,
-            "max_size": 256
-          }
-        }
-      ],
-      "parameters": {
-        "Right": 0
-      },
-      "nullable": [
-        true
-      ]
-    }
-  },
-  "f27ab5bf47553e16a61f8763f0f6a4d884acfe04dd6cbbd305a9524aa079d87e": {
-    "query": "DELETE FROM password_reset_request WHERE user_id = ?;",
-    "describe": {
-      "columns": [],
-      "parameters": {
-        "Right": 1
-      },
-      "nullable": []
-    }
-  },
-<<<<<<< HEAD
-  "f3b1a57978d75d6f9e1c7d18e00275ed61cf107a68b3047e0525bdba144f5b0e": {
-    "query": "INSERT INTO deployment_environment_variable VALUES (?, ?, ?);",
-    "describe": {
-      "columns": [],
-      "parameters": {
-        "Right": 3
-=======
-  "f2fb8a826a196b0b60e4416a1a1ce224a22b0573cb64fc34dc71e37e2ded63dd": {
-    "query": "INSERT INTO user_unverified_personal_email VALUES (?, ?, ?, ?, ?) ON DUPLICATE KEY UPDATE user_id = ?, verification_token_hash = ?, verification_token_expiry = ?;",
-    "describe": {
-      "columns": [],
-      "parameters": {
-        "Right": 8
->>>>>>> a4c74083
-      },
-      "nullable": []
-    }
-  },
-<<<<<<< HEAD
-  "f43ccac0e40f3cafdea46147fcaa2ee74b3f0dc28f9a83b8c7e764133abc949f": {
-    "query": "ALTER TABLE deployment ADD CONSTRAINT FOREIGN KEY (id) REFERENCES resource(id);",
-=======
-  "f47de2a076e82c03818b6aba24bc85480d343e700a2a217fd1b82e8a959ac60d": {
-    "query": "CREATE TABLE IF NOT EXISTS user_unverified_personal_email ( local VARCHAR(64) NOT NULL, domain_id BINARY(16) NOT NULL, user_id BINARY(16) NOT NULL, verification_token_hash TEXT NOT NULL, verification_token_expiry BIGINT UNSIGNED NOT NULL, PRIMARY KEY(local, domain_id), FOREIGN KEY(user_id) REFERENCES user(id), FOREIGN KEY(domain_id) REFERENCES personal_domain(id) );",
->>>>>>> a4c74083
-    "describe": {
-      "columns": [],
-      "parameters": {
-        "Right": 0
-      },
-      "nullable": []
-    }
-  },
-  "f57e5719d61530f8066baef69b1170d122e028a85fa4936bf6578bd38ba8c682": {
-    "query": "SELECT * FROM portus_tunnel WHERE ssh_port = ? OR exposed_port = ?;",
-    "describe": {
-      "columns": [
-        {
-          "ordinal": 0,
-          "name": "id",
-          "type_info": {
-            "type": "String",
-            "flags": {
-              "bits": 4227
-            },
-            "char_set": 63,
-            "max_size": 16
-          }
-        },
-        {
-          "ordinal": 1,
-          "name": "username",
-          "type_info": {
-            "type": "VarString",
-            "flags": {
-              "bits": 4097
-            },
-            "char_set": 224,
-            "max_size": 400
-          }
-        },
-        {
-          "ordinal": 2,
-          "name": "ssh_port",
-          "type_info": {
-            "type": "Short",
-            "flags": {
-              "bits": 4129
-            },
-            "char_set": 63,
-            "max_size": 5
-          }
-        },
-        {
-          "ordinal": 3,
-          "name": "exposed_port",
-          "type_info": {
-            "type": "Short",
-            "flags": {
-              "bits": 4129
-            },
-            "char_set": 63,
-            "max_size": 5
-          }
-        },
-        {
-          "ordinal": 4,
-          "name": "name",
-          "type_info": {
-            "type": "VarString",
-            "flags": {
-              "bits": 4097
-            },
-            "char_set": 224,
-            "max_size": 200
-          }
-        },
-        {
-          "ordinal": 5,
-          "name": "created",
-          "type_info": {
-            "type": "LongLong",
-            "flags": {
-              "bits": 4129
-            },
-            "char_set": 63,
-            "max_size": 20
-          }
-        }
-      ],
-      "parameters": {
-        "Right": 2
-      },
-      "nullable": [
-        false,
-        false,
-        false,
-        false,
-        false,
-        false
-      ]
-    }
-  },
-  "f8ef316753f63e41cb293ae11a2a4bf8d5367c2b4fdb790726d5d881afc49395": {
-    "query": "INSERT INTO permission VALUES (?, ?, NULL)",
-    "describe": {
-      "columns": [],
-      "parameters": {
-        "Right": 2
-      },
-      "nullable": []
-    }
-  },
-  "fb86543c1e38354feae7775ab0dbd834dc69fdf545393076f9a27dfe1f737e39": {
-    "query": "DELETE FROM deployment_environment_variable WHERE deployment_id = ?;",
-    "describe": {
-      "columns": [],
-      "parameters": {
-        "Right": 1
-      },
-      "nullable": []
-    }
-  },
-  "fbd5a4972f8c2e85662b22388e880700f353450a6a5399a1752694a5b6aa3a12": {
-    "query": "SELECT * FROM role_permissions_resource WHERE role_id = ?",
-    "describe": {
-      "columns": [
-        {
-          "ordinal": 0,
-          "name": "role_id",
-          "type_info": {
-            "type": "String",
-            "flags": {
-              "bits": 4227
-            },
-            "char_set": 63,
-            "max_size": 16
-          }
-        },
-        {
-          "ordinal": 1,
-          "name": "permission_id",
-          "type_info": {
-            "type": "String",
-            "flags": {
-              "bits": 4235
-            },
-            "char_set": 63,
-            "max_size": 16
-          }
-        },
-        {
-          "ordinal": 2,
-          "name": "resource_id",
-          "type_info": {
-            "type": "String",
-            "flags": {
-              "bits": 4235
-            },
-            "char_set": 63,
-            "max_size": 16
-          }
-        }
-      ],
-      "parameters": {
-        "Right": 1
-      },
-      "nullable": [
-        false,
-        false,
-        false
-      ]
-    }
-  },
-  "fd5013df5bb3d03308f709b021942aeecfe581821ac0911fc05db8d90bb67b2f": {
-    "query": "SELECT portus_tunnel.* FROM portus_tunnel INNER JOIN resource ON resource.id = portus_tunnel.id WHERE resource.owner_id = ?;",
-    "describe": {
-      "columns": [
-        {
-          "ordinal": 0,
-          "name": "id",
-          "type_info": {
-            "type": "String",
-            "flags": {
-              "bits": 4227
-            },
-            "char_set": 63,
-            "max_size": 16
-          }
-        },
-        {
-          "ordinal": 1,
-          "name": "username",
-          "type_info": {
-            "type": "VarString",
-            "flags": {
-              "bits": 4097
-            },
-            "char_set": 224,
-            "max_size": 400
-          }
-        },
-        {
-          "ordinal": 2,
-          "name": "ssh_port",
-          "type_info": {
-            "type": "Short",
-            "flags": {
-              "bits": 4129
-            },
-            "char_set": 63,
-            "max_size": 5
-          }
-        },
-        {
-          "ordinal": 3,
-          "name": "exposed_port",
-          "type_info": {
-            "type": "Short",
-            "flags": {
-              "bits": 4129
-            },
-            "char_set": 63,
-            "max_size": 5
-          }
-        },
-        {
-          "ordinal": 4,
-          "name": "name",
-          "type_info": {
-            "type": "VarString",
-            "flags": {
-              "bits": 4097
-            },
-            "char_set": 224,
-            "max_size": 200
-          }
-        },
-        {
-          "ordinal": 5,
-          "name": "created",
-          "type_info": {
-            "type": "LongLong",
-            "flags": {
-              "bits": 4129
-            },
-            "char_set": 63,
-            "max_size": 20
-          }
-        }
-      ],
-      "parameters": {
-        "Right": 1
-      },
-      "nullable": [
-        false,
-        false,
-        false,
-        false,
-        false,
-        false
-      ]
-    }
-  },
   "ff65c21de42357bd3eb28ac6ac44fad8b2dca5862319563433fa092b85dbcc30": {
     "query": "INSERT INTO portus_tunnel VALUES (?, ?, ?, ?, ?, ?);",
     "describe": {
