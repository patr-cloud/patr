--- conflicted
+++ resolved
@@ -10,20 +10,6 @@
       "nullable": []
     }
   },
-  "023ad8d99122a09227a1385cc38e464716b40076d1ec79a2f299a7b7d8e2b88a": {
-    "query": "INSERT INTO deployment_persistent_volume VALUES ($1, $2, $3);",
-    "describe": {
-      "columns": [],
-      "parameters": {
-        "Left": [
-          "Bytea",
-          "Varchar",
-          "Varchar"
-        ]
-      },
-      "nullable": []
-    }
-  },
   "02b90d8644ab15c0351c841bce9820ff50cfe54ab9a88a5a58fea91708c13a5f": {
     "query": "CREATE TABLE user_unverified_phone_number( country_code CHAR(2) NOT NULL CONSTRAINT user_unverified_phone_number_fk_country_code REFERENCES phone_number_country_code(country_code), phone_number VARCHAR(15) NOT NULL, user_id BYTEA NOT NULL CONSTRAINT user_unverified_phone_number_fk_user_id REFERENCES \"user\"(id), verification_token_hash TEXT NOT NULL, verification_token_expiry BIGINT NOT NULL CONSTRAINT user_unverified_phone_number_chk_token_expiry_unsigned CHECK(verification_token_expiry >= 0), CONSTRAINT user_univerified_phone_number_pk PRIMARY KEY(country_code, phone_number), CONSTRAINT user_univerified_phone_number_uq_country_code_phone_number UNIQUE(user_id, country_code, phone_number) );",
     "describe": {
@@ -52,16 +38,6 @@
         "Left": [
           "Bytea"
         ]
-      },
-      "nullable": []
-    }
-  },
-  "05d4329b320e74565551e57e2419b8a312b019bd441b7e91b966c1e2937eaf4d": {
-    "query": "CREATE TABLE portus_tunnel( id BYTEA CONSTRAINT portus_tunnel_pk PRIMARY KEY, username VARCHAR(100) NOT NULL, ssh_port INTEGER NOT NULL CONSTRAINT portus_tunnel_chk_ssh_port_u16 CHECK(ssh_port >= 0 AND ssh_port <= 65534), exposed_port INTEGER NOT NULL CONSTRAINT portus_tunnel_chk_exposed_port_u16 CHECK(exposed_port >= 0 AND exposed_port <= 65534), name VARCHAR(50) NOT NULL, created BIGINT NOT NULL CONSTRAINT portus_tunnel_chk_created_unsigned CHECK(created >= 0) );",
-    "describe": {
-      "columns": [],
-      "parameters": {
-        "Left": []
       },
       "nullable": []
     }
@@ -239,19 +215,6 @@
       "nullable": []
     }
   },
-  "0e061bada74003105b8bc4c2da0937c92a7c1f80b2b420a15dc62cc396a4894d": {
-    "query": "INSERT INTO deployment_upgrade_path_machine_type VALUES ($1, $2);",
-    "describe": {
-      "columns": [],
-      "parameters": {
-        "Left": [
-          "Bytea",
-          "Bytea"
-        ]
-      },
-      "nullable": []
-    }
-  },
   "0e697016c2da3ccb203f0ef61068ee1228e25a7fe59a5228385bf194eb8731ac": {
     "query": "SELECT resource_type.* FROM resource_type INNER JOIN resource ON resource.resource_type_id = resource_type.id WHERE resource.id = $1;",
     "describe": {
@@ -280,79 +243,6 @@
       "nullable": [
         false,
         false,
-        true
-      ]
-    }
-  },
-  "12b348ffdebe72e3058a63fa33fc3a124189e62c1c61d505cbc03a03fd3736bf": {
-    "query": "SELECT deployment_entry_point.id, deployment_entry_point.sub_domain, deployment_entry_point.domain_id, deployment_entry_point.path, deployment_entry_point.entry_point_type as \"entry_point_type: DeploymentEntryPointType\", deployment_entry_point.deployment_id, deployment_entry_point.deployment_port, deployment_entry_point.url FROM deployment_entry_point INNER JOIN resource ON deployment_entry_point.id = resource.id WHERE resource.owner_id = $1;",
-    "describe": {
-      "columns": [
-        {
-          "ordinal": 0,
-          "name": "id",
-          "type_info": "Bytea"
-        },
-        {
-          "ordinal": 1,
-          "name": "sub_domain",
-          "type_info": "Varchar"
-        },
-        {
-          "ordinal": 2,
-          "name": "domain_id",
-          "type_info": "Bytea"
-        },
-        {
-          "ordinal": 3,
-          "name": "path",
-          "type_info": "Varchar"
-        },
-        {
-          "ordinal": 4,
-          "name": "entry_point_type: DeploymentEntryPointType",
-          "type_info": {
-            "Custom": {
-              "name": "deployment_entry_point_type",
-              "kind": {
-                "Enum": [
-                  "deployment",
-                  "redirect",
-                  "proxy"
-                ]
-              }
-            }
-          }
-        },
-        {
-          "ordinal": 5,
-          "name": "deployment_id",
-          "type_info": "Bytea"
-        },
-        {
-          "ordinal": 6,
-          "name": "deployment_port",
-          "type_info": "Int4"
-        },
-        {
-          "ordinal": 7,
-          "name": "url",
-          "type_info": "Text"
-        }
-      ],
-      "parameters": {
-        "Left": [
-          "Bytea"
-        ]
-      },
-      "nullable": [
-        false,
-        false,
-        false,
-        false,
-        false,
-        true,
-        true,
         true
       ]
     }
@@ -620,28 +510,6 @@
       "nullable": []
     }
   },
-  "1a5c06c8b844624a275de36242dccd10d27827c29ec3fa0711ceb2aa711e7d71": {
-    "query": "CREATE TABLE deployment_upgrade_path_machine_type( upgrade_path_id BYTEA NOT NULL CONSTRAINT deployment_upgrade_path_machine_type_fk_upgrade_path_id REFERENCES deployment_upgrade_path(id), machine_type_id BYTEA NOT NULL CONSTRAINT deployment_upgrade_path_machine_type_fk_machine_type_id REFERENCES deployment_machine_type(id), CONSTRAINT deployment_upgrade_path_machine_type_pk PRIMARY KEY (upgrade_path_id, machine_type_id) );",
-    "describe": {
-      "columns": [],
-      "parameters": {
-        "Left": []
-      },
-      "nullable": []
-    }
-  },
-  "1c684958ba50d81ed717f450b0c04d59688e2d1d9ec9e1ba7b10e8ab152f1a9e": {
-    "query": "DELETE FROM deployment_upgrade_path WHERE id = $1;",
-    "describe": {
-      "columns": [],
-      "parameters": {
-        "Left": [
-          "Bytea"
-        ]
-      },
-      "nullable": []
-    }
-  },
   "1c8d4fd66ca5d3500c65672a36b1b6931a2f37ac3bddfb1f75a59c5aa3a8a81d": {
     "query": "CREATE TABLE user_unverified_personal_email( local VARCHAR(64) NOT NULL, domain_id BYTEA NOT NULL CONSTRAINT user_unverified_personal_email_fk_domain_id REFERENCES personal_domain(id), user_id BYTEA NOT NULL CONSTRAINT user_unverified_personal_email_fk_user_id REFERENCES \"user\"(id), verification_token_hash TEXT NOT NULL, verification_token_expiry BIGINT NOT NULL CONSTRAINT user_unverified_personal_email_chk_token_expiry_unsigned CHECK(verification_token_expiry >= 0), CONSTRAINT user_unverified_personal_email_pk PRIMARY KEY(local, domain_id), CONSTRAINT user_unverified_personal_email_uq_user_id_local_domain_id UNIQUE(user_id, local, domain_id) );",
     "describe": {
@@ -715,18 +583,6 @@
       "nullable": []
     }
   },
-  "1efc33c9afc182e9d3763cf29ef31a3c73a6b0c2dff079a8bf543533ba5311a8": {
-    "query": "DELETE FROM deployment_entry_point WHERE id = $1;",
-    "describe": {
-      "columns": [],
-      "parameters": {
-        "Left": [
-          "Bytea"
-        ]
-      },
-      "nullable": []
-    }
-  },
   "228e6bc3a8eb9c3113acda6e4fa32f347b99cf44fb9935e39461eaa8e8cef7e7": {
     "query": "SELECT * FROM meta_data WHERE id = 'version_major' OR id = 'version_minor' OR id = 'version_patch';",
     "describe": {
@@ -765,6 +621,22 @@
       "nullable": []
     }
   },
+  "239bbb35218f13adc811f8f262b5e8f75233129cc332d2e53b6568706d8e88f8": {
+    "query": "INSERT INTO resource VALUES ($1, $2, $3, $4, $5);",
+    "describe": {
+      "columns": [],
+      "parameters": {
+        "Left": [
+          "Bytea",
+          "Varchar",
+          "Bytea",
+          "Bytea",
+          "Int8"
+        ]
+      },
+      "nullable": []
+    }
+  },
   "24651378057df5d6b31be9a55d60d02884c8c9d9f7cb441254a408e7dc4f05b9": {
     "query": "SELECT * FROM phone_number_country_code WHERE country_code = $1;",
     "describe": {
@@ -899,16 +771,6 @@
       ]
     }
   },
-  "281fecaf8d29a8b8634345ecccd0f1bd162b889d16185643f0d195419beaa098": {
-    "query": "CREATE TABLE deployment_environment_variable( deployment_id BYTEA CONSTRAINT deployment_environment_variable_fk_deployment_id REFERENCES deployment(id), name VARCHAR(50) NOT NULL, value VARCHAR(50) NOT NULL, CONSTRAINT deployment_environment_variable_pk PRIMARY KEY(deployment_id, name) );",
-    "describe": {
-      "columns": [],
-      "parameters": {
-        "Left": []
-      },
-      "nullable": []
-    }
-  },
   "29c6c0c77ee4addddb5f2fe4400fa72bb8b8b8e850d297e12886a94e64f46100": {
     "query": "CREATE TABLE role( id BYTEA CONSTRAINT role_pk PRIMARY KEY, name VARCHAR(100) NOT NULL, description VARCHAR(500), owner_id BYTEA NOT NULL CONSTRAINT role_fk_owner_id REFERENCES organisation(id), CONSTRAINT role_uq_name_owner_id UNIQUE(name, owner_id) );",
     "describe": {
@@ -929,38 +791,6 @@
         ]
       },
       "nullable": []
-    }
-  },
-  "305f05e1c135aa640d88b04320ac51dca58eb38d9e09464e4443dd0a4e54345a": {
-    "query": "SELECT * FROM deployment_machine_type WHERE id = $1;",
-    "describe": {
-      "columns": [
-        {
-          "ordinal": 0,
-          "name": "id",
-          "type_info": "Bytea"
-        },
-        {
-          "ordinal": 1,
-          "name": "cpu_count",
-          "type_info": "Int2"
-        },
-        {
-          "ordinal": 2,
-          "name": "memory_count",
-          "type_info": "Float4"
-        }
-      ],
-      "parameters": {
-        "Left": [
-          "Bytea"
-        ]
-      },
-      "nullable": [
-        false,
-        false,
-        false
-      ]
     }
   },
   "307345f2a5c65e8f92e5e1efff4d6b9975d1405095cb5e31dc91bc4e58b9f783": {
@@ -1128,140 +958,18 @@
       "nullable": []
     }
   },
-  "3965581880bfbe752b776a4c3b8cd706b08ab342b24781170ad0025fd8133a5f": {
-    "query": "CREATE INDEX phone_number_country_code_idx_phone_code ON phone_number_country_code (phone_code);",
-    "describe": {
-      "columns": [],
-      "parameters": {
-        "Left": []
-      },
-      "nullable": []
-    }
-  },
-  "3a520b119fa3ee7b6704e7daa3e632b5f072223159051c10b2feb14e4af4f6af": {
-    "query": "ALTER TABLE docker_registry_repository ADD CONSTRAINT docker_registry_repository_fk_id_organisation_id FOREIGN KEY(id, organisation_id) REFERENCES resource(id, owner_id);",
-    "describe": {
-      "columns": [],
-      "parameters": {
-        "Left": []
-      },
-      "nullable": []
-    }
-  },
-  "3cb20f213827519db975ea8e9b37a716ddbabeaba861ec1c9f7cb9485dded728": {
-    "query": "UPDATE organisation_domain SET is_verified = TRUE WHERE id = $1;",
-    "describe": {
-      "columns": [],
-      "parameters": {
-        "Left": [
-          "Bytea"
-        ]
-      },
-      "nullable": []
-    }
-  },
-  "3cea416ed3eb6ab48c87ef349e166f2adf2abcd2eb5ce955a50ed1caf9e20c35": {
-    "query": "CREATE TABLE organisation_email( user_id BYTEA NOT NULL CONSTRAINT organisation_email_fk_user_id REFERENCES \"user\"(id), local VARCHAR(64) NOT NULL, domain_id BYTEA NOT NULL CONSTRAINT organisation_email_fk_domain_id REFERENCES organisation_domain(id), CONSTRAINT organisation_email_pk PRIMARY KEY(local, domain_id) );",
-    "describe": {
-      "columns": [],
-      "parameters": {
-        "Left": []
-      },
-      "nullable": []
-    }
-  },
-  "3d0c78ef163d5c1a3691b56512d8b2389181475f24461486fe6dd8f49a328658": {
-    "query": "INSERT INTO resource VALUES ($1, $2, $3, $4);",
-    "describe": {
-      "columns": [],
-      "parameters": {
-        "Left": [
-          "Bytea",
-          "Varchar",
-          "Bytea",
-          "Bytea"
-        ]
-      },
-      "nullable": []
-    }
-  },
-  "3d8474cb9d64667180ac54f780b8153df48ab64d24c576ed70fd0c7930f376c7": {
-    "query": "SELECT deployment_entry_point.id, deployment_entry_point.sub_domain, deployment_entry_point.domain_id, deployment_entry_point.path, deployment_entry_point.entry_point_type as \"entry_point_type: DeploymentEntryPointType\", deployment_entry_point.deployment_id, deployment_entry_point.deployment_port, deployment_entry_point.url FROM deployment_entry_point WHERE sub_domain = $1 AND domain_id = $2 AND path = $3;",
-    "describe": {
-      "columns": [
-        {
-          "ordinal": 0,
-          "name": "id",
-          "type_info": "Bytea"
-        },
-        {
-          "ordinal": 1,
-          "name": "sub_domain",
-          "type_info": "Varchar"
-        },
-        {
-          "ordinal": 2,
-          "name": "domain_id",
-          "type_info": "Bytea"
-        },
-        {
-          "ordinal": 3,
-          "name": "path",
-          "type_info": "Varchar"
-        },
-        {
-          "ordinal": 4,
-          "name": "entry_point_type: DeploymentEntryPointType",
-          "type_info": {
-            "Custom": {
-              "name": "deployment_entry_point_type",
-              "kind": {
-                "Enum": [
-                  "deployment",
-                  "redirect",
-                  "proxy"
-                ]
-              }
-            }
-          }
-        },
-        {
-          "ordinal": 5,
-          "name": "deployment_id",
-          "type_info": "Bytea"
-        },
-        {
-          "ordinal": 6,
-          "name": "deployment_port",
-          "type_info": "Int4"
-        },
-        {
-          "ordinal": 7,
-          "name": "url",
-          "type_info": "Text"
-        }
-      ],
-      "parameters": {
-        "Left": [
-          "Text",
-          "Bytea",
-          "Text"
-        ]
-      },
-      "nullable": [
-        false,
-        false,
-        false,
-        false,
-        false,
-        true,
-        true,
-        true
-      ]
-    }
-  },
-  "3e3be10fbf691f768380fb3a2c4bd1de88851459aaaeaa11b0bf9dc9206292c6": {
-    "query": "INSERT INTO deployment VALUES ($1, $2, 'registry.docker.vicara.co', $3, NULL, $4);",
+  "377f9c3d792b78ec844153b27f29a13c7f6ee5b4155f45e549fbd9f665e455b7": {
+    "query": "CREATE TABLE resource( id BYTEA CONSTRAINT resource_pk PRIMARY KEY, name VARCHAR(100) NOT NULL, resource_type_id BYTEA NOT NULL CONSTRAINT resource_fk_resource_type_id REFERENCES resource_type(id), owner_id BYTEA NOT NULL CONSTRAINT resource_fk_owner_id REFERENCES organisation(id) DEFERRABLE INITIALLY IMMEDIATE, created BIGINT NOT NULL CONSTRAINT organisation_created_ck_unsigned CHECK(created >= 0), CONSTRAINT resource_uq_id_owner_id UNIQUE(id, owner_id) );",
+    "describe": {
+      "columns": [],
+      "parameters": {
+        "Left": []
+      },
+      "nullable": []
+    }
+  },
+  "378a25925a5613badbf9b5406f060d7106f7410a8c45b075c20655cd483e5758": {
+    "query": "INSERT INTO deployment VALUES ($1, $2, 'registry.docker.vicara.co', $3, NULL, $4, NULL);",
     "describe": {
       "columns": [],
       "parameters": {
@@ -1275,37 +983,46 @@
       "nullable": []
     }
   },
-  "3f3c11dd02044be65faf38b3b64035a779faf01665ff21310638960d55917257": {
-    "query": "SELECT * FROM deployment_machine_type WHERE cpu_count = $1 AND memory_count = $2;",
-    "describe": {
-      "columns": [
-        {
-          "ordinal": 0,
-          "name": "id",
-          "type_info": "Bytea"
-        },
-        {
-          "ordinal": 1,
-          "name": "cpu_count",
-          "type_info": "Int2"
-        },
-        {
-          "ordinal": 2,
-          "name": "memory_count",
-          "type_info": "Float4"
-        }
-      ],
-      "parameters": {
-        "Left": [
-          "Int2",
-          "Float4"
-        ]
-      },
-      "nullable": [
-        false,
-        false,
-        false
-      ]
+  "3965581880bfbe752b776a4c3b8cd706b08ab342b24781170ad0025fd8133a5f": {
+    "query": "CREATE INDEX phone_number_country_code_idx_phone_code ON phone_number_country_code (phone_code);",
+    "describe": {
+      "columns": [],
+      "parameters": {
+        "Left": []
+      },
+      "nullable": []
+    }
+  },
+  "3a520b119fa3ee7b6704e7daa3e632b5f072223159051c10b2feb14e4af4f6af": {
+    "query": "ALTER TABLE docker_registry_repository ADD CONSTRAINT docker_registry_repository_fk_id_organisation_id FOREIGN KEY(id, organisation_id) REFERENCES resource(id, owner_id);",
+    "describe": {
+      "columns": [],
+      "parameters": {
+        "Left": []
+      },
+      "nullable": []
+    }
+  },
+  "3cb20f213827519db975ea8e9b37a716ddbabeaba861ec1c9f7cb9485dded728": {
+    "query": "UPDATE organisation_domain SET is_verified = TRUE WHERE id = $1;",
+    "describe": {
+      "columns": [],
+      "parameters": {
+        "Left": [
+          "Bytea"
+        ]
+      },
+      "nullable": []
+    }
+  },
+  "3cea416ed3eb6ab48c87ef349e166f2adf2abcd2eb5ce955a50ed1caf9e20c35": {
+    "query": "CREATE TABLE organisation_email( user_id BYTEA NOT NULL CONSTRAINT organisation_email_fk_user_id REFERENCES \"user\"(id), local VARCHAR(64) NOT NULL, domain_id BYTEA NOT NULL CONSTRAINT organisation_email_fk_domain_id REFERENCES organisation_domain(id), CONSTRAINT organisation_email_pk PRIMARY KEY(local, domain_id) );",
+    "describe": {
+      "columns": [],
+      "parameters": {
+        "Left": []
+      },
+      "nullable": []
     }
   },
   "3fbd9b47a0e71cafd415cdedcede741d2f2ad4ef76b7feb8ecf226cf69ec8c05": {
@@ -1366,38 +1083,6 @@
       "nullable": []
     }
   },
-  "410b9b4a17be9a86ba3af7a7f69dc4549cc5025a3b306a2412deb213fc160c75": {
-    "query": "SELECT * FROM deployment_persistent_volume WHERE deployment_id = $1;",
-    "describe": {
-      "columns": [
-        {
-          "ordinal": 0,
-          "name": "deployment_id",
-          "type_info": "Bytea"
-        },
-        {
-          "ordinal": 1,
-          "name": "name",
-          "type_info": "Varchar"
-        },
-        {
-          "ordinal": 2,
-          "name": "path",
-          "type_info": "Varchar"
-        }
-      ],
-      "parameters": {
-        "Left": [
-          "Bytea"
-        ]
-      },
-      "nullable": [
-        false,
-        false,
-        false
-      ]
-    }
-  },
   "4128fbdbda6f6ae313616236827d29e3c8ee9c64acc78d91047b9bb9831d5d9f": {
     "query": "CREATE TABLE organisation_domain ( id BYTEA CONSTRAINT organisation_domain_pk PRIMARY KEY, domain_type RESOURCE_OWNER_TYPE NOT NULL CONSTRAINT organisation_domain_chk_dmn_typ CHECK(domain_type = 'organisation'), is_verified BOOLEAN NOT NULL DEFAULT FALSE, CONSTRAINT organisation_domain_fk_id_domain_type FOREIGN KEY(id, domain_type) REFERENCES domain(id, type) );",
     "describe": {
@@ -1408,19 +1093,6 @@
       "nullable": []
     }
   },
-  "43378ce6df8cbf4fdffc26d48fff553eea9272cd1e49c6ae387e35980a64d0d8": {
-    "query": "UPDATE deployment_upgrade_path SET name = $1 WHERE id = $2;",
-    "describe": {
-      "columns": [],
-      "parameters": {
-        "Left": [
-          "Varchar",
-          "Bytea"
-        ]
-      },
-      "nullable": []
-    }
-  },
   "4392448087542f024ecd334131b2ac61819bcf022bd3d00987591ee21a26afbb": {
     "query": "SELECT application.* FROM application INNER JOIN resource ON application.id = resource.id WHERE resource.owner_id = $1;",
     "describe": {
@@ -1455,89 +1127,6 @@
         "Left": []
       },
       "nullable": []
-    }
-  },
-  "4796189178bdf43e69d0adce5c1c81ba54f2420ec9a2e33884a8cb84acabd21d": {
-    "query": "ALTER TABLE deployment_upgrade_path ADD CONSTRAINT deployment_upgrade_path_fk_id FOREIGN KEY(id) REFERENCES resource(id);",
-    "describe": {
-      "columns": [],
-      "parameters": {
-        "Left": []
-      },
-      "nullable": []
-    }
-  },
-  "49cfc55e230e51981996807e2cbc646dd5e7955dd82388b10b057d3ebfcc4037": {
-    "query": "SELECT id, sub_domain, domain_id, path, entry_point_type as \"entry_point_type: DeploymentEntryPointType\", deployment_id, deployment_port, url FROM deployment_entry_point WHERE id = $1;",
-    "describe": {
-      "columns": [
-        {
-          "ordinal": 0,
-          "name": "id",
-          "type_info": "Bytea"
-        },
-        {
-          "ordinal": 1,
-          "name": "sub_domain",
-          "type_info": "Varchar"
-        },
-        {
-          "ordinal": 2,
-          "name": "domain_id",
-          "type_info": "Bytea"
-        },
-        {
-          "ordinal": 3,
-          "name": "path",
-          "type_info": "Varchar"
-        },
-        {
-          "ordinal": 4,
-          "name": "entry_point_type: DeploymentEntryPointType",
-          "type_info": {
-            "Custom": {
-              "name": "deployment_entry_point_type",
-              "kind": {
-                "Enum": [
-                  "deployment",
-                  "redirect",
-                  "proxy"
-                ]
-              }
-            }
-          }
-        },
-        {
-          "ordinal": 5,
-          "name": "deployment_id",
-          "type_info": "Bytea"
-        },
-        {
-          "ordinal": 6,
-          "name": "deployment_port",
-          "type_info": "Int4"
-        },
-        {
-          "ordinal": 7,
-          "name": "url",
-          "type_info": "Text"
-        }
-      ],
-      "parameters": {
-        "Left": [
-          "Bytea"
-        ]
-      },
-      "nullable": [
-        false,
-        false,
-        false,
-        false,
-        false,
-        true,
-        true,
-        true
-      ]
     }
   },
   "4a55c7a7b6725fdea08a4ff86fd2117e83df1e51f604371a22ba046ba2aa66fd": {
@@ -1556,30 +1145,6 @@
       "nullable": []
     }
   },
-  "4ac9ac2a382d54c9782aba93d0a8b1b65597fbd7c3399ca81dffe4d17f25ae49": {
-    "query": "CREATE TABLE deployment_upgrade_path( id BYTEA CONSTRAINT deployment_upgrade_path_pk PRIMARY KEY, name VARCHAR(255) NOT NULL, default_machine_type BYTEA NOT NULL );",
-    "describe": {
-      "columns": [],
-      "parameters": {
-        "Left": []
-      },
-      "nullable": []
-    }
-  },
-  "4b4487ba8d631faee6e9f6ee42b8b5ff0f560d3b29b5ebfedebf3128feb61f88": {
-    "query": "INSERT INTO deployment_machine_type VALUES ($1, $2, $3);",
-    "describe": {
-      "columns": [],
-      "parameters": {
-        "Left": [
-          "Bytea",
-          "Int2",
-          "Float4"
-        ]
-      },
-      "nullable": []
-    }
-  },
   "4b540dbce4c784d22133ecc1b800ddf979dcc940fddaee745d374fa35ab824de": {
     "query": "CREATE TABLE \"user\"( id BYTEA CONSTRAINT user_pk PRIMARY KEY, username VARCHAR(100) NOT NULL CONSTRAINT user_uk_username UNIQUE, password TEXT NOT NULL, first_name VARCHAR(100) NOT NULL, last_name VARCHAR(100) NOT NULL, dob BIGINT DEFAULT NULL CONSTRAINT user_chk_dob_unsigned CHECK(dob >= 0), bio VARCHAR(128) DEFAULT NULL, location VARCHAR(128) DEFAULT NULL, created BIGINT NOT NULL CONSTRAINT user_chk_created_unsigned CHECK(created >= 0), /* Recovery options */ backup_email_local VARCHAR(64), backup_email_domain_id BYTEA, backup_phone_country_code CHAR(2), backup_phone_number VARCHAR(15), CONSTRAINT user_uk_bckp_eml_lcl_bckp_eml_dmn_id UNIQUE(backup_email_local, backup_email_domain_id), CONSTRAINT user_uk_bckp_phn_cntry_cd_bckp_phn_nmbr UNIQUE(backup_phone_country_code, backup_phone_number), CONSTRAINT user_chk_bckp_eml_or_bckp_phn_present CHECK( ( backup_email_local IS NOT NULL AND backup_email_domain_id IS NOT NULL ) OR ( backup_phone_country_code IS NOT NULL AND backup_phone_number IS NOT NULL ) ) );",
     "describe": {
@@ -1596,6 +1161,22 @@
       "columns": [],
       "parameters": {
         "Left": []
+      },
+      "nullable": []
+    }
+  },
+  "4cd4bdf1e24a847a7985f01abba0f809e7caa8fefeacf5252fe03111c3e0ad14": {
+    "query": "INSERT INTO deployment VALUES ($1, $2, $3, NULL, $4, $5, NULL);",
+    "describe": {
+      "columns": [],
+      "parameters": {
+        "Left": [
+          "Bytea",
+          "Varchar",
+          "Varchar",
+          "Varchar",
+          "Varchar"
+        ]
       },
       "nullable": []
     }
@@ -1761,16 +1342,6 @@
       ]
     }
   },
-  "526d25feb7d1a0da23d3498b6be4c6253314f21b947271e9a6c8dc788a39a0d2": {
-    "query": "ALTER TABLE deployment_entry_point ADD CONSTRAINT deployment_entry_point_fk_id FOREIGN KEY(id) REFERENCES resource(id);",
-    "describe": {
-      "columns": [],
-      "parameters": {
-        "Left": []
-      },
-      "nullable": []
-    }
-  },
   "53be1449d4e62132badd4f4a94a28ce4d26861a7e9fb7e82691621679adc186a": {
     "query": "SELECT user_unverified_phone_number.* FROM user_unverified_phone_number INNER JOIN phone_number_country_code ON user_unverified_phone_number.country_code = phone_number_country_code.country_code WHERE user_id = $1 AND user_unverified_phone_number.country_code = $2 AND user_unverified_phone_number.phone_number = $3;",
     "describe": {
@@ -1817,19 +1388,6 @@
       ]
     }
   },
-  "540bc5f989f99e6daebd6b79a6192ae6117aee46dc02d00440a9e9c5c6974fcf": {
-    "query": "UPDATE deployment_entry_point SET entry_point_type = 'proxy', deployment_id = NULL, deployment_port = NULL, url = $1 WHERE id = $2;",
-    "describe": {
-      "columns": [],
-      "parameters": {
-        "Left": [
-          "Text",
-          "Bytea"
-        ]
-      },
-      "nullable": []
-    }
-  },
   "5803e973fb5aebfccb8ab5bb6815d0e716808a3e76fdc97702662a0f20e8776a": {
     "query": "SELECT application_id, version FROM application_version WHERE application_id = $1;",
     "describe": {
@@ -1968,14 +1526,20 @@
           "ordinal": 3,
           "name": "owner_id",
           "type_info": "Bytea"
-        }
-      ],
-      "parameters": {
-        "Left": [
-          "Bytea"
-        ]
-      },
-      "nullable": [
+        },
+        {
+          "ordinal": 4,
+          "name": "created",
+          "type_info": "Int8"
+        }
+      ],
+      "parameters": {
+        "Left": [
+          "Bytea"
+        ]
+      },
+      "nullable": [
+        false,
         false,
         false,
         false,
@@ -2137,32 +1701,6 @@
       "nullable": []
     }
   },
-  "65d9fa14d8b0b532da443a2afd899da215e5e2634b013e42314afc3892ab2c2f": {
-    "query": "CREATE TABLE deployment_exposed_port( deployment_id BYTEA CONSTRAINT deployment_exposed_fk_deployment_id REFERENCES deployment(id), port INTEGER NOT NULL CONSTRAINT deployment_exposed_port_chk_port_u16 CHECK(port >= 0 AND port <= 65534), CONSTRAINT deployment_exposed_port_pk PRIMARY KEY(deployment_id, port) );",
-    "describe": {
-      "columns": [],
-      "parameters": {
-        "Left": []
-      },
-      "nullable": []
-    }
-  },
-  "6c94bc5aacfc930de629e301219041a5c28fa769bda7fc1e06e1e54c5af154c2": {
-    "query": "INSERT INTO deployment_entry_point VALUES ($1, $2, $3, $4, 'redirect', NULL, NULL, $5);",
-    "describe": {
-      "columns": [],
-      "parameters": {
-        "Left": [
-          "Bytea",
-          "Varchar",
-          "Bytea",
-          "Varchar",
-          "Text"
-        ]
-      },
-      "nullable": []
-    }
-  },
   "6e3a486525330c72b9c3f74b391246cbe883ee761d6b19654a714a2e4fca8302": {
     "query": "SELECT * FROM role_permissions_resource_type INNER JOIN permission ON role_permissions_resource_type.permission_id = permission.id WHERE role_permissions_resource_type.role_id = $1;",
     "describe": {
@@ -2225,32 +1763,6 @@
       "nullable": []
     }
   },
-  "6fded27bef48e5f45a42e64b1e3bd0927f1a4f13e8d823fcc146ade806991c74": {
-    "query": "SELECT * FROM deployment_exposed_port WHERE deployment_id = $1;",
-    "describe": {
-      "columns": [
-        {
-          "ordinal": 0,
-          "name": "deployment_id",
-          "type_info": "Bytea"
-        },
-        {
-          "ordinal": 1,
-          "name": "port",
-          "type_info": "Int4"
-        }
-      ],
-      "parameters": {
-        "Left": [
-          "Bytea"
-        ]
-      },
-      "nullable": [
-        false,
-        false
-      ]
-    }
-  },
   "7295608182b46ec27e844f5ea11527047aece89adb58dc9bcdb1a3c4eda3418c": {
     "query": "SELECT * FROM role WHERE owner_id = $1;",
     "describe": {
@@ -2308,23 +1820,6 @@
       "columns": [],
       "parameters": {
         "Left": []
-      },
-      "nullable": []
-    }
-  },
-  "7b5c68437d1c2c6686003926f6d821aa3bc72e8d29b392393d86173f9c76284a": {
-    "query": "INSERT INTO deployment_entry_point VALUES ($1, $2, $3, $4, 'deployment', $5, $6, NULL);",
-    "describe": {
-      "columns": [],
-      "parameters": {
-        "Left": [
-          "Bytea",
-          "Varchar",
-          "Bytea",
-          "Varchar",
-          "Bytea",
-          "Int4"
-        ]
       },
       "nullable": []
     }
@@ -2411,20 +1906,6 @@
       "nullable": []
     }
   },
-  "8038e82b88abf353ef3e60bac7d76d66c8ec63e16a7afa0eac39148ed349c9f5": {
-    "query": "INSERT INTO deployment_environment_variable VALUES ($1, $2, $3);",
-    "describe": {
-      "columns": [],
-      "parameters": {
-        "Left": [
-          "Bytea",
-          "Varchar",
-          "Varchar"
-        ]
-      },
-      "nullable": []
-    }
-  },
   "806d8ffb3f6de78af43ad472fe58308b0f0cb0d822f8dbf40cc9f018bc70f220": {
     "query": "SELECT * FROM password_reset_request WHERE user_id = $1;",
     "describe": {
@@ -2459,16 +1940,6 @@
   },
   "81176c7e3e4b2d05c35514e25f56b3f3a94ebc3c737323d2359e22d82c0f8fe8": {
     "query": "CREATE TABLE file ( id BYTEA CONSTRAINT file_pk PRIMARY KEY, name VARCHAR(250) NOT NULL );",
-    "describe": {
-      "columns": [],
-      "parameters": {
-        "Left": []
-      },
-      "nullable": []
-    }
-  },
-  "823df4fa1ff13ac3eb2c7b6d1ae5b2bec1bac057960266fe3d6c0e4f9f0c5394": {
-    "query": "CREATE TABLE deployment_entry_point( id BYTEA CONSTRAINT deployment_entry_point_pk PRIMARY KEY, sub_domain VARCHAR(255) NOT NULL DEFAULT '@', domain_id BYTEA NOT NULL CONSTRAINT deployment_entry_point_fk_domain_id REFERENCES organisation_domain(id), path VARCHAR(255) NOT NULL DEFAULT '/', entry_point_type DEPLOYMENT_ENTRY_POINT_TYPE NOT NULL, deployment_id BYTEA, deployment_port INTEGER CONSTRAINT deployment_entry_point_chk_deployment_port_u16 CHECK(deployment_port >= 0 AND deployment_port <= 65534), url TEXT, CONSTRAINT deployment_entry_point_uq_sub_domain_domain_id_path UNIQUE(sub_domain, domain_id, path), CONSTRAINT deployment_entry_point_fk_deployment_id_deployment_port FOREIGN KEY(deployment_id, deployment_port) REFERENCES deployment_exposed_port(deployment_id, port), CONSTRAINT deployment_entry_point_chk_port_url_valid CHECK( ( entry_point_type = 'deployment' AND ( deployment_id IS NOT NULL AND deployment_port IS NOT NULL AND url IS NULL ) ) OR ( ( entry_point_type = 'redirect' OR entry_point_type = 'proxy' ) AND ( deployment_id IS NULL AND deployment_port IS NULL AND url IS NOT NULL ) ) ) );",
     "describe": {
       "columns": [],
       "parameters": {
@@ -2713,16 +2184,6 @@
       "nullable": []
     }
   },
-  "8c9b91161e23e9d3419987a0fc870e2255f63eb9b0ca93865b90811a5d507086": {
-    "query": "CREATE TABLE deployment_machine_type( id BYTEA CONSTRAINT deployment_machine_type_pk PRIMARY KEY, cpu_count SMALLINT NOT NULL CONSTRAINT deployment_machine_type_chk_cpu_u8 CHECK(cpu_count >= 0 AND cpu_count <= 256), memory_count REAL NOT NULL, CONSTRAINT deployment_machine_type_uq_config UNIQUE(cpu_count, memory_count) );",
-    "describe": {
-      "columns": [],
-      "parameters": {
-        "Left": []
-      },
-      "nullable": []
-    }
-  },
   "8cb6670b215102202242b6d68955a7bc913f3995df415bf4f8796eb8732e3c08": {
     "query": "SELECT * FROM \"user\" WHERE username = $1;",
     "describe": {
@@ -2815,18 +2276,6 @@
       ]
     }
   },
-  "8d72ae0818e4164c031c48aefd83eab24188d066b54ef81050d670d08804ff7e": {
-    "query": "DELETE FROM deployment_environment_variable WHERE deployment_id = $1;",
-    "describe": {
-      "columns": [],
-      "parameters": {
-        "Left": [
-          "Bytea"
-        ]
-      },
-      "nullable": []
-    }
-  },
   "8e8442a69038da41e5966a479775fb1d9dbe1408096ccc93695d0c4713eb59b1": {
     "query": "DELETE FROM user_to_sign_up WHERE username = $1;",
     "describe": {
@@ -2834,22 +2283,6 @@
       "parameters": {
         "Left": [
           "Text"
-        ]
-      },
-      "nullable": []
-    }
-  },
-  "8ede0873d4389f26a8aed624c8ab9ed896b01ea0242bef20d18f137a7950b686": {
-    "query": "INSERT INTO deployment VALUES ($1, $2, $3, NULL, $4, $5);",
-    "describe": {
-      "columns": [],
-      "parameters": {
-        "Left": [
-          "Bytea",
-          "Varchar",
-          "Varchar",
-          "Varchar",
-          "Varchar"
         ]
       },
       "nullable": []
@@ -3119,6 +2552,16 @@
       ]
     }
   },
+  "9be2a69720307f37f933698ee344364f79a4c4ccf00c36bbac4ebd28232853ff": {
+    "query": "CREATE TABLE organisation( id BYTEA CONSTRAINT organisation_pk PRIMARY KEY, name VARCHAR(100) NOT NULL CONSTRAINT organisation_uq_name UNIQUE, super_admin_id BYTEA NOT NULL CONSTRAINT organisation_super_admin_id_fk_user_id REFERENCES \"user\"(id), active BOOLEAN NOT NULL DEFAULT FALSE );",
+    "describe": {
+      "columns": [],
+      "parameters": {
+        "Left": []
+      },
+      "nullable": []
+    }
+  },
   "9c3a8439eb72bacedd686bc01944398392c09f761ddc8fc7fac2fa3e97f74f3b": {
     "query": "CREATE INDEX role_permissions_resource_type_idx_role_id ON role_permissions_resource_type (role_id);",
     "describe": {
@@ -3181,38 +2624,6 @@
         "Left": []
       },
       "nullable": []
-    }
-  },
-  "a590b5c660e50cc4082d307ebf9d44fb334867b533dab88ac7b1546456bcbce2": {
-    "query": "SELECT * FROM deployment_environment_variable WHERE deployment_id = $1;",
-    "describe": {
-      "columns": [
-        {
-          "ordinal": 0,
-          "name": "deployment_id",
-          "type_info": "Bytea"
-        },
-        {
-          "ordinal": 1,
-          "name": "name",
-          "type_info": "Varchar"
-        },
-        {
-          "ordinal": 2,
-          "name": "value",
-          "type_info": "Varchar"
-        }
-      ],
-      "parameters": {
-        "Left": [
-          "Bytea"
-        ]
-      },
-      "nullable": [
-        false,
-        false,
-        false
-      ]
     }
   },
   "a75826977d9c2e910a6d6e5639dab576257381dd1aa718aa67e9bd7b8dd69fe4": {
@@ -3401,23 +2812,23 @@
         },
         {
           "ordinal": 6,
-          "name": "upgrade_path_id",
-          "type_info": "Bytea"
-        }
-      ],
-      "parameters": {
-        "Left": [
-          "Bytea"
-        ]
-      },
-      "nullable": [
-        false,
-        false,
-        false,
-        true,
-        true,
-        false,
-        false
+          "name": "deployed_image",
+          "type_info": "Text"
+        }
+      ],
+      "parameters": {
+        "Left": [
+          "Bytea"
+        ]
+      },
+      "nullable": [
+        false,
+        false,
+        false,
+        true,
+        true,
+        false,
+        true
       ]
     }
   },
@@ -3457,32 +2868,22 @@
         },
         {
           "ordinal": 6,
-          "name": "upgrade_path_id",
-          "type_info": "Bytea"
-        }
-      ],
-      "parameters": {
-        "Left": []
-      },
-      "nullable": [
-        false,
-        false,
-        false,
-        true,
-        true,
-        false,
-        false
-      ]
-    }
-  },
-  "ad4b65bae6bf2b64c6ebb550ae6a3e2a37bb06df051b1a38f200577623d8ebd4": {
-    "query": "CREATE TYPE DEPLOYMENT_ENTRY_POINT_TYPE AS ENUM( 'deployment', 'redirect', 'proxy' );",
-    "describe": {
-      "columns": [],
-      "parameters": {
-        "Left": []
-      },
-      "nullable": []
+          "name": "deployed_image",
+          "type_info": "Text"
+        }
+      ],
+      "parameters": {
+        "Left": []
+      },
+      "nullable": [
+        false,
+        false,
+        false,
+        true,
+        true,
+        false,
+        true
+      ]
     }
   },
   "b00c3a7fbe255cf3b72fa3272bcb337bf8e7caf17e64cc884f0e1a39305a26b3": {
@@ -3491,19 +2892,6 @@
       "columns": [],
       "parameters": {
         "Left": []
-      },
-      "nullable": []
-    }
-  },
-  "b0c35d5decb81fdf66dc7e77b025c2c093760bb9e801bfcf956b4bec09265a00": {
-    "query": "INSERT INTO deployment_exposed_port VALUES ($1, $2);",
-    "describe": {
-      "columns": [],
-      "parameters": {
-        "Left": [
-          "Bytea",
-          "Int4"
-        ]
       },
       "nullable": []
     }
@@ -3702,22 +3090,6 @@
       "nullable": []
     }
   },
-  "c0899a72fa033932f79fa55f6459db87a007a92cc5c8913f25888f8350553aa0": {
-    "query": "INSERT INTO deployment_entry_point VALUES ($1, $2, $3, $4, 'proxy', NULL, NULL, $5);",
-    "describe": {
-      "columns": [],
-      "parameters": {
-        "Left": [
-          "Bytea",
-          "Varchar",
-          "Bytea",
-          "Varchar",
-          "Text"
-        ]
-      },
-      "nullable": []
-    }
-  },
   "c17460773d9b52491bd2ad7e8f6db5ae04391e7e2fb1f481854760de2a8284aa": {
     "query": "SELECT * FROM permission;",
     "describe": {
@@ -3746,16 +3118,6 @@
         false,
         true
       ]
-    }
-  },
-  "c207bac613766d9ec2c2609f70317196730e4c12a844669174af7fc08bf1c0f7": {
-    "query": "CREATE TABLE resource( id BYTEA CONSTRAINT resource_pk PRIMARY KEY, name VARCHAR(100) NOT NULL, resource_type_id BYTEA NOT NULL CONSTRAINT resource_fk_resource_type_id REFERENCES resource_type(id), owner_id BYTEA NOT NULL CONSTRAINT resource_fk_owner_id REFERENCES organisation(id) DEFERRABLE INITIALLY IMMEDIATE, CONSTRAINT resource_uq_id_owner_id UNIQUE(id, owner_id) );",
-    "describe": {
-      "columns": [],
-      "parameters": {
-        "Left": []
-      },
-      "nullable": []
     }
   },
   "c3a925e8c3a743a9f0df880e374fc65d00f881df9da6d04730310f90894e407d": {
@@ -3800,38 +3162,6 @@
       ]
     }
   },
-  "c40064a892b315ab67fa8b9c87a018bf0f6ba153e91d39b5d73124ea7dad7297": {
-    "query": "SELECT * FROM deployment_upgrade_path WHERE id = $1;",
-    "describe": {
-      "columns": [
-        {
-          "ordinal": 0,
-          "name": "id",
-          "type_info": "Bytea"
-        },
-        {
-          "ordinal": 1,
-          "name": "name",
-          "type_info": "Varchar"
-        },
-        {
-          "ordinal": 2,
-          "name": "default_machine_type",
-          "type_info": "Bytea"
-        }
-      ],
-      "parameters": {
-        "Left": [
-          "Bytea"
-        ]
-      },
-      "nullable": [
-        false,
-        false,
-        false
-      ]
-    }
-  },
   "c6feb8e474f4f1831dd1aae406a021fb6855581c2705b788eb05bfc9f65d4eb7": {
     "query": "CREATE TABLE personal_email( user_id BYTEA NOT NULL CONSTRAINT personal_email_fk_user_id REFERENCES \"user\"(id) DEFERRABLE INITIALLY IMMEDIATE, local VARCHAR(64) NOT NULL, domain_id BYTEA NOT NULL CONSTRAINT personal_email_fk_domain_id REFERENCES personal_domain(id), CONSTRAINT personal_email_pk PRIMARY KEY(local, domain_id), CONSTRAINT personal_email_uq_user_id_local_domain_id UNIQUE(user_id, local, domain_id) );",
     "describe": {
@@ -3940,16 +3270,6 @@
       ]
     }
   },
-  "c7565ca977e784eb9a06989b61a2b1df8e7179853700e6cd25b5eb2054b5dc26": {
-    "query": "ALTER TABLE deployment_upgrade_path ADD CONSTRAINT deployment_upgrade_path_fk_id_default_machine_type FOREIGN KEY(id, default_machine_type) REFERENCES deployment_upgrade_path_machine_type( upgrade_path_id, machine_type_id ) DEFERRABLE INITIALLY IMMEDIATE;",
-    "describe": {
-      "columns": [],
-      "parameters": {
-        "Left": []
-      },
-      "nullable": []
-    }
-  },
   "c842c31eb3324dcb69e56439b24b7909057b220839e81bcc4638d2b4e4f27bdb": {
     "query": "CREATE TABLE organisation_user( user_id BYTEA NOT NULL CONSTRAINT organisation_user_fk_user_id REFERENCES \"user\"(id), organisation_id BYTEA NOT NULL CONSTRAINT organisation_user_fk_organisation_id REFERENCES organisation(id), role_id BYTEA NOT NULL CONSTRAINT organisation_user_fk_role_id REFERENCES role(id), CONSTRAINT organisation_user_pk PRIMARY KEY(user_id, organisation_id, role_id) );",
     "describe": {
@@ -3960,20 +3280,6 @@
       "nullable": []
     }
   },
-  "c8b931f7637da3acfa0bf1b4250a80890c6592efb6aa629cd0556684aa429b81": {
-    "query": "INSERT INTO deployment_upgrade_path VALUES ($1, $2, $3);",
-    "describe": {
-      "columns": [],
-      "parameters": {
-        "Left": [
-          "Bytea",
-          "Varchar",
-          "Bytea"
-        ]
-      },
-      "nullable": []
-    }
-  },
   "caeb5f3b7381d0c70558202479f3bf4d45c58eaceca120e1cbf1bced01385f61": {
     "query": "SELECT * FROM application WHERE id = $1;",
     "describe": {
@@ -4036,23 +3342,23 @@
         },
         {
           "ordinal": 6,
-          "name": "upgrade_path_id",
-          "type_info": "Bytea"
-        }
-      ],
-      "parameters": {
-        "Left": [
-          "Bytea"
-        ]
-      },
-      "nullable": [
-        false,
-        false,
-        false,
-        true,
-        true,
-        false,
-        false
+          "name": "deployed_image",
+          "type_info": "Text"
+        }
+      ],
+      "parameters": {
+        "Left": [
+          "Bytea"
+        ]
+      },
+      "nullable": [
+        false,
+        false,
+        false,
+        true,
+        true,
+        false,
+        true
       ]
     }
   },
@@ -4094,19 +3400,6 @@
       "nullable": []
     }
   },
-  "d1c9259691aeae3073295303e5e4a736c7fd5ba71c47f3dbdcf631e35c9a0fae": {
-    "query": "UPDATE deployment_entry_point SET entry_point_type = 'redirect', deployment_id = NULL, deployment_port = NULL, url = $1 WHERE id = $2;",
-    "describe": {
-      "columns": [],
-      "parameters": {
-        "Left": [
-          "Text",
-          "Bytea"
-        ]
-      },
-      "nullable": []
-    }
-  },
   "d1fe46b2a74918c7f0ee963f4bf1d32bf30e3c2e09907c3ba4799eecb2589f8e": {
     "query": "SELECT * FROM organisation_user WHERE user_id = $1 ORDER BY organisation_id;",
     "describe": {
@@ -4141,16 +3434,6 @@
   },
   "d24f3405713812e5f3a56f723fbeba72c6898abf46b150e1f3b7bf3e424a1d87": {
     "query": "CREATE TABLE resource_type( id BYTEA CONSTRAINT resource_type_pk PRIMARY KEY, name VARCHAR(100) NOT NULL CONSTRAINT resource_type_uq_name UNIQUE, description VARCHAR(500) );",
-    "describe": {
-      "columns": [],
-      "parameters": {
-        "Left": []
-      },
-      "nullable": []
-    }
-  },
-  "d342f4227b05134b27ad0f8bf9d94ae9bb5c6d708211a1830e84b975cebd7dae": {
-    "query": "CREATE TABLE deployment_persistent_volume( deployment_id BYTEA CONSTRAINT deployment_persistent_volume_fk_deployment_id REFERENCES deployment(id), name VARCHAR(50) NOT NULL, path VARCHAR(255) NOT NULL, CONSTRAINT deployment_persistent_volume_pk PRIMARY KEY(deployment_id, name), CONSTRAINT deployment_persistent_volume_uq_deployment_id_path UNIQUE(deployment_id, path) );",
     "describe": {
       "columns": [],
       "parameters": {
@@ -4321,20 +3604,6 @@
       "nullable": []
     }
   },
-  "ddaa0c52d062c7ddc9c8c4b1284fced117897a764d37b23a0c51c4c6e1f06468": {
-    "query": "UPDATE deployment_entry_point SET entry_point_type = 'deployment', deployment_id = $1, deployment_port = $2, url = NULL WHERE id = $3;",
-    "describe": {
-      "columns": [],
-      "parameters": {
-        "Left": [
-          "Bytea",
-          "Int4",
-          "Bytea"
-        ]
-      },
-      "nullable": []
-    }
-  },
   "dea649e4f9bfdbd55c4502fa51d5417cbfbec3b72543cc9c82c7acc7cadd6a37": {
     "query": "INSERT INTO user_unverified_phone_number VALUES ($1, $2, $3, $4, $5) ON CONFLICT(country_code, phone_number) DO UPDATE SET user_id = EXCLUDED.user_id, verification_token_hash = EXCLUDED.verification_token_hash, verification_token_expiry = EXCLUDED.verification_token_expiry;",
     "describe": {
@@ -4351,28 +3620,6 @@
       "nullable": []
     }
   },
-  "deec3c4f37507d0cdcd3cede7f2ed65c170692b696e4c222f4ad1d3ad672e54d": {
-    "query": "CREATE TABLE organisation( id BYTEA CONSTRAINT organisation_pk PRIMARY KEY, name VARCHAR(100) NOT NULL CONSTRAINT organisation_uq_name UNIQUE, super_admin_id BYTEA NOT NULL CONSTRAINT organisation_super_admin_id_fk_user_id REFERENCES \"user\"(id), active BOOLEAN NOT NULL DEFAULT FALSE, created BIGINT NOT NULL CONSTRAINT organisation_created_ck_unsigned CHECK(created >= 0) );",
-    "describe": {
-      "columns": [],
-      "parameters": {
-        "Left": []
-      },
-      "nullable": []
-    }
-  },
-  "df168dc51dc8a4cdaa40d09b1efb644e0c3637bfb0eb4072a1cf9895b5cbea56": {
-    "query": "DELETE FROM deployment_exposed_port WHERE deployment_id = $1;",
-    "describe": {
-      "columns": [],
-      "parameters": {
-        "Left": [
-          "Bytea"
-        ]
-      },
-      "nullable": []
-    }
-  },
   "df1ce9a576d9b85018ae7f57841bf1060679004429f62313ea42d4b95d4102f4": {
     "query": "CREATE INDEX organisation_user_idx_user_id_organisation_id ON organisation_user (user_id, organisation_id);",
     "describe": {
@@ -4479,65 +3726,6 @@
       ]
     }
   },
-  "e00b45df1498c5fe04057157963b92fb503dc2608da887f25156a67170ef2515": {
-    "query": "SELECT deployment_machine_type.cpu_count, deployment_machine_type.memory_count FROM deployment_upgrade_path_machine_type INNER JOIN deployment_machine_type ON deployment_machine_type.id = deployment_upgrade_path_machine_type.machine_type_id WHERE deployment_upgrade_path_machine_type.upgrade_path_id = $1;",
-    "describe": {
-      "columns": [
-        {
-          "ordinal": 0,
-          "name": "cpu_count",
-          "type_info": "Int2"
-        },
-        {
-          "ordinal": 1,
-          "name": "memory_count",
-          "type_info": "Float4"
-        }
-      ],
-      "parameters": {
-        "Left": [
-          "Bytea"
-        ]
-      },
-      "nullable": [
-        false,
-        false
-      ]
-    }
-  },
-  "e09a431e670a9f86f45e3d0f580959952e388e0e6ec34553dd912e8873a7c466": {
-    "query": "SELECT deployment_upgrade_path.* FROM deployment_upgrade_path INNER JOIN resource ON deployment_upgrade_path.id = resource.id WHERE deployment_upgrade_path.name = $1 AND resource.owner_id = $2;",
-    "describe": {
-      "columns": [
-        {
-          "ordinal": 0,
-          "name": "id",
-          "type_info": "Bytea"
-        },
-        {
-          "ordinal": 1,
-          "name": "name",
-          "type_info": "Varchar"
-        },
-        {
-          "ordinal": 2,
-          "name": "default_machine_type",
-          "type_info": "Bytea"
-        }
-      ],
-      "parameters": {
-        "Left": [
-          "Text",
-          "Bytea"
-        ]
-      },
-      "nullable": [
-        false,
-        false,
-        false
-      ]
-    }
-  },
   "e1ccdf6aebae3eef774c9073a27f79aa581f9f096dac79fb8f5da81c6dc2307f": {
     "query": "UPDATE \"user\" SET first_name = $1;",
     "describe": {
@@ -4550,14 +3738,6 @@
       "nullable": []
     }
   },
-<<<<<<< HEAD
-  "e1f93c60be4d788e75e470ffa73940b3d25dc928ea7df63637e4c163007f9aaa": {
-    "query": "CREATE TABLE deployment( id BYTEA CONSTRAINT deployment_pk PRIMARY KEY, name VARCHAR(255) NOT NULL, registry VARCHAR(255) NOT NULL DEFAULT 'registry.docker.vicara.co', repository_id BYTEA CONSTRAINT deployment_fk_repository_id REFERENCES docker_registry_repository(id), image_name VARCHAR(512), image_tag VARCHAR(255) NOT NULL, upgrade_path_id BYTEA NOT NULL, CONSTRAINT deployment_chk_repository_id_is_valid CHECK( ( registry = 'registry.docker.vicara.co' AND image_name IS NULL AND repository_id IS NOT NULL ) OR ( registry != 'registry.docker.vicara.co' AND image_name IS NOT NULL AND repository_id IS NULL ) ) );",
-    "describe": {
-      "columns": [],
-      "parameters": {
-        "Left": []
-=======
   "e2db0a9168e8b5a614acb541de96cefe751c666b9a8380e039c6be6523e0dfc4": {
     "query": "UPDATE \"user\" SET backup_phone_country_code = $1, backup_phone_number = $2 WHERE id = $3;",
     "describe": {
@@ -4568,7 +3748,6 @@
           "Varchar",
           "Bytea"
         ]
->>>>>>> da92e099
       },
       "nullable": []
     }
@@ -4631,38 +3810,6 @@
       "nullable": []
     }
   },
-  "e513ac3f1a4cd162f2c443511df6006f8901284fd86071e397d0e09fb4836c84": {
-    "query": "SELECT deployment_upgrade_path.* FROM deployment_upgrade_path INNER JOIN resource ON resource.id = deployment_upgrade_path.id WHERE resource.owner_id = $1;",
-    "describe": {
-      "columns": [
-        {
-          "ordinal": 0,
-          "name": "id",
-          "type_info": "Bytea"
-        },
-        {
-          "ordinal": 1,
-          "name": "name",
-          "type_info": "Varchar"
-        },
-        {
-          "ordinal": 2,
-          "name": "default_machine_type",
-          "type_info": "Bytea"
-        }
-      ],
-      "parameters": {
-        "Left": [
-          "Bytea"
-        ]
-      },
-      "nullable": [
-        false,
-        false,
-        false
-      ]
-    }
-  },
   "e55e29119f1536b6d47e809a8042ff6f7c376ace4be149cb87049ecd308278e0": {
     "query": "SELECT * FROM organisation WHERE super_admin_id = $1;",
     "describe": {
@@ -4880,8 +4027,8 @@
         },
         {
           "ordinal": 6,
-          "name": "upgrade_path_id",
-          "type_info": "Bytea"
+          "name": "deployed_image",
+          "type_info": "Text"
         }
       ],
       "parameters": {
@@ -4898,30 +4045,8 @@
         true,
         true,
         false,
-        false
-      ]
-    }
-  },
-  "ed5c61afe70dd81191232af648c701ac503387864b7d7d9e1b9b5be084890a36": {
-    "query": "ALTER TABLE deployment ADD CONSTRAINT deployment_fk_upgrade_path_id FOREIGN KEY(upgrade_path_id) REFERENCES deployment_upgrade_path(id);",
-    "describe": {
-      "columns": [],
-      "parameters": {
-        "Left": []
-      },
-      "nullable": []
-    }
-  },
-  "f40ff9a243ec7163aaf4231c178cac648d143ff785d045e31e517eb493d0d986": {
-    "query": "DELETE FROM deployment_persistent_volume WHERE deployment_id = $1;",
-    "describe": {
-      "columns": [],
-      "parameters": {
-        "Left": [
-          "Bytea"
-        ]
-      },
-      "nullable": []
+        true
+      ]
     }
   },
   "f5b7bf00eb407d889619e638614750a5deab18378edd398c074adb012b209f75": {
@@ -5002,24 +4127,22 @@
       "nullable": []
     }
   },
+  "fbf96508ddb92444286d889223e4a72db2034fc7d6a9bd8896777a0f86afab2d": {
+    "query": "CREATE TABLE deployment( id BYTEA CONSTRAINT deployment_pk PRIMARY KEY, name VARCHAR(255) NOT NULL, registry VARCHAR(255) NOT NULL DEFAULT 'registry.docker.vicara.co', repository_id BYTEA CONSTRAINT deployment_fk_repository_id REFERENCES docker_registry_repository(id), image_name VARCHAR(512), image_tag VARCHAR(255) NOT NULL, deployed_image TEXT, CONSTRAINT deployment_chk_repository_id_is_valid CHECK( ( registry = 'registry.docker.vicara.co' AND image_name IS NULL AND repository_id IS NOT NULL ) OR ( registry != 'registry.docker.vicara.co' AND image_name IS NOT NULL AND repository_id IS NULL ) ) );",
+    "describe": {
+      "columns": [],
+      "parameters": {
+        "Left": []
+      },
+      "nullable": []
+    }
+  },
   "fdbfecfc96b57cbf713d6fe0e9cb5f72e7fffe27b0345d44abeb0d50397905e2": {
     "query": "CREATE INDEX organisation_domain_idx_is_verified ON organisation_domain (is_verified);",
     "describe": {
       "columns": [],
       "parameters": {
         "Left": []
-      },
-      "nullable": []
-    }
-  },
-  "fdd50341f200dc586ad963c63702c1908b4857c81396a49dd3d3e1f99abbad20": {
-    "query": "DELETE FROM deployment_upgrade_path_machine_type WHERE upgrade_path_id = $1;",
-    "describe": {
-      "columns": [],
-      "parameters": {
-        "Left": [
-          "Bytea"
-        ]
       },
       "nullable": []
     }
@@ -5080,5 +4203,15 @@
         false
       ]
     }
+  },
+  "ff908727dc27ddb488aafa68cb7b32c061cc8ecfe14870095e35762ba4aecb9a": {
+    "query": "CREATE TABLE portus_tunnel( id BYTEA CONSTRAINT portus_tunnel_pk PRIMARY KEY, username VARCHAR(100) NOT NULL, ssh_port INTEGER NOT NULL CONSTRAINT portus_tunnel_chk_ssh_port_u16 CHECK(ssh_port >= 0 AND ssh_port <= 65534), exposed_port INTEGER NOT NULL CONSTRAINT portus_tunnel_chk_exposed_port_u16 CHECK(exposed_port >= 0 AND exposed_port <= 65534), name VARCHAR(50) NOT NULL );",
+    "describe": {
+      "columns": [],
+      "parameters": {
+        "Left": []
+      },
+      "nullable": []
+    }
   }
 }