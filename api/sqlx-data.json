{
  "db": "PostgreSQL",
  "003572bba6e2c9719d902eb4cefc74a1087b9eeb51e867eec080938d306e3bb4": {
    "query": "CREATE INDEX deployment_idx_registry_image_name_image_tag ON deployment (registry, image_name, image_tag);",
    "describe": {
      "columns": [],
      "parameters": {
        "Left": []
      },
      "nullable": []
    }
  },
  "004928ebff454d49926fda9ba438510e55e119814e458d3e62d89910e2603118": {
    "query": "SELECT id, name, registry, repository_id, image_name, image_tag, status as \"status: _\", deployed_image, digital_ocean_app_id, deployment.region, deployment.horizontal_scale, deployment.machine_type as \"machine_type: _\" FROM deployment WHERE id = $1;",
    "describe": {
      "columns": [
        {
          "ordinal": 0,
          "name": "id",
          "type_info": "Bytea"
        },
        {
          "ordinal": 1,
          "name": "name",
          "type_info": "Varchar"
        },
        {
          "ordinal": 2,
          "name": "registry",
          "type_info": "Varchar"
        },
        {
          "ordinal": 3,
          "name": "repository_id",
          "type_info": "Bytea"
        },
        {
          "ordinal": 4,
          "name": "image_name",
          "type_info": "Varchar"
        },
        {
          "ordinal": 5,
          "name": "image_tag",
          "type_info": "Varchar"
        },
        {
          "ordinal": 6,
          "name": "status: _",
          "type_info": {
            "Custom": {
              "name": "deployment_status",
              "kind": {
                "Enum": [
                  "created",
                  "pushed",
                  "deploying",
                  "running",
                  "stopped",
                  "errored",
                  "deleted"
                ]
              }
            }
          }
        },
        {
          "ordinal": 7,
          "name": "deployed_image",
          "type_info": "Text"
        },
        {
          "ordinal": 8,
          "name": "digital_ocean_app_id",
          "type_info": "Text"
        },
        {
          "ordinal": 9,
          "name": "region",
          "type_info": "Text"
        },
        {
          "ordinal": 10,
          "name": "horizontal_scale",
          "type_info": "Int2"
        },
        {
          "ordinal": 11,
          "name": "machine_type: _",
          "type_info": {
            "Custom": {
              "name": "deployment_machine_type",
              "kind": {
                "Enum": [
                  "micro",
                  "small",
                  "medium",
                  "large"
                ]
              }
            }
          }
        }
      ],
      "parameters": {
        "Left": [
          "Bytea"
        ]
      },
      "nullable": [
        false,
        false,
        false,
        true,
        true,
        false,
        false,
        true,
        true,
        false,
        false,
        false
      ]
    }
  },
  "046c6b19462914789d8ae29cf351948c95aeaa858d959a7b22af0937f54ace8d": {
    "query": "UPDATE deployment SET deployed_image = NULL WHERE id = $1;",
    "describe": {
      "columns": [],
      "parameters": {
        "Left": [
          "Bytea"
        ]
      },
      "nullable": []
    }
  },
  "04f0db6568374c080244726310f725c954c0c830705cda822efc3a223fa2aaee": {
    "query": "CREATE TYPE RESOURCE_OWNER_TYPE AS ENUM( 'personal', 'organisation' );",
    "describe": {
      "columns": [],
      "parameters": {
        "Left": []
      },
      "nullable": []
    }
  },
  "05b6d33feb18545eda08444aaceb0df59d41f3487a9af37b982975ffbc31c637": {
    "query": "UPDATE organisation_domain SET is_verified = FALSE WHERE id = $1;",
    "describe": {
      "columns": [],
      "parameters": {
        "Left": [
          "Bytea"
        ]
      },
      "nullable": []
    }
  },
  "0a2cc71507a5b323a1030851aecd6df7b5de12a1af0dd73016d27e8e83865025": {
    "query": "CREATE TABLE docker_registry_repository( id BYTEA CONSTRAINT docker_registry_repository_pk PRIMARY KEY, organisation_id BYTEA NOT NULL CONSTRAINT docker_registry_repository_fk_id REFERENCES organisation(id), name VARCHAR(255) NOT NULL, CONSTRAINT docker_registry_repository_uq_organisation_id_name UNIQUE(organisation_id, name) );",
    "describe": {
      "columns": [],
      "parameters": {
        "Left": []
      },
      "nullable": []
    }
  },
  "0aeda202c1315facdf01113fe29e35e88eb46dc18e56bfd9a543302b83247776": {
    "query": "CREATE INDEX organisation_idx_super_admin_id ON organisation (super_admin_id);",
    "describe": {
      "columns": [],
      "parameters": {
        "Left": []
      },
      "nullable": []
    }
  },
  "0ba65499ecae8902b5e35d4c272af2c09970683633d0cb1822835ebaade7d41b": {
    "query": "CREATE TABLE role_permissions_resource( role_id BYTEA CONSTRAINT role_permissions_resource_fk_role_id REFERENCES role(id), permission_id BYTEA CONSTRAINT role_permissions_resource_fk_permission_id REFERENCES permission(id), resource_id BYTEA CONSTRAINT role_permissions_resource_fk_resource_id REFERENCES resource(id), CONSTRAINT role_permissions_resource_pk PRIMARY KEY(role_id, permission_id, resource_id) );",
    "describe": {
      "columns": [],
      "parameters": {
        "Left": []
      },
      "nullable": []
    }
  },
  "0cb05860f1a10055ea38b4951347e6860d3d226b43759fd52a31dac18e0cf708": {
    "query": "UPDATE \"user\" SET last_name = $1;",
    "describe": {
      "columns": [],
      "parameters": {
        "Left": [
          "Varchar"
        ]
      },
      "nullable": []
    }
  },
  "0d262a2cdb70f0c2af1b7b788df13c6d6da8ce31fd6172023a0490f6cbda6d94": {
    "query": "CREATE INDEX user_to_sign_up_idx_otp_expiry ON user_to_sign_up (otp_expiry);",
    "describe": {
      "columns": [],
      "parameters": {
        "Left": []
      },
      "nullable": []
    }
  },
  "0da45c1d27fa549646343d6e654b15a75d30a5b545c0d29aa83d53eb2a9f6223": {
    "query": "UPDATE organisation SET name = $1 WHERE id = $2;",
    "describe": {
      "columns": [],
      "parameters": {
        "Left": [
          "Varchar",
          "Bytea"
        ]
      },
      "nullable": []
    }
  },
  "0e697016c2da3ccb203f0ef61068ee1228e25a7fe59a5228385bf194eb8731ac": {
    "query": "SELECT resource_type.* FROM resource_type INNER JOIN resource ON resource.resource_type_id = resource_type.id WHERE resource.id = $1;",
    "describe": {
      "columns": [
        {
          "ordinal": 0,
          "name": "id",
          "type_info": "Bytea"
        },
        {
          "ordinal": 1,
          "name": "name",
          "type_info": "Varchar"
        },
        {
          "ordinal": 2,
          "name": "description",
          "type_info": "Varchar"
        }
      ],
      "parameters": {
        "Left": [
          "Bytea"
        ]
      },
      "nullable": [
        false,
        false,
        true
      ]
    }
  },
  "124c4789134d31861ed5682f3769ca275c6ead752b6681258b087ee7c85c8eb3": {
    "query": "UPDATE deployment SET deployed_image = $1 WHERE id = $2;",
    "describe": {
      "columns": [],
      "parameters": {
        "Left": [
          "Text",
          "Bytea"
        ]
      },
      "nullable": []
    }
  },
  "12ec65904ba0d3fc836a99a97125cc5d43442d0cc6d5c24a2d79a824a0d128fc": {
    "query": "UPDATE \"user\" SET backup_email_local = $1, backup_email_domain_id = $2 WHERE id = $3;",
    "describe": {
      "columns": [],
      "parameters": {
        "Left": [
          "Varchar",
          "Bytea",
          "Bytea"
        ]
      },
      "nullable": []
    }
  },
  "140b335ed19341657d84d58a614bafcbed062124f5575c2dc6249adbbd12daea": {
    "query": "CREATE TABLE \"user\"( id BYTEA CONSTRAINT user_pk PRIMARY KEY, username VARCHAR(100) NOT NULL CONSTRAINT user_uk_username UNIQUE CONSTRAINT user_chk_username_is_lower_case CHECK( username = LOWER(username) ), password TEXT NOT NULL, first_name VARCHAR(100) NOT NULL, last_name VARCHAR(100) NOT NULL, dob BIGINT DEFAULT NULL CONSTRAINT user_chk_dob_unsigned CHECK(dob >= 0), bio VARCHAR(128) DEFAULT NULL, location VARCHAR(128) DEFAULT NULL, created BIGINT NOT NULL CONSTRAINT user_chk_created_unsigned CHECK(created >= 0), /* Recovery options */ backup_email_local VARCHAR(64) CONSTRAINT user_chk_backup_email_is_lower_case CHECK( backup_email_local = LOWER(backup_email_local) ), backup_email_domain_id BYTEA, backup_phone_country_code CHAR(2) CONSTRAINT user_chk_backup_phone_country_code_is_upper_case CHECK( backup_phone_country_code = UPPER(backup_phone_country_code) ), backup_phone_number VARCHAR(15), CONSTRAINT user_uk_bckp_eml_lcl_bckp_eml_dmn_id UNIQUE(backup_email_local, backup_email_domain_id), CONSTRAINT user_uk_bckp_phn_cntry_cd_bckp_phn_nmbr UNIQUE(backup_phone_country_code, backup_phone_number), CONSTRAINT user_chk_bckp_eml_or_bckp_phn_present CHECK( ( backup_email_local IS NOT NULL AND backup_email_domain_id IS NOT NULL ) OR ( backup_phone_country_code IS NOT NULL AND backup_phone_number IS NOT NULL ) ) );",
    "describe": {
      "columns": [],
      "parameters": {
        "Left": []
      },
      "nullable": []
    }
  },
  "15754548332233512bc74364ad9ebb4ee076cfa1c8555b5c4740c12d2c85b4b0": {
    "query": "SELECT DISTINCT organisation.* FROM organisation LEFT JOIN organisation_user ON organisation.id = organisation_user.organisation_id WHERE organisation.super_admin_id = $1 OR organisation_user.user_id = $1;",
    "describe": {
      "columns": [
        {
          "ordinal": 0,
          "name": "id",
          "type_info": "Bytea"
        },
        {
          "ordinal": 1,
          "name": "name",
          "type_info": "Varchar"
        },
        {
          "ordinal": 2,
          "name": "super_admin_id",
          "type_info": "Bytea"
        },
        {
          "ordinal": 3,
          "name": "active",
          "type_info": "Bool"
        }
      ],
      "parameters": {
        "Left": [
          "Bytea"
        ]
      },
      "nullable": [
        false,
        false,
        false,
        false
      ]
    }
  },
  "17110d0af21fc886aaa70147d26f326a861ca13713b0c00fb8646642b5fb8f9f": {
    "query": "INSERT INTO \"user\" VALUES ( $1, $2, $3, $4, $5, NULL, NULL, NULL, $6, $7, $8, $9, $10 );",
    "describe": {
      "columns": [],
      "parameters": {
        "Left": [
          "Bytea",
          "Varchar",
          "Text",
          "Varchar",
          "Varchar",
          "Int8",
          "Varchar",
          "Bytea",
          "Bpchar",
          "Varchar"
        ]
      },
      "nullable": []
    }
  },
  "1790ace672f231da055435d16ee2b378379872de2433a2c077220f842c913a24": {
    "query": "SELECT portus_tunnel.* FROM portus_tunnel INNER JOIN resource ON resource.id = portus_tunnel.id WHERE resource.owner_id = $1;",
    "describe": {
      "columns": [
        {
          "ordinal": 0,
          "name": "id",
          "type_info": "Bytea"
        },
        {
          "ordinal": 1,
          "name": "username",
          "type_info": "Varchar"
        },
        {
          "ordinal": 2,
          "name": "ssh_port",
          "type_info": "Int4"
        },
        {
          "ordinal": 3,
          "name": "exposed_port",
          "type_info": "Int4"
        },
        {
          "ordinal": 4,
          "name": "name",
          "type_info": "Varchar"
        }
      ],
      "parameters": {
        "Left": [
          "Bytea"
        ]
      },
      "nullable": [
        false,
        false,
        false,
        false,
        false
      ]
    }
  },
  "1815e0c66b5645f7e4994f135c7d0622d3219c98297eab447d4cadf9bed4a1f4": {
    "query": "CREATE INDEX user_phone_number_idx_user_id ON user_phone_number (user_id);",
    "describe": {
      "columns": [],
      "parameters": {
        "Left": []
      },
      "nullable": []
    }
  },
  "1a244236b1a5779b312dea34ac0d15869837af670cc8327868d1d3b1f813a188": {
    "query": "DELETE FROM organisation_domain WHERE id = $1;",
    "describe": {
      "columns": [],
      "parameters": {
        "Left": [
          "Bytea"
        ]
      },
      "nullable": []
    }
  },
  "1a3b8e1bff241f2560652afe203c892e15868c7c48da74963afeccc550d90a9d": {
    "query": "DELETE FROM role_permissions_resource_type WHERE role_id = $1;",
    "describe": {
      "columns": [],
      "parameters": {
        "Left": [
          "Bytea"
        ]
      },
      "nullable": []
    }
  },
  "1a9ac4dc8bb16faff90c8a9e78d7c1e1d6c73776f41317344c1a2667804eeabe": {
    "query": "INSERT INTO deployment VALUES ($1, $2, $3, NULL, $4, $5, 'created', NULL, NULL, $6, $7);",
    "describe": {
      "columns": [],
      "parameters": {
        "Left": [
          "Bytea",
          "Varchar",
          "Varchar",
          "Varchar",
          "Varchar",
          "Text",
          "Varchar"
        ]
      },
      "nullable": []
    }
  },
  "1d910355f58fd3f630a39be384b98423a9abfc38721774e0d0d83080581433d4": {
    "query": "SELECT * FROM role_permissions_resource_type WHERE role_id = $1;",
    "describe": {
      "columns": [
        {
          "ordinal": 0,
          "name": "role_id",
          "type_info": "Bytea"
        },
        {
          "ordinal": 1,
          "name": "permission_id",
          "type_info": "Bytea"
        },
        {
          "ordinal": 2,
          "name": "resource_type_id",
          "type_info": "Bytea"
        }
      ],
      "parameters": {
        "Left": [
          "Bytea"
        ]
      },
      "nullable": [
        false,
        false,
        false
      ]
    }
  },
  "1de59097b9fe16c191902d40f6e1aa7c48834c86988b7e4510771391cc369afa": {
    "query": "INSERT INTO user_login VALUES ($1, $2, $3, $4, $5, $6);",
    "describe": {
      "columns": [],
      "parameters": {
        "Left": [
          "Bytea",
          "Text",
          "Int8",
          "Bytea",
          "Int8",
          "Int8"
        ]
      },
      "nullable": []
    }
  },
  "1e5535c954669e884b6431f2be4e4ca0bcda5682951aed45f1f01d607a1d4f1c": {
    "query": "INSERT INTO role_permissions_resource_type VALUES ($1, $2, $3);",
    "describe": {
      "columns": [],
      "parameters": {
        "Left": [
          "Bytea",
          "Bytea",
          "Bytea"
        ]
      },
      "nullable": []
    }
  },
  "20b354d7b403ad267892065d08c3b712b909faf4fbecc98a2b17b90d37046b2d": {
    "query": "SELECT deployment.id, deployment.name, deployment.registry, deployment.repository_id, deployment.image_name, deployment.image_tag, deployment.status as \"status: _\", deployment.deployed_image, deployment.digital_ocean_app_id, deployment.region, deployment.horizontal_scale, deployment.machine_type as \"machine_type: _\" FROM deployment INNER JOIN resource ON deployment.id = resource.id WHERE resource.id = deployment.id AND resource.owner_id = $1;",
    "describe": {
      "columns": [
        {
          "ordinal": 0,
          "name": "id",
          "type_info": "Bytea"
        },
        {
          "ordinal": 1,
          "name": "name",
          "type_info": "Varchar"
        },
        {
          "ordinal": 2,
          "name": "registry",
          "type_info": "Varchar"
        },
        {
          "ordinal": 3,
          "name": "repository_id",
          "type_info": "Bytea"
        },
        {
          "ordinal": 4,
          "name": "image_name",
          "type_info": "Varchar"
        },
        {
          "ordinal": 5,
          "name": "image_tag",
          "type_info": "Varchar"
        },
        {
          "ordinal": 6,
          "name": "status: _",
          "type_info": {
            "Custom": {
              "name": "deployment_status",
              "kind": {
                "Enum": [
                  "created",
                  "pushed",
                  "deploying",
                  "running",
                  "stopped",
                  "errored",
                  "deleted"
                ]
              }
            }
          }
        },
        {
          "ordinal": 7,
          "name": "deployed_image",
          "type_info": "Text"
        },
        {
          "ordinal": 8,
          "name": "digital_ocean_app_id",
          "type_info": "Text"
        },
        {
          "ordinal": 9,
          "name": "region",
          "type_info": "Text"
        },
        {
          "ordinal": 10,
          "name": "horizontal_scale",
          "type_info": "Int2"
        },
        {
          "ordinal": 11,
          "name": "machine_type: _",
          "type_info": {
            "Custom": {
              "name": "deployment_machine_type",
              "kind": {
                "Enum": [
                  "micro",
                  "small",
                  "medium",
                  "large"
                ]
              }
            }
          }
        }
      ],
      "parameters": {
        "Left": [
          "Bytea"
        ]
      },
      "nullable": [
        false,
        false,
        false,
        true,
        true,
        false,
        false,
        true,
        true,
        false,
        false,
        false
      ]
    }
  },
  "2214ce903c5e1d4011751d4e2cbd8a794377c8817fbd61b49d6de5ed449c07d2": {
    "query": "SELECT username, account_type as \"account_type: ResourceOwnerType\", password, first_name, last_name, backup_email_local, backup_email_domain_id, backup_phone_country_code, backup_phone_number, org_email_local, org_domain_name, organisation_name, otp_hash, otp_expiry FROM user_to_sign_up WHERE organisation_name = $1;",
    "describe": {
      "columns": [
        {
          "ordinal": 0,
          "name": "username",
          "type_info": "Varchar"
        },
        {
          "ordinal": 1,
          "name": "account_type: ResourceOwnerType",
          "type_info": {
            "Custom": {
              "name": "resource_owner_type",
              "kind": {
                "Enum": [
                  "personal",
                  "organisation"
                ]
              }
            }
          }
        },
        {
          "ordinal": 2,
          "name": "password",
          "type_info": "Text"
        },
        {
          "ordinal": 3,
          "name": "first_name",
          "type_info": "Varchar"
        },
        {
          "ordinal": 4,
          "name": "last_name",
          "type_info": "Varchar"
        },
        {
          "ordinal": 5,
          "name": "backup_email_local",
          "type_info": "Varchar"
        },
        {
          "ordinal": 6,
          "name": "backup_email_domain_id",
          "type_info": "Bytea"
        },
        {
          "ordinal": 7,
          "name": "backup_phone_country_code",
          "type_info": "Bpchar"
        },
        {
          "ordinal": 8,
          "name": "backup_phone_number",
          "type_info": "Varchar"
        },
        {
          "ordinal": 9,
          "name": "org_email_local",
          "type_info": "Varchar"
        },
        {
          "ordinal": 10,
          "name": "org_domain_name",
          "type_info": "Varchar"
        },
        {
          "ordinal": 11,
          "name": "organisation_name",
          "type_info": "Varchar"
        },
        {
          "ordinal": 12,
          "name": "otp_hash",
          "type_info": "Text"
        },
        {
          "ordinal": 13,
          "name": "otp_expiry",
          "type_info": "Int8"
        }
      ],
      "parameters": {
        "Left": [
          "Text"
        ]
      },
      "nullable": [
        false,
        false,
        false,
        false,
        false,
        true,
        true,
        true,
        true,
        true,
        true,
        true,
        false,
        false
      ]
    }
  },
  "228e6bc3a8eb9c3113acda6e4fa32f347b99cf44fb9935e39461eaa8e8cef7e7": {
    "query": "SELECT * FROM meta_data WHERE id = 'version_major' OR id = 'version_minor' OR id = 'version_patch';",
    "describe": {
      "columns": [
        {
          "ordinal": 0,
          "name": "id",
          "type_info": "Varchar"
        },
        {
          "ordinal": 1,
          "name": "value",
          "type_info": "Text"
        }
      ],
      "parameters": {
        "Left": []
      },
      "nullable": [
        false,
        false
      ]
    }
  },
  "228f448b2b9762ad776a9141f6d887b5b8bc31c914c927619b580ae829b118a8": {
    "query": "DELETE FROM user_phone_number WHERE user_id = $1 AND country_code = $2 AND number = $3;",
    "describe": {
      "columns": [],
      "parameters": {
        "Left": [
          "Bytea",
          "Bpchar",
          "Text"
        ]
      },
      "nullable": []
    }
  },
  "22ffa1d7616fd7c73e9bceebff257394d23b60558ae748196429f04410e5d616": {
    "query": "UPDATE deployment SET machine_type = $1 WHERE id = $2;",
    "describe": {
      "columns": [],
      "parameters": {
        "Left": [
          {
            "Custom": {
              "name": "deployment_machine_type",
              "kind": {
                "Enum": [
                  "micro",
                  "small",
                  "medium",
                  "large"
                ]
              }
            }
          },
          "Bytea"
        ]
      },
      "nullable": []
    }
  },
  "239bbb35218f13adc811f8f262b5e8f75233129cc332d2e53b6568706d8e88f8": {
    "query": "INSERT INTO resource VALUES ($1, $2, $3, $4, $5);",
    "describe": {
      "columns": [],
      "parameters": {
        "Left": [
          "Bytea",
          "Varchar",
          "Bytea",
          "Bytea",
          "Int8"
        ]
      },
      "nullable": []
    }
  },
  "24651378057df5d6b31be9a55d60d02884c8c9d9f7cb441254a408e7dc4f05b9": {
    "query": "SELECT * FROM phone_number_country_code WHERE country_code = $1;",
    "describe": {
      "columns": [
        {
          "ordinal": 0,
          "name": "country_code",
          "type_info": "Bpchar"
        },
        {
          "ordinal": 1,
          "name": "phone_code",
          "type_info": "Varchar"
        },
        {
          "ordinal": 2,
          "name": "country_name",
          "type_info": "Varchar"
        }
      ],
      "parameters": {
        "Left": [
          "Bpchar"
        ]
      },
      "nullable": [
        false,
        false,
        false
      ]
    }
  },
  "267cda1e5050dca6e8a3352b3ba5058efb79ec634733852a559df21880908120": {
    "query": "CREATE TABLE personal_domain ( id BYTEA CONSTRAINT personal_domain_pk PRIMARY KEY, domain_type RESOURCE_OWNER_TYPE NOT NULL CONSTRAINT personal_domain_chk_dmn_typ CHECK(domain_type = 'personal'), CONSTRAINT personal_domain_fk_id_domain_type FOREIGN KEY(id, domain_type) REFERENCES domain(id, type) );",
    "describe": {
      "columns": [],
      "parameters": {
        "Left": []
      },
      "nullable": []
    }
  },
  "26eaf16db7408039c55c007d3a7c1ef25e5372bc09a58b93da3b6b3dcca88535": {
    "query": "ALTER TABLE portus_tunnel ADD CONSTRAINT portus_tunnel_fk_id FOREIGN KEY(id) REFERENCES resource(id);",
    "describe": {
      "columns": [],
      "parameters": {
        "Left": []
      },
      "nullable": []
    }
  },
  "27ac436ae8691f04e9e8a2a2328a754631834ac82fcca7aebb8a04fe71345d1e": {
    "query": "SELECT * FROM portus_tunnel WHERE ssh_port = $1 OR exposed_port = $1;",
    "describe": {
      "columns": [
        {
          "ordinal": 0,
          "name": "id",
          "type_info": "Bytea"
        },
        {
          "ordinal": 1,
          "name": "username",
          "type_info": "Varchar"
        },
        {
          "ordinal": 2,
          "name": "ssh_port",
          "type_info": "Int4"
        },
        {
          "ordinal": 3,
          "name": "exposed_port",
          "type_info": "Int4"
        },
        {
          "ordinal": 4,
          "name": "name",
          "type_info": "Varchar"
        }
      ],
      "parameters": {
        "Left": [
          "Int4"
        ]
      },
      "nullable": [
        false,
        false,
        false,
        false,
        false
      ]
    }
  },
  "27f96d7b6540318de17e69227e4c27be2add186ac7c5b4171d6e7623cd6b0d9e": {
    "query": "INSERT INTO deployment VALUES ($1, $2, $3, NULL, $4, $5, 'created', NULL, NULL, $6, $7, $8);",
    "describe": {
      "columns": [],
      "parameters": {
        "Left": [
          "Bytea",
          "Varchar",
          "Varchar",
          "Varchar",
          "Varchar",
          "Text",
          "Int2",
          {
            "Custom": {
              "name": "deployment_machine_type",
              "kind": {
                "Enum": [
                  "micro",
                  "small",
                  "medium",
                  "large"
                ]
              }
            }
          }
        ]
      },
      "nullable": []
    }
  },
  "2812382d5ca4d1161895439f22493c75e9e99c344fbb46ed89d3bb2441543a39": {
    "query": "SELECT * FROM role_permissions_resource WHERE role_id = $1;",
    "describe": {
      "columns": [
        {
          "ordinal": 0,
          "name": "role_id",
          "type_info": "Bytea"
        },
        {
          "ordinal": 1,
          "name": "permission_id",
          "type_info": "Bytea"
        },
        {
          "ordinal": 2,
          "name": "resource_id",
          "type_info": "Bytea"
        }
      ],
      "parameters": {
        "Left": [
          "Bytea"
        ]
      },
      "nullable": [
        false,
        false,
        false
      ]
    }
  },
  "29c6c0c77ee4addddb5f2fe4400fa72bb8b8b8e850d297e12886a94e64f46100": {
    "query": "CREATE TABLE role( id BYTEA CONSTRAINT role_pk PRIMARY KEY, name VARCHAR(100) NOT NULL, description VARCHAR(500), owner_id BYTEA NOT NULL CONSTRAINT role_fk_owner_id REFERENCES organisation(id), CONSTRAINT role_uq_name_owner_id UNIQUE(name, owner_id) );",
    "describe": {
      "columns": [],
      "parameters": {
        "Left": []
      },
      "nullable": []
    }
  },
  "2d8f1c1831c073de654cab1bda49d554b9bcc05196b0161ec692cf35e814f1a8": {
    "query": "SELECT * FROM user_unverified_phone_number WHERE country_code = $1 AND phone_number = $2;",
    "describe": {
      "columns": [
        {
          "ordinal": 0,
          "name": "country_code",
          "type_info": "Bpchar"
        },
        {
          "ordinal": 1,
          "name": "phone_number",
          "type_info": "Varchar"
        },
        {
          "ordinal": 2,
          "name": "user_id",
          "type_info": "Bytea"
        },
        {
          "ordinal": 3,
          "name": "verification_token_hash",
          "type_info": "Text"
        },
        {
          "ordinal": 4,
          "name": "verification_token_expiry",
          "type_info": "Int8"
        }
      ],
      "parameters": {
        "Left": [
          "Bpchar",
          "Text"
        ]
      },
      "nullable": [
        false,
        false,
        false,
        false,
        false
      ]
    }
  },
  "2dfba0dc072e1de9c4fc4976210f8d85d204f97567f6d9d0496398a53f04b4ab": {
    "query": "DELETE FROM portus_tunnel WHERE id = $1;",
    "describe": {
      "columns": [],
      "parameters": {
        "Left": [
          "Bytea"
        ]
      },
      "nullable": []
    }
  },
  "30653640dbfdeb1e2caa666a9b85be290220813278ce2acad9cc3590b7198d18": {
    "query": "CREATE TYPE DEPLOYMENT_STATUS AS ENUM( 'created', /* Created, but nothing pushed to it yet */ 'pushed', /* Something is pushed, but the system has not deployed it yet */ 'deploying', /* Something is pushed, and the system is currently deploying it */ 'running', /* Deployment is running successfully */ 'stopped', /* Deployment is stopped by the user */ 'errored', /* Deployment is stopped because of too many errors */ 'deleted' /* Deployment is deleted by the user */ );",
    "describe": {
      "columns": [],
      "parameters": {
        "Left": []
      },
      "nullable": []
    }
  },
  "307345f2a5c65e8f92e5e1efff4d6b9975d1405095cb5e31dc91bc4e58b9f783": {
    "query": "DELETE FROM resource WHERE id = $1;",
    "describe": {
      "columns": [],
      "parameters": {
        "Left": [
          "Bytea"
        ]
      },
      "nullable": []
    }
  },
  "32bbca67f63e1e5aa72546ffbf96822796156627286ecd1c1f8a6156407579e3": {
    "query": "SELECT * FROM resource_type;",
    "describe": {
      "columns": [
        {
          "ordinal": 0,
          "name": "id",
          "type_info": "Bytea"
        },
        {
          "ordinal": 1,
          "name": "name",
          "type_info": "Varchar"
        },
        {
          "ordinal": 2,
          "name": "description",
          "type_info": "Varchar"
        }
      ],
      "parameters": {
        "Left": []
      },
      "nullable": [
        false,
        false,
        true
      ]
    }
  },
  "333da8ffd1e90a8f41cb260722d9a20053a709510eb7b022e28ee8a5ecc97c27": {
    "query": "SELECT id, name, type as \"type: ResourceOwnerType\" FROM domain WHERE id = $1;",
    "describe": {
      "columns": [
        {
          "ordinal": 0,
          "name": "id",
          "type_info": "Bytea"
        },
        {
          "ordinal": 1,
          "name": "name",
          "type_info": "Varchar"
        },
        {
          "ordinal": 2,
          "name": "type: ResourceOwnerType",
          "type_info": {
            "Custom": {
              "name": "resource_owner_type",
              "kind": {
                "Enum": [
                  "personal",
                  "organisation"
                ]
              }
            }
          }
        }
      ],
      "parameters": {
        "Left": [
          "Bytea"
        ]
      },
      "nullable": [
        false,
        false,
        false
      ]
    }
  },
  "34a6c091329abb7322f4583844fc2bcd5a5d8a6b610da77113647a6583bff569": {
    "query": "CREATE INDEX resource_idx_owner_id ON resource (owner_id);",
    "describe": {
      "columns": [],
      "parameters": {
        "Left": []
      },
      "nullable": []
    }
  },
  "35725518dbac83499f9bce45b05d2c9840f79915f0f28feb6e8981ccae25ad52": {
    "query": "SELECT * FROM role WHERE id = $1;",
    "describe": {
      "columns": [
        {
          "ordinal": 0,
          "name": "id",
          "type_info": "Bytea"
        },
        {
          "ordinal": 1,
          "name": "name",
          "type_info": "Varchar"
        },
        {
          "ordinal": 2,
          "name": "description",
          "type_info": "Varchar"
        },
        {
          "ordinal": 3,
          "name": "owner_id",
          "type_info": "Bytea"
        }
      ],
      "parameters": {
        "Left": [
          "Bytea"
        ]
      },
      "nullable": [
        false,
        false,
        true,
        false
      ]
    }
  },
  "35b8c34de1dcb2df4b41fa2f5699ad4740e04ee12a82258daf07c8b375ce56ed": {
    "query": "SELECT CONCAT(personal_email.local, '@', domain.name) as \"email!: String\" FROM personal_email INNER JOIN domain ON personal_email.domain_id = domain.id WHERE personal_email.user_id = $1;",
    "describe": {
      "columns": [
        {
          "ordinal": 0,
          "name": "email!: String",
          "type_info": "Text"
        }
      ],
      "parameters": {
        "Left": [
          "Bytea"
        ]
      },
      "nullable": [
        null
      ]
    }
  },
  "3617769bafd7eadca0d9e2f748b3c3a1c25d49edab4425862ed1ef69652b9e6f": {
    "query": "INSERT INTO permission VALUES ($1, $2, NULL);",
    "describe": {
      "columns": [],
      "parameters": {
        "Left": [
          "Bytea",
          "Varchar"
        ]
      },
      "nullable": []
    }
  },
  "373f49a79215c14fff9b20f486d990ad59e47d670c7c95e11b2a205a3ff891cf": {
    "query": "CREATE TABLE phone_number_country_code( country_code CHAR(2) CONSTRAINT phone_number_country_code_pk PRIMARY KEY CONSTRAINT phone_number_country_code_chk_country_code_is_upper_case CHECK( country_code = UPPER(country_code) ), phone_code VARCHAR(5) NOT NULL, country_name VARCHAR(80) NOT NULL );",
<<<<<<< HEAD
    "describe": {
      "columns": [],
      "parameters": {
        "Left": []
      },
      "nullable": []
    }
  },
  "390f20a9d6a405695f616c825cd50173af1dd47522a58a5b0a74d7e4812811ca": {
    "query": "SELECT deployment.id, deployment.name, deployment.registry, deployment.repository_id, deployment.image_name, deployment.image_tag, deployment.status as \"status: _\", deployment.deployed_image, deployment.digital_ocean_app_id, deployment.region, deployment.domain_name FROM deployment INNER JOIN resource ON deployment.id = resource.id WHERE resource.id = deployment.id AND resource.owner_id = $1;",
=======
>>>>>>> 8f01a325
    "describe": {
      "columns": [
        {
          "ordinal": 0,
          "name": "id",
          "type_info": "Bytea"
        },
        {
          "ordinal": 1,
          "name": "name",
          "type_info": "Varchar"
        },
        {
          "ordinal": 2,
          "name": "registry",
          "type_info": "Varchar"
        },
        {
          "ordinal": 3,
          "name": "repository_id",
          "type_info": "Bytea"
        },
        {
          "ordinal": 4,
          "name": "image_name",
          "type_info": "Varchar"
        },
        {
          "ordinal": 5,
          "name": "image_tag",
          "type_info": "Varchar"
        },
        {
          "ordinal": 6,
          "name": "status: _",
          "type_info": {
            "Custom": {
              "name": "deployment_status",
              "kind": {
                "Enum": [
                  "created",
                  "pushed",
                  "deploying",
                  "running",
                  "stopped",
                  "errored",
                  "deleted"
                ]
              }
            }
          }
        },
        {
          "ordinal": 7,
          "name": "deployed_image",
          "type_info": "Text"
        },
        {
          "ordinal": 8,
          "name": "digital_ocean_app_id",
          "type_info": "Text"
        },
        {
          "ordinal": 9,
          "name": "region",
          "type_info": "Text"
        },
        {
          "ordinal": 10,
          "name": "domain_name",
          "type_info": "Varchar"
        }
      ],
      "parameters": {
        "Left": [
          "Bytea"
        ]
      },
      "nullable": [
        false,
        false,
        false,
        true,
        true,
        false,
        false,
        true,
        true,
        false,
        true
      ]
    }
  },
  "3965581880bfbe752b776a4c3b8cd706b08ab342b24781170ad0025fd8133a5f": {
    "query": "CREATE INDEX phone_number_country_code_idx_phone_code ON phone_number_country_code (phone_code);",
    "describe": {
      "columns": [],
      "parameters": {
        "Left": []
      },
      "nullable": []
    }
  },
  "3a520b119fa3ee7b6704e7daa3e632b5f072223159051c10b2feb14e4af4f6af": {
    "query": "ALTER TABLE docker_registry_repository ADD CONSTRAINT docker_registry_repository_fk_id_organisation_id FOREIGN KEY(id, organisation_id) REFERENCES resource(id, owner_id);",
    "describe": {
      "columns": [],
      "parameters": {
        "Left": []
      },
      "nullable": []
    }
  },
  "3b6eab880413532e0812fc30a20ddb61b037543c908ea084b94c6da667bfeba9": {
    "query": "SELECT * FROM \"user\" ORDER BY created LIMIT 1;",
    "describe": {
      "columns": [
        {
          "ordinal": 0,
          "name": "id",
          "type_info": "Bytea"
        },
        {
          "ordinal": 1,
          "name": "username",
          "type_info": "Varchar"
        },
        {
          "ordinal": 2,
          "name": "password",
          "type_info": "Text"
        },
        {
          "ordinal": 3,
          "name": "first_name",
          "type_info": "Varchar"
        },
        {
          "ordinal": 4,
          "name": "last_name",
          "type_info": "Varchar"
        },
        {
          "ordinal": 5,
          "name": "dob",
          "type_info": "Int8"
        },
        {
          "ordinal": 6,
          "name": "bio",
          "type_info": "Varchar"
        },
        {
          "ordinal": 7,
          "name": "location",
          "type_info": "Varchar"
        },
        {
          "ordinal": 8,
          "name": "created",
          "type_info": "Int8"
        },
        {
          "ordinal": 9,
          "name": "backup_email_local",
          "type_info": "Varchar"
        },
        {
          "ordinal": 10,
          "name": "backup_email_domain_id",
          "type_info": "Bytea"
        },
        {
          "ordinal": 11,
          "name": "backup_phone_country_code",
          "type_info": "Bpchar"
        },
        {
          "ordinal": 12,
          "name": "backup_phone_number",
          "type_info": "Varchar"
        }
      ],
      "parameters": {
        "Left": []
      },
      "nullable": [
        false,
        false,
        false,
        false,
        false,
        true,
        true,
        true,
        false,
        true,
        true,
        true,
        true
      ]
    }
  },
  "3be319c2ba802f3b5c8e3f3b262951a61f49aae4599de3f2a86d0ec4b3f86bf6": {
    "query": "CREATE TABLE resource( id BYTEA CONSTRAINT resource_pk PRIMARY KEY, name VARCHAR(100) NOT NULL, resource_type_id BYTEA NOT NULL CONSTRAINT resource_fk_resource_type_id REFERENCES resource_type(id), owner_id BYTEA NOT NULL CONSTRAINT resource_fk_owner_id REFERENCES organisation(id) DEFERRABLE INITIALLY IMMEDIATE, created BIGINT NOT NULL CONSTRAINT organisation_created_chk_unsigned CHECK(created >= 0), CONSTRAINT resource_uq_id_owner_id UNIQUE(id, owner_id) );",
    "describe": {
      "columns": [],
      "parameters": {
        "Left": []
      },
      "nullable": []
    }
  },
  "3cb20f213827519db975ea8e9b37a716ddbabeaba861ec1c9f7cb9485dded728": {
    "query": "UPDATE organisation_domain SET is_verified = TRUE WHERE id = $1;",
    "describe": {
      "columns": [],
      "parameters": {
        "Left": [
          "Bytea"
        ]
      },
      "nullable": []
    }
  },
  "3d7d9cb7f8508d11c312a20f5368b7c20bbe1cab40e6997c9db6700d408961f2": {
    "query": "CREATE TABLE user_phone_number( user_id BYTEA NOT NULL CONSTRAINT user_phone_number_fk_user_id REFERENCES \"user\"(id) DEFERRABLE INITIALLY IMMEDIATE, country_code CHAR(2) NOT NULL CONSTRAINT user_phone_number_fk_country_code REFERENCES phone_number_country_code(country_code) CONSTRAINT user_phone_number_chk_country_code_is_upper_case CHECK( country_code = UPPER(country_code) ), number VARCHAR(15) NOT NULL CONSTRAINT user_phone_number_chk_number_valid CHECK( LENGTH(number) >= 7 AND LENGTH(number) <= 15 AND CAST(number AS BIGINT) > 0 ), CONSTRAINT user_phone_number_pk PRIMARY KEY(country_code, number), CONSTRAINT user_phone_number_uq_user_id_country_code_number UNIQUE(user_id, country_code, number) );",
    "describe": {
      "columns": [],
      "parameters": {
        "Left": []
      },
      "nullable": []
    }
  },
  "3ea0f388cd41e76f3349d7261b9f084f31701b64ad3e3229ee4865709100d72c": {
    "query": "UPDATE deployment SET digital_ocean_app_id = $1 WHERE id = $2;",
    "describe": {
      "columns": [],
      "parameters": {
        "Left": [
          "Text",
          "Bytea"
        ]
      },
      "nullable": []
    }
  },
  "3ea2adaf170e36688f0cacf60a3cd278db7ec604cbb48deb6d6a234085dec21c": {
    "query": "CREATE TYPE DEPLOYMENT_MACHINE_TYPE AS ENUM( 'micro', 'small', 'medium', 'large' );",
    "describe": {
      "columns": [],
      "parameters": {
        "Left": []
      },
      "nullable": []
    }
  },
  "3f3db5bf71dab7a287aa95fe76ec466e2fd65cb836c3c04dde424d244fc21cd4": {
    "query": "UPDATE deployment SET status = $1 WHERE id = $2;",
    "describe": {
      "columns": [],
      "parameters": {
        "Left": [
          {
            "Custom": {
              "name": "deployment_status",
              "kind": {
                "Enum": [
                  "created",
                  "pushed",
                  "deploying",
                  "running",
                  "stopped",
                  "errored",
                  "deleted"
                ]
              }
            }
          },
          "Bytea"
        ]
      },
      "nullable": []
    }
  },
  "3fbd9b47a0e71cafd415cdedcede741d2f2ad4ef76b7feb8ecf226cf69ec8c05": {
    "query": "SELECT domain.name as \"name!\", organisation_domain.id as \"id!\", organisation_domain.domain_type as \"domain_type!: _\", organisation_domain.is_verified as \"is_verified!\" FROM organisation_domain INNER JOIN domain ON domain.id = organisation_domain.id WHERE is_verified = FALSE;",
    "describe": {
      "columns": [
        {
          "ordinal": 0,
          "name": "name!",
          "type_info": "Varchar"
        },
        {
          "ordinal": 1,
          "name": "id!",
          "type_info": "Bytea"
        },
        {
          "ordinal": 2,
          "name": "domain_type!: _",
          "type_info": {
            "Custom": {
              "name": "resource_owner_type",
              "kind": {
                "Enum": [
                  "personal",
                  "organisation"
                ]
              }
            }
          }
        },
        {
          "ordinal": 3,
          "name": "is_verified!",
          "type_info": "Bool"
        }
      ],
      "parameters": {
        "Left": []
      },
      "nullable": [
        true,
        true,
        true,
        true
      ]
    }
  },
  "3fd358a1ce65800e2194b888923a2346da3e63ce7ce91b99f8b8830a97e10346": {
    "query": "UPDATE \"user\" SET dob = $1;",
    "describe": {
      "columns": [],
      "parameters": {
        "Left": [
          "Int8"
        ]
      },
      "nullable": []
    }
  },
  "4128fbdbda6f6ae313616236827d29e3c8ee9c64acc78d91047b9bb9831d5d9f": {
    "query": "CREATE TABLE organisation_domain ( id BYTEA CONSTRAINT organisation_domain_pk PRIMARY KEY, domain_type RESOURCE_OWNER_TYPE NOT NULL CONSTRAINT organisation_domain_chk_dmn_typ CHECK(domain_type = 'organisation'), is_verified BOOLEAN NOT NULL DEFAULT FALSE, CONSTRAINT organisation_domain_fk_id_domain_type FOREIGN KEY(id, domain_type) REFERENCES domain(id, type) );",
    "describe": {
      "columns": [],
      "parameters": {
        "Left": []
      },
      "nullable": []
    }
  },
  "4392448087542f024ecd334131b2ac61819bcf022bd3d00987591ee21a26afbb": {
    "query": "SELECT application.* FROM application INNER JOIN resource ON application.id = resource.id WHERE resource.owner_id = $1;",
    "describe": {
      "columns": [
        {
          "ordinal": 0,
          "name": "id",
          "type_info": "Bytea"
        },
        {
          "ordinal": 1,
          "name": "name",
          "type_info": "Varchar"
        }
      ],
      "parameters": {
        "Left": [
          "Bytea"
        ]
      },
      "nullable": [
        false,
        false
      ]
    }
  },
  "45dbe8029a0350908f423cba4167b21b0b8c7c0fa6bc94d4df4687d61030f2ae": {
    "query": "INSERT INTO deployment VALUES ($1, $2, 'registry.patr.cloud', $3, NULL, $4, 'created', NULL, NULL, $5, $6);",
    "describe": {
      "columns": [],
      "parameters": {
        "Left": [
          "Bytea",
          "Varchar",
          "Bytea",
          "Varchar",
          "Text",
          "Varchar"
        ]
      },
      "nullable": []
    }
  },
  "465499cd312427f9daac7b5b6a05aa0c4e266f2e44e2a880626698aee28a2577": {
    "query": "CREATE TABLE meta_data( id VARCHAR(100) CONSTRAINT meta_data_pk PRIMARY KEY, value TEXT NOT NULL );",
    "describe": {
      "columns": [],
      "parameters": {
        "Left": []
      },
      "nullable": []
    }
  },
  "474246ff3b01e3c3b111c9eeb7430c532a8a65b3810e18c2af910eeae4e7a4a6": {
    "query": "CREATE TABLE user_to_sign_up( username VARCHAR(100) CONSTRAINT user_to_sign_up_pk PRIMARY KEY CONSTRAINT user_to_sign_up_chk_username_is_lower_case CHECK( username = LOWER(username) ), account_type RESOURCE_OWNER_TYPE NOT NULL, password TEXT NOT NULL, first_name VARCHAR(100) NOT NULL, last_name VARCHAR(100) NOT NULL, /* Personal email address OR backup email */ backup_email_local VARCHAR(64) CONSTRAINT user_to_sign_up_chk_backup_email_is_lower_case CHECK( backup_email_local = LOWER(backup_email_local) ), backup_email_domain_id BYTEA CONSTRAINT user_to_sign_up_fk_backup_email_domain_id REFERENCES personal_domain(id), backup_phone_country_code CHAR(2) CONSTRAINT user_to_sign_up_fk_backup_phone_country_code REFERENCES phone_number_country_code(country_code) CONSTRAINT user_to_sign_up_chk_backup_phone_country_code_upper_case CHECK( backup_phone_country_code = UPPER(backup_phone_country_code) ), backup_phone_number VARCHAR(15) CONSTRAINT user_to_sign_up_chk_phone_number_valid CHECK( LENGTH(backup_phone_number) >= 7 AND LENGTH(backup_phone_number) <= 15 AND CAST(backup_phone_number AS BIGINT) > 0 ), /* Organisation email address */ org_email_local VARCHAR(64) CONSTRAINT user_to_sign_up_chk_org_email_is_lower_case CHECK( org_email_local = LOWER(org_email_local) ), org_domain_name VARCHAR(100) CONSTRAINT user_to_sign_up_chk_org_domain_name_is_lower_case CHECK( org_domain_name = LOWER(org_domain_name) ), organisation_name VARCHAR(100) CONSTRAINT user_to_sign_up_chk_org_name_is_lower_case CHECK( organisation_name = LOWER(organisation_name) ), otp_hash TEXT NOT NULL, otp_expiry BIGINT NOT NULL CONSTRAINT user_to_sign_up_chk_expiry_unsigned CHECK(otp_expiry >= 0), CONSTRAINT user_to_sign_up_chk_org_details_valid CHECK( ( account_type = 'personal' AND ( org_email_local IS NULL AND org_domain_name IS NULL AND organisation_name IS NULL ) ) OR ( account_type = 'organisation' AND ( org_email_local IS NOT NULL AND org_domain_name IS NOT NULL AND organisation_name IS NOT NULL ) ) ), CONSTRAINT user_to_sign_up_chk_backup_details CHECK( ( backup_email_local IS NOT NULL AND backup_email_domain_id IS NOT NULL AND backup_phone_country_code IS NULL AND backup_phone_number IS NULL ) OR ( backup_email_local IS NULL AND backup_email_domain_id IS NULL AND backup_phone_country_code IS NOT NULL AND backup_phone_number IS NOT NULL ) ) );",
    "describe": {
      "columns": [],
      "parameters": {
        "Left": []
      },
      "nullable": []
    }
  },
  "4a55c7a7b6725fdea08a4ff86fd2117e83df1e51f604371a22ba046ba2aa66fd": {
    "query": "INSERT INTO user_unverified_personal_email VALUES ($1, $2, $3, $4, $5) ON CONFLICT(local, domain_id) DO UPDATE SET user_id = EXCLUDED.user_id, verification_token_hash = EXCLUDED.verification_token_hash, verification_token_expiry = EXCLUDED.verification_token_expiry;",
    "describe": {
      "columns": [],
      "parameters": {
        "Left": [
          "Varchar",
          "Bytea",
          "Bytea",
          "Text",
          "Int8"
        ]
      },
      "nullable": []
    }
  },
<<<<<<< HEAD
=======
  "4ac85ae77acd687b683dbd63c8d546fcdfb5f68961ae94376056d74ac534e071": {
    "query": "INSERT INTO deployment VALUES ($1, $2, 'registry.patr.cloud', $3, NULL, $4, 'created', NULL, NULL, $5, $6, $7);",
    "describe": {
      "columns": [],
      "parameters": {
        "Left": [
          "Bytea",
          "Varchar",
          "Bytea",
          "Varchar",
          "Text",
          "Int2",
          {
            "Custom": {
              "name": "deployment_machine_type",
              "kind": {
                "Enum": [
                  "micro",
                  "small",
                  "medium",
                  "large"
                ]
              }
            }
          }
        ]
      },
      "nullable": []
    }
  },
>>>>>>> 8f01a325
  "4bd38a446e88105564de2b5688e40e52441945c7ebfcbded8d67ee77293a2d07": {
    "query": "ALTER TABLE deployment ADD COLUMN region TEXT NOT NULL DEFAULT 'do-blr';",
    "describe": {
      "columns": [],
      "parameters": {
        "Left": []
      },
      "nullable": []
    }
  },
  "4e1d0ecf66dd0b48a03cac5a39547ef34705ecbc7b0bc20e9e11fcdad7f7f97b": {
    "query": "DELETE FROM organisation_user WHERE role_id = $1;",
    "describe": {
      "columns": [],
      "parameters": {
        "Left": [
          "Bytea"
        ]
      },
      "nullable": []
    }
  },
  "4e8616d4daa9832e8fac49fad2745fed52cf8b10196cd4e04706b7c45ea0e307": {
    "query": "SELECT \"user\".* FROM \"user\" LEFT JOIN personal_email ON personal_email.user_id = \"user\".id LEFT JOIN organisation_email ON organisation_email.user_id = \"user\".id LEFT JOIN domain ON domain.id = personal_email.domain_id OR domain.id = organisation_email.domain_id LEFT JOIN user_phone_number ON user_phone_number.user_id = \"user\".id LEFT JOIN phone_number_country_code ON phone_number_country_code.country_code = user_phone_number.country_code WHERE \"user\".username = $1 OR CONCAT(personal_email.local, '@', domain.name) = $1 OR CONCAT(organisation_email.local, '@', domain.name) = $1 OR CONCAT('+', phone_number_country_code.phone_code, user_phone_number.number) = $1;",
    "describe": {
      "columns": [
        {
          "ordinal": 0,
          "name": "id",
          "type_info": "Bytea"
        },
        {
          "ordinal": 1,
          "name": "username",
          "type_info": "Varchar"
        },
        {
          "ordinal": 2,
          "name": "password",
          "type_info": "Text"
        },
        {
          "ordinal": 3,
          "name": "first_name",
          "type_info": "Varchar"
        },
        {
          "ordinal": 4,
          "name": "last_name",
          "type_info": "Varchar"
        },
        {
          "ordinal": 5,
          "name": "dob",
          "type_info": "Int8"
        },
        {
          "ordinal": 6,
          "name": "bio",
          "type_info": "Varchar"
        },
        {
          "ordinal": 7,
          "name": "location",
          "type_info": "Varchar"
        },
        {
          "ordinal": 8,
          "name": "created",
          "type_info": "Int8"
        },
        {
          "ordinal": 9,
          "name": "backup_email_local",
          "type_info": "Varchar"
        },
        {
          "ordinal": 10,
          "name": "backup_email_domain_id",
          "type_info": "Bytea"
        },
        {
          "ordinal": 11,
          "name": "backup_phone_country_code",
          "type_info": "Bpchar"
        },
        {
          "ordinal": 12,
          "name": "backup_phone_number",
          "type_info": "Varchar"
        }
      ],
      "parameters": {
        "Left": [
          "Text"
        ]
      },
      "nullable": [
        false,
        false,
        false,
        false,
        false,
        true,
        true,
        true,
        false,
        true,
        true,
        true,
        true
      ]
    }
  },
  "4f1a513b45750aa514a8928122a22edd728e7ae6bb07301dd58885e7ac3da3e4": {
    "query": "DELETE FROM role_permissions_resource WHERE role_id = $1;",
    "describe": {
      "columns": [],
      "parameters": {
        "Left": [
          "Bytea"
        ]
      },
      "nullable": []
    }
  },
  "506fd619b8a6ae7471fc2271a3b044b77e3d82f26f14168ae27e14397af1e052": {
    "query": "SELECT user_unverified_personal_email.* FROM user_unverified_personal_email INNER JOIN domain ON domain.id = user_unverified_personal_email.domain_id WHERE user_id = $1 AND CONCAT(local, '@', domain.name) = $2;",
    "describe": {
      "columns": [
        {
          "ordinal": 0,
          "name": "local",
          "type_info": "Varchar"
        },
        {
          "ordinal": 1,
          "name": "domain_id",
          "type_info": "Bytea"
        },
        {
          "ordinal": 2,
          "name": "user_id",
          "type_info": "Bytea"
        },
        {
          "ordinal": 3,
          "name": "verification_token_hash",
          "type_info": "Text"
        },
        {
          "ordinal": 4,
          "name": "verification_token_expiry",
          "type_info": "Int8"
        }
      ],
      "parameters": {
        "Left": [
          "Bytea",
          "Text"
        ]
      },
      "nullable": [
        false,
        false,
        false,
        false,
        false
      ]
    }
  },
  "5077384c11f5fe95ca7b87498fdc22cadf66c2462b3bdec3da1b5f60b433e698": {
    "query": "CREATE TABLE user_unverified_personal_email( local VARCHAR(64) NOT NULL CONSTRAINT user_unverified_personal_email_chk_local_is_lower_case CHECK( local = LOWER(local) ), domain_id BYTEA NOT NULL CONSTRAINT user_unverified_personal_email_fk_domain_id REFERENCES personal_domain(id), user_id BYTEA NOT NULL CONSTRAINT user_unverified_personal_email_fk_user_id REFERENCES \"user\"(id), verification_token_hash TEXT NOT NULL, verification_token_expiry BIGINT NOT NULL CONSTRAINT user_unverified_personal_email_chk_token_expiry_unsigned CHECK(verification_token_expiry >= 0), CONSTRAINT user_unverified_personal_email_pk PRIMARY KEY(local, domain_id), CONSTRAINT user_unverified_personal_email_uq_user_id_local_domain_id UNIQUE(user_id, local, domain_id) );",
    "describe": {
      "columns": [],
      "parameters": {
        "Left": []
      },
      "nullable": []
    }
  },
  "53be1449d4e62132badd4f4a94a28ce4d26861a7e9fb7e82691621679adc186a": {
    "query": "SELECT user_unverified_phone_number.* FROM user_unverified_phone_number INNER JOIN phone_number_country_code ON user_unverified_phone_number.country_code = phone_number_country_code.country_code WHERE user_id = $1 AND user_unverified_phone_number.country_code = $2 AND user_unverified_phone_number.phone_number = $3;",
    "describe": {
      "columns": [
        {
          "ordinal": 0,
          "name": "country_code",
          "type_info": "Bpchar"
        },
        {
          "ordinal": 1,
          "name": "phone_number",
          "type_info": "Varchar"
        },
        {
          "ordinal": 2,
          "name": "user_id",
          "type_info": "Bytea"
        },
        {
          "ordinal": 3,
          "name": "verification_token_hash",
          "type_info": "Text"
        },
        {
          "ordinal": 4,
          "name": "verification_token_expiry",
          "type_info": "Int8"
        }
      ],
      "parameters": {
        "Left": [
          "Bytea",
          "Bpchar",
          "Text"
        ]
      },
      "nullable": [
        false,
        false,
        false,
        false,
        false
      ]
    }
  },
  "53f4c8103d51bb31a8b1c54ae329306072fc5d58df800e4c2a09c347021a04f4": {
    "query": "SELECT username, account_type as \"account_type: ResourceOwnerType\", password, first_name, last_name, backup_email_local, backup_email_domain_id, backup_phone_country_code, backup_phone_number, org_email_local, org_domain_name, organisation_name, otp_hash, otp_expiry FROM user_to_sign_up WHERE username = $1;",
    "describe": {
      "columns": [
        {
          "ordinal": 0,
          "name": "username",
          "type_info": "Varchar"
        },
        {
          "ordinal": 1,
          "name": "account_type: ResourceOwnerType",
          "type_info": {
            "Custom": {
              "name": "resource_owner_type",
              "kind": {
                "Enum": [
                  "personal",
                  "organisation"
                ]
              }
            }
          }
        },
        {
          "ordinal": 2,
          "name": "password",
          "type_info": "Text"
        },
        {
          "ordinal": 3,
          "name": "first_name",
          "type_info": "Varchar"
        },
        {
          "ordinal": 4,
          "name": "last_name",
          "type_info": "Varchar"
        },
        {
          "ordinal": 5,
          "name": "backup_email_local",
          "type_info": "Varchar"
        },
        {
          "ordinal": 6,
          "name": "backup_email_domain_id",
          "type_info": "Bytea"
        },
        {
          "ordinal": 7,
          "name": "backup_phone_country_code",
          "type_info": "Bpchar"
        },
        {
          "ordinal": 8,
          "name": "backup_phone_number",
          "type_info": "Varchar"
        },
        {
          "ordinal": 9,
          "name": "org_email_local",
          "type_info": "Varchar"
        },
        {
          "ordinal": 10,
          "name": "org_domain_name",
          "type_info": "Varchar"
        },
        {
          "ordinal": 11,
          "name": "organisation_name",
          "type_info": "Varchar"
        },
        {
          "ordinal": 12,
          "name": "otp_hash",
          "type_info": "Text"
        },
        {
          "ordinal": 13,
          "name": "otp_expiry",
          "type_info": "Int8"
        }
      ],
      "parameters": {
        "Left": [
          "Text"
        ]
      },
      "nullable": [
        false,
        false,
        false,
        false,
        false,
        true,
        true,
        true,
        true,
        true,
        true,
        true,
        false,
        false
      ]
    }
  },
  "5803e973fb5aebfccb8ab5bb6815d0e716808a3e76fdc97702662a0f20e8776a": {
    "query": "SELECT application_id, version FROM application_version WHERE application_id = $1;",
    "describe": {
      "columns": [
        {
          "ordinal": 0,
          "name": "application_id",
          "type_info": "Bytea"
        },
        {
          "ordinal": 1,
          "name": "version",
          "type_info": "Varchar"
        }
      ],
      "parameters": {
        "Left": [
          "Bytea"
        ]
      },
      "nullable": [
        false,
        false
      ]
    }
  },
  "58a62ba31db832c8901e6b2eae6676b999ea76084dfcfbb4ce5e57071f03abdf": {
    "query": "CREATE INDEX portus_tunnel_idx_name ON portus_tunnel (name);",
    "describe": {
      "columns": [],
      "parameters": {
        "Left": []
      },
      "nullable": []
    }
  },
  "590ff578a9c44722785786cad76db74663d69b9ed9a2ae1ec072eff2fbe20f5d": {
    "query": "CREATE TABLE user_unverified_phone_number( country_code CHAR(2) NOT NULL CONSTRAINT user_unverified_phone_number_fk_country_code REFERENCES phone_number_country_code(country_code) CONSTRAINT user_unverified_phone_number_chk_country_code_is_upper_case CHECK( country_code = UPPER(country_code) ), phone_number VARCHAR(15) NOT NULL, user_id BYTEA NOT NULL CONSTRAINT user_unverified_phone_number_fk_user_id REFERENCES \"user\"(id), verification_token_hash TEXT NOT NULL, verification_token_expiry BIGINT NOT NULL CONSTRAINT user_unverified_phone_number_chk_token_expiry_unsigned CHECK(verification_token_expiry >= 0), CONSTRAINT user_univerified_phone_number_pk PRIMARY KEY(country_code, phone_number), CONSTRAINT user_univerified_phone_number_uq_country_code_phone_number UNIQUE(user_id, country_code, phone_number) );",
    "describe": {
      "columns": [],
      "parameters": {
        "Left": []
      },
      "nullable": []
    }
  },
  "5b2c77ea3a5cb8b691f7a5ba6f122c2fe324137ef48330812aa7bc5776481e2d": {
    "query": "INSERT INTO meta_data VALUES ('version_major', $1), ('version_minor', $2), ('version_patch', $3) ON CONFLICT(id) DO UPDATE SET value = EXCLUDED.value;",
    "describe": {
      "columns": [],
      "parameters": {
        "Left": [
          "Text",
          "Text",
          "Text"
        ]
      },
      "nullable": []
    }
  },
  "5d39c74aa502ba075ac3532d29826cf1889b77fc4ff4aa587a7e2482f240f6c1": {
    "query": "SELECT * FROM user_login WHERE login_id = $1 AND user_id = $2;",
    "describe": {
      "columns": [
        {
          "ordinal": 0,
          "name": "login_id",
          "type_info": "Bytea"
        },
        {
          "ordinal": 1,
          "name": "refresh_token",
          "type_info": "Text"
        },
        {
          "ordinal": 2,
          "name": "token_expiry",
          "type_info": "Int8"
        },
        {
          "ordinal": 3,
          "name": "user_id",
          "type_info": "Bytea"
        },
        {
          "ordinal": 4,
          "name": "last_login",
          "type_info": "Int8"
        },
        {
          "ordinal": 5,
          "name": "last_activity",
          "type_info": "Int8"
        }
      ],
      "parameters": {
        "Left": [
          "Bytea",
          "Bytea"
        ]
      },
      "nullable": [
        false,
        false,
        false,
        false,
        false,
        false
      ]
    }
  },
  "5da293f9bd84592d9bbf11fd8d5f143e65bb472d94ebf2792b51496c2a686d02": {
    "query": "SELECT username, account_type as \"account_type: ResourceOwnerType\", password, first_name, last_name, backup_email_local, backup_email_domain_id, backup_phone_country_code, backup_phone_number, org_email_local, org_domain_name, organisation_name, otp_hash, otp_expiry FROM user_to_sign_up WHERE backup_phone_country_code = $1 AND backup_phone_number = $2;",
    "describe": {
      "columns": [
        {
          "ordinal": 0,
          "name": "username",
          "type_info": "Varchar"
        },
        {
          "ordinal": 1,
          "name": "account_type: ResourceOwnerType",
          "type_info": {
            "Custom": {
              "name": "resource_owner_type",
              "kind": {
                "Enum": [
                  "personal",
                  "organisation"
                ]
              }
            }
          }
        },
        {
          "ordinal": 2,
          "name": "password",
          "type_info": "Text"
        },
        {
          "ordinal": 3,
          "name": "first_name",
          "type_info": "Varchar"
        },
        {
          "ordinal": 4,
          "name": "last_name",
          "type_info": "Varchar"
        },
        {
          "ordinal": 5,
          "name": "backup_email_local",
          "type_info": "Varchar"
        },
        {
          "ordinal": 6,
          "name": "backup_email_domain_id",
          "type_info": "Bytea"
        },
        {
          "ordinal": 7,
          "name": "backup_phone_country_code",
          "type_info": "Bpchar"
        },
        {
          "ordinal": 8,
          "name": "backup_phone_number",
          "type_info": "Varchar"
        },
        {
          "ordinal": 9,
          "name": "org_email_local",
          "type_info": "Varchar"
        },
        {
          "ordinal": 10,
          "name": "org_domain_name",
          "type_info": "Varchar"
        },
        {
          "ordinal": 11,
          "name": "organisation_name",
          "type_info": "Varchar"
        },
        {
          "ordinal": 12,
          "name": "otp_hash",
          "type_info": "Text"
        },
        {
          "ordinal": 13,
          "name": "otp_expiry",
          "type_info": "Int8"
        }
      ],
      "parameters": {
        "Left": [
          "Bpchar",
          "Text"
        ]
      },
      "nullable": [
        false,
        false,
        false,
        false,
        false,
        true,
        true,
        true,
        true,
        true,
        true,
        true,
        false,
        false
      ]
    }
  },
  "5f148eb2cfd81e700bc78ededf4dfd92702fcf36992957a1ae5ad82aaecb57a1": {
    "query": "INSERT INTO password_reset_request VALUES ($1, $2, $3) ON CONFLICT(user_id) DO UPDATE SET token = EXCLUDED.token, token_expiry = EXCLUDED.token_expiry;",
    "describe": {
      "columns": [],
      "parameters": {
        "Left": [
          "Bytea",
          "Text",
          "Int8"
        ]
      },
      "nullable": []
    }
  },
  "5f4da81e11690f78c860744212e2d92c210d50982c52e97afe27b96c070caa27": {
    "query": "SELECT * FROM resource WHERE id = $1;",
    "describe": {
      "columns": [
        {
          "ordinal": 0,
          "name": "id",
          "type_info": "Bytea"
        },
        {
          "ordinal": 1,
          "name": "name",
          "type_info": "Varchar"
        },
        {
          "ordinal": 2,
          "name": "resource_type_id",
          "type_info": "Bytea"
        },
        {
          "ordinal": 3,
          "name": "owner_id",
          "type_info": "Bytea"
        },
        {
          "ordinal": 4,
          "name": "created",
          "type_info": "Int8"
        }
      ],
      "parameters": {
        "Left": [
          "Bytea"
        ]
      },
      "nullable": [
        false,
        false,
        false,
        false,
        false
      ]
    }
  },
  "5fc2a16315f643c674608b60a4ed62f25ee2dd758d71f7bd865c9ccebe8e1df0": {
    "query": "SELECT id, name, type as \"type: _\" FROM domain WHERE name = $1;",
    "describe": {
      "columns": [
        {
          "ordinal": 0,
          "name": "id",
          "type_info": "Bytea"
        },
        {
          "ordinal": 1,
          "name": "name",
          "type_info": "Varchar"
        },
        {
          "ordinal": 2,
          "name": "type: _",
          "type_info": {
            "Custom": {
              "name": "resource_owner_type",
              "kind": {
                "Enum": [
                  "personal",
                  "organisation"
                ]
              }
            }
          }
        }
      ],
      "parameters": {
        "Left": [
          "Text"
        ]
      },
      "nullable": [
        false,
        false,
        false
      ]
    }
  },
  "60052c09546b142087edbb8c7677a63a9567bbdc0ae3a6cb1626a3fd3b520c67": {
    "query": "SELECT * FROM \"user\" WHERE id = $1;",
    "describe": {
      "columns": [
        {
          "ordinal": 0,
          "name": "id",
          "type_info": "Bytea"
        },
        {
          "ordinal": 1,
          "name": "username",
          "type_info": "Varchar"
        },
        {
          "ordinal": 2,
          "name": "password",
          "type_info": "Text"
        },
        {
          "ordinal": 3,
          "name": "first_name",
          "type_info": "Varchar"
        },
        {
          "ordinal": 4,
          "name": "last_name",
          "type_info": "Varchar"
        },
        {
          "ordinal": 5,
          "name": "dob",
          "type_info": "Int8"
        },
        {
          "ordinal": 6,
          "name": "bio",
          "type_info": "Varchar"
        },
        {
          "ordinal": 7,
          "name": "location",
          "type_info": "Varchar"
        },
        {
          "ordinal": 8,
          "name": "created",
          "type_info": "Int8"
        },
        {
          "ordinal": 9,
          "name": "backup_email_local",
          "type_info": "Varchar"
        },
        {
          "ordinal": 10,
          "name": "backup_email_domain_id",
          "type_info": "Bytea"
        },
        {
          "ordinal": 11,
          "name": "backup_phone_country_code",
          "type_info": "Bpchar"
        },
        {
          "ordinal": 12,
          "name": "backup_phone_number",
          "type_info": "Varchar"
        }
      ],
      "parameters": {
        "Left": [
          "Bytea"
        ]
      },
      "nullable": [
        false,
        false,
        false,
        false,
        false,
        true,
        true,
        true,
        false,
        true,
        true,
        true,
        true
      ]
    }
  },
  "64ee3e30253dd21f030ad8dd3047dca1ac5dcd8e080942cc25bc21a75bad37ed": {
    "query": "SELECT username, account_type as \"account_type: ResourceOwnerType\", password, first_name, last_name, backup_email_local, backup_email_domain_id, backup_phone_country_code, backup_phone_number, org_email_local, org_domain_name, organisation_name, otp_hash, otp_expiry FROM user_to_sign_up WHERE org_domain_name = $1;",
    "describe": {
      "columns": [
        {
          "ordinal": 0,
          "name": "username",
          "type_info": "Varchar"
        },
        {
          "ordinal": 1,
          "name": "account_type: ResourceOwnerType",
          "type_info": {
            "Custom": {
              "name": "resource_owner_type",
              "kind": {
                "Enum": [
                  "personal",
                  "organisation"
                ]
              }
            }
          }
        },
        {
          "ordinal": 2,
          "name": "password",
          "type_info": "Text"
        },
        {
          "ordinal": 3,
          "name": "first_name",
          "type_info": "Varchar"
        },
        {
          "ordinal": 4,
          "name": "last_name",
          "type_info": "Varchar"
        },
        {
          "ordinal": 5,
          "name": "backup_email_local",
          "type_info": "Varchar"
        },
        {
          "ordinal": 6,
          "name": "backup_email_domain_id",
          "type_info": "Bytea"
        },
        {
          "ordinal": 7,
          "name": "backup_phone_country_code",
          "type_info": "Bpchar"
        },
        {
          "ordinal": 8,
          "name": "backup_phone_number",
          "type_info": "Varchar"
        },
        {
          "ordinal": 9,
          "name": "org_email_local",
          "type_info": "Varchar"
        },
        {
          "ordinal": 10,
          "name": "org_domain_name",
          "type_info": "Varchar"
        },
        {
          "ordinal": 11,
          "name": "organisation_name",
          "type_info": "Varchar"
        },
        {
          "ordinal": 12,
          "name": "otp_hash",
          "type_info": "Text"
        },
        {
          "ordinal": 13,
          "name": "otp_expiry",
          "type_info": "Int8"
        }
      ],
      "parameters": {
        "Left": [
          "Text"
        ]
      },
      "nullable": [
        false,
        false,
        false,
        false,
        false,
        true,
        true,
        true,
        true,
        true,
        true,
        true,
        false,
        false
      ]
    }
  },
  "6505122d8c40c26849eb3a6144e2de08388b087d10d049cdbba7a1742fefc5de": {
    "query": "CREATE INDEX role_permissions_resource_idx_role_id ON role_permissions_resource (role_id);",
    "describe": {
      "columns": [],
      "parameters": {
        "Left": []
      },
      "nullable": []
    }
  },
  "6bd5d67fbe304eccde2080ea1e55e16b9742e882933eaa80e63aacaf0c606ca8": {
    "query": "SELECT id, name, registry, repository_id, image_name, image_tag, status as \"status: _\", deployed_image, digital_ocean_app_id, deployment.region, domain_name FROM deployment WHERE id = $1;",
    "describe": {
      "columns": [
        {
          "ordinal": 0,
          "name": "id",
          "type_info": "Bytea"
        },
        {
          "ordinal": 1,
          "name": "name",
          "type_info": "Varchar"
        },
        {
          "ordinal": 2,
          "name": "registry",
          "type_info": "Varchar"
        },
        {
          "ordinal": 3,
          "name": "repository_id",
          "type_info": "Bytea"
        },
        {
          "ordinal": 4,
          "name": "image_name",
          "type_info": "Varchar"
        },
        {
          "ordinal": 5,
          "name": "image_tag",
          "type_info": "Varchar"
        },
        {
          "ordinal": 6,
          "name": "status: _",
          "type_info": {
            "Custom": {
              "name": "deployment_status",
              "kind": {
                "Enum": [
                  "created",
                  "pushed",
                  "deploying",
                  "running",
                  "stopped",
                  "errored",
                  "deleted"
                ]
              }
            }
          }
        },
        {
          "ordinal": 7,
          "name": "deployed_image",
          "type_info": "Text"
        },
        {
          "ordinal": 8,
          "name": "digital_ocean_app_id",
          "type_info": "Text"
        },
        {
          "ordinal": 9,
          "name": "region",
          "type_info": "Text"
        },
        {
          "ordinal": 10,
          "name": "domain_name",
          "type_info": "Varchar"
        }
      ],
      "parameters": {
        "Left": [
          "Bytea"
        ]
      },
      "nullable": [
        false,
        false,
        false,
        true,
        true,
        false,
        false,
        true,
        true,
        false,
        true
      ]
    }
  },
  "6c358b1315434f217977f83c02a85672f43f7cb251a4594f25cc1616d91cd64b": {
    "query": "CREATE TABLE password_reset_request( user_id BYTEA CONSTRAINT password_reset_request_pk PRIMARY KEY CONSTRAINT password_reset_request_fk_user_id REFERENCES \"user\"(id), token TEXT NOT NULL, token_expiry BIGINT NOT NULL CONSTRAINT password_reset_request_token_expiry_chk_unsigned CHECK(token_expiry >= 0) );",
    "describe": {
      "columns": [],
      "parameters": {
        "Left": []
      },
      "nullable": []
    }
  },
  "6e3a486525330c72b9c3f74b391246cbe883ee761d6b19654a714a2e4fca8302": {
    "query": "SELECT * FROM role_permissions_resource_type INNER JOIN permission ON role_permissions_resource_type.permission_id = permission.id WHERE role_permissions_resource_type.role_id = $1;",
    "describe": {
      "columns": [
        {
          "ordinal": 0,
          "name": "role_id",
          "type_info": "Bytea"
        },
        {
          "ordinal": 1,
          "name": "permission_id",
          "type_info": "Bytea"
        },
        {
          "ordinal": 2,
          "name": "resource_type_id",
          "type_info": "Bytea"
        },
        {
          "ordinal": 3,
          "name": "id",
          "type_info": "Bytea"
        },
        {
          "ordinal": 4,
          "name": "name",
          "type_info": "Varchar"
        },
        {
          "ordinal": 5,
          "name": "description",
          "type_info": "Varchar"
        }
      ],
      "parameters": {
        "Left": [
          "Bytea"
        ]
      },
      "nullable": [
        false,
        false,
        false,
        false,
        false,
        true
      ]
    }
  },
  "6fd4fa1501e306f9affc53e7cd5ac69dd0030d431edb5148d0ba49524d3e57e4": {
    "query": "INSERT INTO organisation_domain VALUES ($1, 'organisation', FALSE);",
    "describe": {
      "columns": [],
      "parameters": {
        "Left": [
          "Bytea"
        ]
      },
      "nullable": []
    }
  },
  "71ff08322f8de97449cd587405c9ee718a6ecd559e60fa30ec584d455f6bfb05": {
    "query": "CREATE TABLE personal_email( user_id BYTEA NOT NULL CONSTRAINT personal_email_fk_user_id REFERENCES \"user\"(id) DEFERRABLE INITIALLY IMMEDIATE, local VARCHAR(64) NOT NULL CONSTRAINT personal_email_chk_local_is_lower_case CHECK( local = LOWER(local) ), domain_id BYTEA NOT NULL CONSTRAINT personal_email_fk_domain_id REFERENCES personal_domain(id), CONSTRAINT personal_email_pk PRIMARY KEY(local, domain_id), CONSTRAINT personal_email_uq_user_id_local_domain_id UNIQUE(user_id, local, domain_id) );",
    "describe": {
      "columns": [],
      "parameters": {
        "Left": []
      },
      "nullable": []
    }
  },
  "7295608182b46ec27e844f5ea11527047aece89adb58dc9bcdb1a3c4eda3418c": {
    "query": "SELECT * FROM role WHERE owner_id = $1;",
    "describe": {
      "columns": [
        {
          "ordinal": 0,
          "name": "id",
          "type_info": "Bytea"
        },
        {
          "ordinal": 1,
          "name": "name",
          "type_info": "Varchar"
        },
        {
          "ordinal": 2,
          "name": "description",
          "type_info": "Varchar"
        },
        {
          "ordinal": 3,
          "name": "owner_id",
          "type_info": "Bytea"
        }
      ],
      "parameters": {
        "Left": [
          "Bytea"
        ]
      },
      "nullable": [
        false,
        false,
        true,
        false
      ]
    }
  },
  "72c096aa3b93c9ff181107d858a3f414083391d839451f7acf0e5fe828acbdc0": {
    "query": "INSERT INTO resource_type VALUES ($1, $2, NULL);",
    "describe": {
      "columns": [],
      "parameters": {
        "Left": [
          "Bytea",
          "Varchar"
        ]
      },
      "nullable": []
    }
  },
  "7414a406e3775cac0027e82259514f634af2152883e86cb7d1b199e6c6b3c559": {
    "query": "INSERT INTO organisation VALUES ($1, $2, $3, $4);",
    "describe": {
      "columns": [],
      "parameters": {
        "Left": [
          "Bytea",
          "Varchar",
          "Bytea",
          "Bool"
        ]
      },
      "nullable": []
    }
  },
  "75bc2c480c7392db5ed625f6156487964d30fe4abbc7b81e45773a34073271f2": {
    "query": "ALTER TABLE file ADD CONSTRAINT file_fk_id FOREIGN KEY(id) REFERENCES resource(id);",
    "describe": {
      "columns": [],
      "parameters": {
        "Left": []
      },
      "nullable": []
    }
  },
  "799f1b78ac4c1bd45251b83af9dea7179be61357e5241533c66406c1cf0b60de": {
    "query": "DELETE FROM user_unverified_personal_email WHERE user_id = $1 AND local = $2 AND domain_id = $3;",
    "describe": {
      "columns": [],
      "parameters": {
        "Left": [
          "Bytea",
          "Text",
          "Bytea"
        ]
      },
      "nullable": []
    }
  },
  "7b8d453d01b73cb8f7ca2909c91528bb28fca9b17cbb5dcf0ec247563df1dcc7": {
    "query": "SELECT * FROM portus_tunnel WHERE id = $1;",
    "describe": {
      "columns": [
        {
          "ordinal": 0,
          "name": "id",
          "type_info": "Bytea"
        },
        {
          "ordinal": 1,
          "name": "username",
          "type_info": "Varchar"
        },
        {
          "ordinal": 2,
          "name": "ssh_port",
          "type_info": "Int4"
        },
        {
          "ordinal": 3,
          "name": "exposed_port",
          "type_info": "Int4"
        },
        {
          "ordinal": 4,
          "name": "name",
          "type_info": "Varchar"
        }
      ],
      "parameters": {
        "Left": [
          "Bytea"
        ]
      },
      "nullable": [
        false,
        false,
        false,
        false,
        false
      ]
    }
  },
  "7d4f82ad1a647d0bcb90321774d7e4261578091c7822d00cef3ec66a8a4f0174": {
    "query": "CREATE INDEX role_permissions_resource_type_idx_role_id_resource_type_id ON role_permissions_resource_type (role_id, resource_type_id);",
    "describe": {
      "columns": [],
      "parameters": {
        "Left": []
      },
      "nullable": []
    }
  },
  "7d5f9aa70e270166b2b87cc4b473d5fcbfa4e9a57260e09560a63128dcb3a6d5": {
    "query": "UPDATE \"user\" SET location = $1;",
    "describe": {
      "columns": [],
      "parameters": {
        "Left": [
          "Varchar"
        ]
      },
      "nullable": []
    }
  },
  "7e17958477bd7ad188f0ba54242933d7faea76c9eae1b57c441912867ec72959": {
    "query": "CREATE TABLE deployment( id BYTEA CONSTRAINT deployment_pk PRIMARY KEY, name VARCHAR(255) NOT NULL, registry VARCHAR(255) NOT NULL DEFAULT 'registry.patr.cloud', repository_id BYTEA CONSTRAINT deployment_fk_repository_id REFERENCES docker_registry_repository(id), image_name VARCHAR(512), image_tag VARCHAR(255) NOT NULL, status DEPLOYMENT_STATUS NOT NULL DEFAULT 'created', deployed_image TEXT, digital_ocean_app_id TEXT CONSTRAINT deployment_uq_digital_ocean_app_id UNIQUE, region TEXT NOT NULL DEFAULT 'do-blr', horizontal_scale SMALLINT NOT NULL CONSTRAINT deployment_chk_horizontal_scale_u8 CHECK( horizontal_scale >= 0 AND horizontal_scale <= 256 ) DEFAULT 1, machine_type DEPLOYMENT_MACHINE_TYPE NOT NULL DEFAULT 'small', CONSTRAINT deployment_chk_repository_id_is_valid CHECK( ( registry = 'registry.patr.cloud' AND image_name IS NULL AND repository_id IS NOT NULL ) OR ( registry != 'registry.patr.cloud' AND image_name IS NOT NULL AND repository_id IS NULL ) ) );",
    "describe": {
      "columns": [],
      "parameters": {
        "Left": []
      },
      "nullable": []
    }
  },
  "8038e82b88abf353ef3e60bac7d76d66c8ec63e16a7afa0eac39148ed349c9f5": {
    "query": "INSERT INTO deployment_environment_variable VALUES ($1, $2, $3);",
    "describe": {
      "columns": [],
      "parameters": {
        "Left": [
          "Bytea",
          "Varchar",
          "Text"
        ]
      },
      "nullable": []
    }
  },
  "806d8ffb3f6de78af43ad472fe58308b0f0cb0d822f8dbf40cc9f018bc70f220": {
    "query": "SELECT * FROM password_reset_request WHERE user_id = $1;",
    "describe": {
      "columns": [
        {
          "ordinal": 0,
          "name": "user_id",
          "type_info": "Bytea"
        },
        {
          "ordinal": 1,
          "name": "token",
          "type_info": "Text"
        },
        {
          "ordinal": 2,
          "name": "token_expiry",
          "type_info": "Int8"
        }
      ],
      "parameters": {
        "Left": [
          "Bytea"
        ]
      },
      "nullable": [
        false,
        false,
        false
      ]
    }
  },
  "81176c7e3e4b2d05c35514e25f56b3f3a94ebc3c737323d2359e22d82c0f8fe8": {
    "query": "CREATE TABLE file ( id BYTEA CONSTRAINT file_pk PRIMARY KEY, name VARCHAR(250) NOT NULL );",
    "describe": {
      "columns": [],
      "parameters": {
        "Left": []
      },
      "nullable": []
    }
  },
  "840642ff60df5797a9282585bdf849c8737ae4ab983f6af14d3b189a05cab472": {
    "query": "SELECT * FROM portus_tunnel WHERE name = $1;",
    "describe": {
      "columns": [
        {
          "ordinal": 0,
          "name": "id",
          "type_info": "Bytea"
        },
        {
          "ordinal": 1,
          "name": "username",
          "type_info": "Varchar"
        },
        {
          "ordinal": 2,
          "name": "ssh_port",
          "type_info": "Int4"
        },
        {
          "ordinal": 3,
          "name": "exposed_port",
          "type_info": "Int4"
        },
        {
          "ordinal": 4,
          "name": "name",
          "type_info": "Varchar"
        }
      ],
      "parameters": {
        "Left": [
          "Text"
        ]
      },
      "nullable": [
        false,
        false,
        false,
        false,
        false
      ]
    }
  },
  "8431b12442899e35157ab1cae767055bc2ce134e9b6704615114d02bcd0f4fea": {
    "query": "SELECT domain.name, organisation_domain.id, organisation_domain.domain_type as \"domain_type: _\", organisation_domain.is_verified FROM organisation_domain INNER JOIN domain ON domain.id = organisation_domain.id WHERE domain.id = $1;",
    "describe": {
      "columns": [
        {
          "ordinal": 0,
          "name": "name",
          "type_info": "Varchar"
        },
        {
          "ordinal": 1,
          "name": "id",
          "type_info": "Bytea"
        },
        {
          "ordinal": 2,
          "name": "domain_type: _",
          "type_info": {
            "Custom": {
              "name": "resource_owner_type",
              "kind": {
                "Enum": [
                  "personal",
                  "organisation"
                ]
              }
            }
          }
        },
        {
          "ordinal": 3,
          "name": "is_verified",
          "type_info": "Bool"
        }
      ],
      "parameters": {
        "Left": [
          "Bytea"
        ]
      },
      "nullable": [
        false,
        false,
        false,
        false
      ]
    }
  },
  "860c561776aaf1f078eb0392b11b2be437f2cf6847a00b4d7214a158514664c4": {
    "query": "CREATE INDEX role_permissions_resource_idx_role_id_resource_id ON role_permissions_resource (role_id, resource_id);",
    "describe": {
      "columns": [],
      "parameters": {
        "Left": []
      },
      "nullable": []
    }
  },
  "86de4c8193df4ddaa97ee03f5b58d3cfa0f548c5ed7541b3c6d2b583859f9818": {
    "query": "SELECT * FROM organisation WHERE name = $1;",
    "describe": {
      "columns": [
        {
          "ordinal": 0,
          "name": "id",
          "type_info": "Bytea"
        },
        {
          "ordinal": 1,
          "name": "name",
          "type_info": "Varchar"
        },
        {
          "ordinal": 2,
          "name": "super_admin_id",
          "type_info": "Bytea"
        },
        {
          "ordinal": 3,
          "name": "active",
          "type_info": "Bool"
        }
      ],
      "parameters": {
        "Left": [
          "Text"
        ]
      },
      "nullable": [
        false,
        false,
        false,
        false
      ]
    }
  },
  "873d6d3789fe5ca0d11c2b14280e2e6e7dad6162dd2c74c5108e77916face3ad": {
    "query": "INSERT INTO phone_number_country_code VALUES ($$AF$$, $$93$$, $$Afghanistan$$), ($$AX$$, $$358$$, $$Aland Islands$$), ($$AL$$, $$355$$, $$Albania$$), ($$DZ$$, $$213$$, $$Algeria$$), ($$AS$$, $$1684$$, $$American Samoa$$), ($$AD$$, $$376$$, $$Andorra$$), ($$AO$$, $$244$$, $$Angola$$), ($$AI$$, $$1264$$, $$Anguilla$$), ($$AQ$$, $$672$$, $$Antarctica$$), ($$AG$$, $$1268$$, $$Antigua and Barbuda$$), ($$AR$$, $$54$$, $$Argentina$$), ($$AM$$, $$374$$, $$Armenia$$), ($$AW$$, $$297$$, $$Aruba$$), ($$AU$$, $$61$$, $$Australia$$), ($$AT$$, $$43$$, $$Austria$$), ($$AZ$$, $$994$$, $$Azerbaijan$$), ($$BS$$, $$1242$$, $$Bahamas$$), ($$BH$$, $$973$$, $$Bahrain$$), ($$BD$$, $$880$$, $$Bangladesh$$), ($$BB$$, $$1246$$, $$Barbados$$), ($$BY$$, $$375$$, $$Belarus$$), ($$BE$$, $$32$$, $$Belgium$$), ($$BZ$$, $$501$$, $$Belize$$), ($$BJ$$, $$229$$, $$Benin$$), ($$BM$$, $$1441$$, $$Bermuda$$), ($$BT$$, $$975$$, $$Bhutan$$), ($$BO$$, $$591$$, $$Bolivia$$), ($$BQ$$, $$599$$, $$Bonaire, Sint Eustatius and Saba$$), ($$BA$$, $$387$$, $$Bosnia and Herzegovina$$), ($$BW$$, $$267$$, $$Botswana$$), ($$BV$$, $$55$$, $$Bouvet Island$$), ($$BR$$, $$55$$, $$Brazil$$), ($$IO$$, $$246$$, $$British Indian Ocean Territory$$), ($$BN$$, $$673$$, $$Brunei Darussalam$$), ($$BG$$, $$359$$, $$Bulgaria$$), ($$BF$$, $$226$$, $$Burkina Faso$$), ($$BI$$, $$257$$, $$Burundi$$), ($$KH$$, $$855$$, $$Cambodia$$), ($$CM$$, $$237$$, $$Cameroon$$), ($$CA$$, $$1$$, $$Canada$$), ($$CV$$, $$238$$, $$Cape Verde$$), ($$KY$$, $$1345$$, $$Cayman Islands$$), ($$CF$$, $$236$$, $$Central African Republic$$), ($$TD$$, $$235$$, $$Chad$$), ($$CL$$, $$56$$, $$Chile$$), ($$CN$$, $$86$$, $$China$$), ($$CX$$, $$61$$, $$Christmas Island$$), ($$CC$$, $$672$$, $$Cocos (Keeling) Islands$$), ($$CO$$, $$57$$, $$Colombia$$), ($$KM$$, $$269$$, $$Comoros$$), ($$CG$$, $$242$$, $$Congo$$), ($$CD$$, $$242$$, $$Congo, Democratic Republic of the Congo$$), ($$CK$$, $$682$$, $$Cook Islands$$), ($$CR$$, $$506$$, $$Costa Rica$$), ($$CI$$, $$225$$, $$Cote D'Ivoire$$), ($$HR$$, $$385$$, $$Croatia$$), ($$CU$$, $$53$$, $$Cuba$$), ($$CW$$, $$599$$, $$Curacao$$), ($$CY$$, $$357$$, $$Cyprus$$), ($$CZ$$, $$420$$, $$Czech Republic$$), ($$DK$$, $$45$$, $$Denmark$$), ($$DJ$$, $$253$$, $$Djibouti$$), ($$DM$$, $$1767$$, $$Dominica$$), ($$DO$$, $$1809$$, $$Dominican Republic$$), ($$EC$$, $$593$$, $$Ecuador$$), ($$EG$$, $$20$$, $$Egypt$$), ($$SV$$, $$503$$, $$El Salvador$$), ($$GQ$$, $$240$$, $$Equatorial Guinea$$), ($$ER$$, $$291$$, $$Eritrea$$), ($$EE$$, $$372$$, $$Estonia$$), ($$ET$$, $$251$$, $$Ethiopia$$), ($$FK$$, $$500$$, $$Falkland Islands (Malvinas)$$), ($$FO$$, $$298$$, $$Faroe Islands$$), ($$FJ$$, $$679$$, $$Fiji$$), ($$FI$$, $$358$$, $$Finland$$), ($$FR$$, $$33$$, $$France$$), ($$GF$$, $$594$$, $$French Guiana$$), ($$PF$$, $$689$$, $$French Polynesia$$), ($$TF$$, $$262$$, $$French Southern Territories$$), ($$GA$$, $$241$$, $$Gabon$$), ($$GM$$, $$220$$, $$Gambia$$), ($$GE$$, $$995$$, $$Georgia$$), ($$DE$$, $$49$$, $$Germany$$), ($$GH$$, $$233$$, $$Ghana$$), ($$GI$$, $$350$$, $$Gibraltar$$), ($$GR$$, $$30$$, $$Greece$$), ($$GL$$, $$299$$, $$Greenland$$), ($$GD$$, $$1473$$, $$Grenada$$), ($$GP$$, $$590$$, $$Guadeloupe$$), ($$GU$$, $$1671$$, $$Guam$$), ($$GT$$, $$502$$, $$Guatemala$$), ($$GG$$, $$44$$, $$Guernsey$$), ($$GN$$, $$224$$, $$Guinea$$), ($$GW$$, $$245$$, $$Guinea-Bissau$$), ($$GY$$, $$592$$, $$Guyana$$), ($$HT$$, $$509$$, $$Haiti$$), ($$HM$$, $$0$$, $$Heard Island and Mcdonald Islands$$), ($$VA$$, $$39$$, $$Holy See (Vatican City State)$$), ($$HN$$, $$504$$, $$Honduras$$), ($$HK$$, $$852$$, $$Hong Kong$$), ($$HU$$, $$36$$, $$Hungary$$), ($$IS$$, $$354$$, $$Iceland$$), ($$IN$$, $$91$$, $$India$$), ($$ID$$, $$62$$, $$Indonesia$$), ($$IR$$, $$98$$, $$Iran, Islamic Republic of$$), ($$IQ$$, $$964$$, $$Iraq$$), ($$IE$$, $$353$$, $$Ireland$$), ($$IM$$, $$44$$, $$Isle of Man$$), ($$IL$$, $$972$$, $$Israel$$), ($$IT$$, $$39$$, $$Italy$$), ($$JM$$, $$1876$$, $$Jamaica$$), ($$JP$$, $$81$$, $$Japan$$), ($$JE$$, $$44$$, $$Jersey$$), ($$JO$$, $$962$$, $$Jordan$$), ($$KZ$$, $$7$$, $$Kazakhstan$$), ($$KE$$, $$254$$, $$Kenya$$), ($$KI$$, $$686$$, $$Kiribati$$), ($$KP$$, $$850$$, $$Korea, Democratic People's Republic of$$), ($$KR$$, $$82$$, $$Korea, Republic of$$), ($$XK$$, $$381$$, $$Kosovo$$), ($$KW$$, $$965$$, $$Kuwait$$), ($$KG$$, $$996$$, $$Kyrgyzstan$$), ($$LA$$, $$856$$, $$Lao People's Democratic Republic$$), ($$LV$$, $$371$$, $$Latvia$$), ($$LB$$, $$961$$, $$Lebanon$$), ($$LS$$, $$266$$, $$Lesotho$$), ($$LR$$, $$231$$, $$Liberia$$), ($$LY$$, $$218$$, $$Libyan Arab Jamahiriya$$), ($$LI$$, $$423$$, $$Liechtenstein$$), ($$LT$$, $$370$$, $$Lithuania$$), ($$LU$$, $$352$$, $$Luxembourg$$), ($$MO$$, $$853$$, $$Macao$$), ($$MK$$, $$389$$, $$Macedonia, the Former Yugoslav Republic of$$), ($$MG$$, $$261$$, $$Madagascar$$), ($$MW$$, $$265$$, $$Malawi$$), ($$MY$$, $$60$$, $$Malaysia$$), ($$MV$$, $$960$$, $$Maldives$$), ($$ML$$, $$223$$, $$Mali$$), ($$MT$$, $$356$$, $$Malta$$), ($$MH$$, $$692$$, $$Marshall Islands$$), ($$MQ$$, $$596$$, $$Martinique$$), ($$MR$$, $$222$$, $$Mauritania$$), ($$MU$$, $$230$$, $$Mauritius$$), ($$YT$$, $$269$$, $$Mayotte$$), ($$MX$$, $$52$$, $$Mexico$$), ($$FM$$, $$691$$, $$Micronesia, Federated States of$$), ($$MD$$, $$373$$, $$Moldova, Republic of$$), ($$MC$$, $$377$$, $$Monaco$$), ($$MN$$, $$976$$, $$Mongolia$$), ($$ME$$, $$382$$, $$Montenegro$$), ($$MS$$, $$1664$$, $$Montserrat$$), ($$MA$$, $$212$$, $$Morocco$$), ($$MZ$$, $$258$$, $$Mozambique$$), ($$MM$$, $$95$$, $$Myanmar$$), ($$NA$$, $$264$$, $$Namibia$$), ($$NR$$, $$674$$, $$Nauru$$), ($$NP$$, $$977$$, $$Nepal$$), ($$NL$$, $$31$$, $$Netherlands$$), ($$AN$$, $$599$$, $$Netherlands Antilles$$), ($$NC$$, $$687$$, $$New Caledonia$$), ($$NZ$$, $$64$$, $$New Zealand$$), ($$NI$$, $$505$$, $$Nicaragua$$), ($$NE$$, $$227$$, $$Niger$$), ($$NG$$, $$234$$, $$Nigeria$$), ($$NU$$, $$683$$, $$Niue$$), ($$NF$$, $$672$$, $$Norfolk Island$$), ($$MP$$, $$1670$$, $$Northern Mariana Islands$$), ($$NO$$, $$47$$, $$Norway$$), ($$OM$$, $$968$$, $$Oman$$), ($$PK$$, $$92$$, $$Pakistan$$), ($$PW$$, $$680$$, $$Palau$$), ($$PS$$, $$970$$, $$Palestinian Territory, Occupied$$), ($$PA$$, $$507$$, $$Panama$$), ($$PG$$, $$675$$, $$Papua New Guinea$$), ($$PY$$, $$595$$, $$Paraguay$$), ($$PE$$, $$51$$, $$Peru$$), ($$PH$$, $$63$$, $$Philippines$$), ($$PN$$, $$64$$, $$Pitcairn$$), ($$PL$$, $$48$$, $$Poland$$), ($$PT$$, $$351$$, $$Portugal$$), ($$PR$$, $$1787$$, $$Puerto Rico$$), ($$QA$$, $$974$$, $$Qatar$$), ($$RE$$, $$262$$, $$Reunion$$), ($$RO$$, $$40$$, $$Romania$$), ($$RU$$, $$70$$, $$Russian Federation$$), ($$RW$$, $$250$$, $$Rwanda$$), ($$BL$$, $$590$$, $$Saint Barthelemy$$), ($$SH$$, $$290$$, $$Saint Helena$$), ($$KN$$, $$1869$$, $$Saint Kitts and Nevis$$), ($$LC$$, $$1758$$, $$Saint Lucia$$), ($$MF$$, $$590$$, $$Saint Martin$$), ($$PM$$, $$508$$, $$Saint Pierre and Miquelon$$), ($$VC$$, $$1784$$, $$Saint Vincent and the Grenadines$$), ($$WS$$, $$684$$, $$Samoa$$), ($$SM$$, $$378$$, $$San Marino$$), ($$ST$$, $$239$$, $$Sao Tome and Principe$$), ($$SA$$, $$966$$, $$Saudi Arabia$$), ($$SN$$, $$221$$, $$Senegal$$), ($$RS$$, $$381$$, $$Serbia$$), ($$CS$$, $$381$$, $$Serbia and Montenegro$$), ($$SC$$, $$248$$, $$Seychelles$$), ($$SL$$, $$232$$, $$Sierra Leone$$), ($$SG$$, $$65$$, $$Singapore$$), ($$SX$$, $$1$$, $$Sint Maarten$$), ($$SK$$, $$421$$, $$Slovakia$$), ($$SI$$, $$386$$, $$Slovenia$$), ($$SB$$, $$677$$, $$Solomon Islands$$), ($$SO$$, $$252$$, $$Somalia$$), ($$ZA$$, $$27$$, $$South Africa$$), ($$GS$$, $$500$$, $$South Georgia and the South Sandwich Islands$$), ($$SS$$, $$211$$, $$South Sudan$$), ($$ES$$, $$34$$, $$Spain$$), ($$LK$$, $$94$$, $$Sri Lanka$$), ($$SD$$, $$249$$, $$Sudan$$), ($$SR$$, $$597$$, $$Suriname$$), ($$SJ$$, $$47$$, $$Svalbard and Jan Mayen$$), ($$SZ$$, $$268$$, $$Swaziland$$), ($$SE$$, $$46$$, $$Sweden$$), ($$CH$$, $$41$$, $$Switzerland$$), ($$SY$$, $$963$$, $$Syrian Arab Republic$$), ($$TW$$, $$886$$, $$Taiwan, Province of China$$), ($$TJ$$, $$992$$, $$Tajikistan$$), ($$TZ$$, $$255$$, $$Tanzania, United Republic of$$), ($$TH$$, $$66$$, $$Thailand$$), ($$TL$$, $$670$$, $$Timor-Leste$$), ($$TG$$, $$228$$, $$Togo$$), ($$TK$$, $$690$$, $$Tokelau$$), ($$TO$$, $$676$$, $$Tonga$$), ($$TT$$, $$1868$$, $$Trinidad and Tobago$$), ($$TN$$, $$216$$, $$Tunisia$$), ($$TR$$, $$90$$, $$Turkey$$), ($$TM$$, $$7370$$, $$Turkmenistan$$), ($$TC$$, $$1649$$, $$Turks and Caicos Islands$$), ($$TV$$, $$688$$, $$Tuvalu$$), ($$UG$$, $$256$$, $$Uganda$$), ($$UA$$, $$380$$, $$Ukraine$$), ($$AE$$, $$971$$, $$United Arab Emirates$$), ($$GB$$, $$44$$, $$United Kingdom$$), ($$US$$, $$1$$, $$United States$$), ($$UM$$, $$1$$, $$United States Minor Outlying Islands$$), ($$UY$$, $$598$$, $$Uruguay$$), ($$UZ$$, $$998$$, $$Uzbekistan$$), ($$VU$$, $$678$$, $$Vanuatu$$), ($$VE$$, $$58$$, $$Venezuela$$), ($$VN$$, $$84$$, $$Viet Nam$$), ($$VG$$, $$1284$$, $$Virgin Islands, British$$), ($$VI$$, $$1340$$, $$Virgin Islands, U.s.$$), ($$WF$$, $$681$$, $$Wallis and Futuna$$), ($$EH$$, $$212$$, $$Western Sahara$$), ($$YE$$, $$967$$, $$Yemen$$), ($$ZM$$, $$260$$, $$Zambia$$), ($$ZW$$, $$263$$, $$Zimbabwe$$);",
    "describe": {
      "columns": [],
      "parameters": {
        "Left": []
      },
      "nullable": []
    }
  },
  "87bca736fca728f58dad62df4bc2c4973eaad8c008f9b456c629907210a26ce3": {
    "query": "DELETE FROM personal_email WHERE user_id = $1 AND local = $2 AND domain_id = $3;",
    "describe": {
      "columns": [],
      "parameters": {
        "Left": [
          "Bytea",
          "Text",
          "Bytea"
        ]
      },
      "nullable": []
    }
  },
  "8900ed9f8b98bca306f1abb236ad79db5f8adc6c8178e9749ca03a0da091e0b0": {
    "query": "SELECT * FROM user_login WHERE user_id = $1;",
    "describe": {
      "columns": [
        {
          "ordinal": 0,
          "name": "login_id",
          "type_info": "Bytea"
        },
        {
          "ordinal": 1,
          "name": "refresh_token",
          "type_info": "Text"
        },
        {
          "ordinal": 2,
          "name": "token_expiry",
          "type_info": "Int8"
        },
        {
          "ordinal": 3,
          "name": "user_id",
          "type_info": "Bytea"
        },
        {
          "ordinal": 4,
          "name": "last_login",
          "type_info": "Int8"
        },
        {
          "ordinal": 5,
          "name": "last_activity",
          "type_info": "Int8"
        }
      ],
      "parameters": {
        "Left": [
          "Bytea"
        ]
      },
      "nullable": [
        false,
        false,
        false,
        false,
        false,
        false
      ]
    }
  },
  "8bd7a7d2e3ce79c168936248e93fdc28f92810a4435eac91b59c2fe1d83b765c": {
    "query": "ALTER TABLE organisation_domain ADD CONSTRAINT organisation_domain_fk_id FOREIGN KEY(id) REFERENCES resource(id);",
    "describe": {
      "columns": [],
      "parameters": {
        "Left": []
      },
      "nullable": []
    }
  },
  "8cb6670b215102202242b6d68955a7bc913f3995df415bf4f8796eb8732e3c08": {
    "query": "SELECT * FROM \"user\" WHERE username = $1;",
    "describe": {
      "columns": [
        {
          "ordinal": 0,
          "name": "id",
          "type_info": "Bytea"
        },
        {
          "ordinal": 1,
          "name": "username",
          "type_info": "Varchar"
        },
        {
          "ordinal": 2,
          "name": "password",
          "type_info": "Text"
        },
        {
          "ordinal": 3,
          "name": "first_name",
          "type_info": "Varchar"
        },
        {
          "ordinal": 4,
          "name": "last_name",
          "type_info": "Varchar"
        },
        {
          "ordinal": 5,
          "name": "dob",
          "type_info": "Int8"
        },
        {
          "ordinal": 6,
          "name": "bio",
          "type_info": "Varchar"
        },
        {
          "ordinal": 7,
          "name": "location",
          "type_info": "Varchar"
        },
        {
          "ordinal": 8,
          "name": "created",
          "type_info": "Int8"
        },
        {
          "ordinal": 9,
          "name": "backup_email_local",
          "type_info": "Varchar"
        },
        {
          "ordinal": 10,
          "name": "backup_email_domain_id",
          "type_info": "Bytea"
        },
        {
          "ordinal": 11,
          "name": "backup_phone_country_code",
          "type_info": "Bpchar"
        },
        {
          "ordinal": 12,
          "name": "backup_phone_number",
          "type_info": "Varchar"
        }
      ],
      "parameters": {
        "Left": [
          "Text"
        ]
      },
      "nullable": [
        false,
        false,
        false,
        false,
        false,
        true,
        true,
        true,
        false,
        true,
        true,
        true,
        true
      ]
    }
  },
  "8d72ae0818e4164c031c48aefd83eab24188d066b54ef81050d670d08804ff7e": {
    "query": "DELETE FROM deployment_environment_variable WHERE deployment_id = $1;",
    "describe": {
      "columns": [],
      "parameters": {
        "Left": [
          "Bytea"
        ]
      },
      "nullable": []
    }
  },
  "8e8442a69038da41e5966a479775fb1d9dbe1408096ccc93695d0c4713eb59b1": {
    "query": "DELETE FROM user_to_sign_up WHERE username = $1;",
    "describe": {
      "columns": [],
      "parameters": {
        "Left": [
          "Text"
        ]
      },
      "nullable": []
    }
  },
<<<<<<< HEAD
  "9074e096dfede5cb33579024b8259a835b5f641b60eca882b4dde3ac93bbd0dd": {
    "query": "INSERT INTO user_to_sign_up VALUES ( $1, 'organisation', $2, $3, $4, $5, $6, $7, $8, $9, $10, $11, $12, $13 ) ON CONFLICT(username) DO UPDATE SET account_type = 'organisation', password = EXCLUDED.password, first_name = EXCLUDED.first_name, last_name = EXCLUDED.last_name, backup_email_local = EXCLUDED.backup_email_local, backup_email_domain_id = EXCLUDED.backup_email_domain_id, backup_phone_country_code = EXCLUDED.backup_phone_country_code, backup_phone_number = EXCLUDED.backup_phone_number, org_email_local = EXCLUDED.org_email_local, org_domain_name = EXCLUDED.org_domain_name, organisation_name = EXCLUDED.organisation_name, otp_hash = EXCLUDED.otp_hash, otp_expiry = EXCLUDED.otp_expiry;",
    "describe": {
      "columns": [],
      "parameters": {
        "Left": [
          "Varchar",
          "Text",
          "Varchar",
          "Varchar",
          "Varchar",
          "Bytea",
          "Bpchar",
          "Varchar",
          "Varchar",
          "Varchar",
          "Varchar",
          "Text",
          "Int8"
        ]
      },
      "nullable": []
    }
  },
  "9186f2b1c4478b0bd198eca9e513bfb69799d4ce6a12371c3334bc33e8c71f60": {
    "query": "INSERT INTO personal_email VALUES ($1, $2, $3);",
    "describe": {
      "columns": [],
      "parameters": {
        "Left": [
          "Bytea",
          "Varchar",
          "Bytea"
        ]
      },
      "nullable": []
    }
  },
  "922c0014cb3a5c7e3278e43133434a90f830d92e6e0e021635f1623879ce94e8": {
    "query": "SELECT deployment.id, deployment.name, deployment.registry, deployment.repository_id, deployment.image_name, deployment.image_tag, deployment.status as \"status: _\", deployment.deployed_image, deployment.digital_ocean_app_id, deployment.region, deployment.domain_name FROM deployment INNER JOIN resource ON deployment.id = resource.id LEFT JOIN docker_registry_repository ON docker_registry_repository.id = deployment.repository_id WHERE ( ( registry = 'registry.patr.cloud' AND docker_registry_repository.name = $1 ) OR ( registry != 'registry.patr.cloud' AND image_name = $1 ) ) AND image_tag = $2 AND resource.owner_id = $3;",
=======
  "8e97dec16cefe3224b377e0baba916f096da0f0674b6ad153b40b8b2f945ad34": {
    "query": "SELECT deployment.id, deployment.name, deployment.registry, deployment.repository_id, deployment.image_name, deployment.image_tag, deployment.status as \"status: _\", deployment.deployed_image, deployment.digital_ocean_app_id, deployment.region, deployment.horizontal_scale, deployment.machine_type as \"machine_type: _\" FROM deployment INNER JOIN resource ON deployment.id = resource.id LEFT JOIN docker_registry_repository ON docker_registry_repository.id = deployment.repository_id WHERE ( ( registry = 'registry.patr.cloud' AND docker_registry_repository.name = $1 ) OR ( registry != 'registry.patr.cloud' AND image_name = $1 ) ) AND image_tag = $2 AND resource.owner_id = $3;",
>>>>>>> 8f01a325
    "describe": {
      "columns": [
        {
          "ordinal": 0,
          "name": "id",
          "type_info": "Bytea"
        },
        {
          "ordinal": 1,
          "name": "name",
          "type_info": "Varchar"
        },
        {
          "ordinal": 2,
          "name": "registry",
          "type_info": "Varchar"
        },
        {
          "ordinal": 3,
          "name": "repository_id",
          "type_info": "Bytea"
        },
        {
          "ordinal": 4,
          "name": "image_name",
          "type_info": "Varchar"
        },
        {
          "ordinal": 5,
          "name": "image_tag",
          "type_info": "Varchar"
        },
        {
          "ordinal": 6,
          "name": "status: _",
          "type_info": {
            "Custom": {
              "name": "deployment_status",
              "kind": {
                "Enum": [
                  "created",
                  "pushed",
                  "deploying",
                  "running",
                  "stopped",
                  "errored",
                  "deleted"
                ]
              }
            }
          }
        },
        {
          "ordinal": 7,
          "name": "deployed_image",
          "type_info": "Text"
        },
        {
          "ordinal": 8,
          "name": "digital_ocean_app_id",
          "type_info": "Text"
        },
        {
          "ordinal": 9,
          "name": "region",
          "type_info": "Text"
        },
        {
          "ordinal": 10,
<<<<<<< HEAD
          "name": "domain_name",
          "type_info": "Varchar"
=======
          "name": "horizontal_scale",
          "type_info": "Int2"
        },
        {
          "ordinal": 11,
          "name": "machine_type: _",
          "type_info": {
            "Custom": {
              "name": "deployment_machine_type",
              "kind": {
                "Enum": [
                  "micro",
                  "small",
                  "medium",
                  "large"
                ]
              }
            }
          }
>>>>>>> 8f01a325
        }
      ],
      "parameters": {
        "Left": [
          "Text",
          "Text",
          "Bytea"
        ]
      },
      "nullable": [
        false,
        false,
        false,
        true,
        true,
        false,
        false,
        true,
        true,
        false,
<<<<<<< HEAD
        true
      ]
    }
  },
  "927aceafdc77e7658f7637ccbfb5d84ee5f2b63a43816cf69e06bc4e50e72ec4": {
    "query": "INSERT INTO portus_tunnel VALUES ($1, $2, $3, $4, $5);",
=======
        false,
        false
      ]
    }
  },
  "9074e096dfede5cb33579024b8259a835b5f641b60eca882b4dde3ac93bbd0dd": {
    "query": "INSERT INTO user_to_sign_up VALUES ( $1, 'organisation', $2, $3, $4, $5, $6, $7, $8, $9, $10, $11, $12, $13 ) ON CONFLICT(username) DO UPDATE SET account_type = 'organisation', password = EXCLUDED.password, first_name = EXCLUDED.first_name, last_name = EXCLUDED.last_name, backup_email_local = EXCLUDED.backup_email_local, backup_email_domain_id = EXCLUDED.backup_email_domain_id, backup_phone_country_code = EXCLUDED.backup_phone_country_code, backup_phone_number = EXCLUDED.backup_phone_number, org_email_local = EXCLUDED.org_email_local, org_domain_name = EXCLUDED.org_domain_name, organisation_name = EXCLUDED.organisation_name, otp_hash = EXCLUDED.otp_hash, otp_expiry = EXCLUDED.otp_expiry;",
>>>>>>> 8f01a325
    "describe": {
      "columns": [],
      "parameters": {
        "Left": [
<<<<<<< HEAD
          "Bytea",
          "Varchar",
          "Int4",
          "Int4",
          "Varchar"
=======
          "Varchar",
          "Text",
          "Varchar",
          "Varchar",
          "Varchar",
          "Bytea",
          "Bpchar",
          "Varchar",
          "Varchar",
          "Varchar",
          "Varchar",
          "Text",
          "Int8"
        ]
      },
      "nullable": []
    }
  },
  "9186f2b1c4478b0bd198eca9e513bfb69799d4ce6a12371c3334bc33e8c71f60": {
    "query": "INSERT INTO personal_email VALUES ($1, $2, $3);",
    "describe": {
      "columns": [],
      "parameters": {
        "Left": [
          "Bytea",
          "Varchar",
          "Bytea"
>>>>>>> 8f01a325
        ]
      },
      "nullable": []
    }
  },
<<<<<<< HEAD
  "92af64a1d45777c3b4c37d3e6f9d3bd72994886fcddc4084e33090bdace5b0c6": {
    "query": "CREATE TABLE deployment( id BYTEA CONSTRAINT deployment_pk PRIMARY KEY, name VARCHAR(255) NOT NULL, registry VARCHAR(255) NOT NULL DEFAULT 'registry.patr.cloud', repository_id BYTEA CONSTRAINT deployment_fk_repository_id REFERENCES docker_registry_repository(id), image_name VARCHAR(512), image_tag VARCHAR(255) NOT NULL, status DEPLOYMENT_STATUS NOT NULL DEFAULT 'created', deployed_image TEXT, digital_ocean_app_id TEXT CONSTRAINT deployment_uq_digital_ocean_app_id UNIQUE, region TEXT NOT NULL DEFAULT 'do-blr', domain_name VARCHAR(255) CONSTRAINT domain_name_uq UNIQUE CONSTRAINT domain_chk_name_is_lower_case CHECK( name = LOWER(name) ), CONSTRAINT deployment_chk_repository_id_is_valid CHECK( ( registry = 'registry.patr.cloud' AND image_name IS NULL AND repository_id IS NOT NULL ) OR ( registry != 'registry.patr.cloud' AND image_name IS NOT NULL AND repository_id IS NULL ) ) );",
    "describe": {
      "columns": [],
      "parameters": {
        "Left": []
=======
  "927aceafdc77e7658f7637ccbfb5d84ee5f2b63a43816cf69e06bc4e50e72ec4": {
    "query": "INSERT INTO portus_tunnel VALUES ($1, $2, $3, $4, $5);",
    "describe": {
      "columns": [],
      "parameters": {
        "Left": [
          "Bytea",
          "Varchar",
          "Int4",
          "Int4",
          "Varchar"
        ]
>>>>>>> 8f01a325
      },
      "nullable": []
    }
  },
  "9354bef44024be196abb0a45c596031609b49d3f39ebaba9d2986f0e0763b7c1": {
    "query": "INSERT INTO role_permissions_resource VALUES ($1, $2, $3);",
    "describe": {
      "columns": [],
      "parameters": {
        "Left": [
          "Bytea",
          "Bytea",
          "Bytea"
        ]
      },
      "nullable": []
    }
  },
  "9581388fb7bb98001ffa0a401a9b5e263bea871ef4cb5f1305b65af163ed3205": {
    "query": "CREATE INDEX deployment_idx_image_name_image_tag ON deployment (image_name, image_tag);",
    "describe": {
      "columns": [],
      "parameters": {
        "Left": []
      },
      "nullable": []
    }
  },
  "9619d6b989536b51299ed94b0c88316ac91290cd6bfcee615f9f252699f77add": {
    "query": "DELETE FROM user_unverified_phone_number WHERE user_id = $1 AND country_code = $2 AND phone_number = $3;",
    "describe": {
      "columns": [],
      "parameters": {
        "Left": [
          "Bytea",
          "Bpchar",
          "Text"
        ]
      },
      "nullable": []
    }
  },
  "9a3de7f88487616a70b025316dfa10b5ec412d40d7c15567e0dd9d19c369a3c1": {
    "query": "SELECT * FROM user_login WHERE login_id = $1;",
    "describe": {
      "columns": [
        {
          "ordinal": 0,
          "name": "login_id",
          "type_info": "Bytea"
        },
        {
          "ordinal": 1,
          "name": "refresh_token",
          "type_info": "Text"
        },
        {
          "ordinal": 2,
          "name": "token_expiry",
          "type_info": "Int8"
        },
        {
          "ordinal": 3,
          "name": "user_id",
          "type_info": "Bytea"
        },
        {
          "ordinal": 4,
          "name": "last_login",
          "type_info": "Int8"
        },
        {
          "ordinal": 5,
          "name": "last_activity",
          "type_info": "Int8"
        }
      ],
      "parameters": {
        "Left": [
          "Bytea"
        ]
      },
      "nullable": [
        false,
        false,
        false,
        false,
        false,
        false
      ]
    }
  },
  "9a7541654f9aea4a24830f06ff49a9a5e1126d4241b91470436470b47d3f2798": {
    "query": "SELECT * FROM role_permissions_resource INNER JOIN permission ON role_permissions_resource.permission_id = permission.id WHERE role_permissions_resource.role_id = $1;",
    "describe": {
      "columns": [
        {
          "ordinal": 0,
          "name": "role_id",
          "type_info": "Bytea"
        },
        {
          "ordinal": 1,
          "name": "permission_id",
          "type_info": "Bytea"
        },
        {
          "ordinal": 2,
          "name": "resource_id",
          "type_info": "Bytea"
        },
        {
          "ordinal": 3,
          "name": "id",
          "type_info": "Bytea"
        },
        {
          "ordinal": 4,
          "name": "name",
          "type_info": "Varchar"
        },
        {
          "ordinal": 5,
          "name": "description",
          "type_info": "Varchar"
        }
      ],
      "parameters": {
        "Left": [
          "Bytea"
        ]
      },
      "nullable": [
        false,
        false,
        false,
        false,
        false,
        true
      ]
    }
  },
  "9ab703b7dba385117fc129020c6af0d7bb0d282665d474842e8edf69dc505bbc": {
    "query": "ALTER TABLE deployment ADD COLUMN horizontal_scale SMALLINT NOT NULL CONSTRAINT deployment_chk_horizontal_scale_u8 CHECK( horizontal_scale >= 0 AND horizontal_scale <= 256 ) DEFAULT 1;",
    "describe": {
      "columns": [],
      "parameters": {
        "Left": []
      },
      "nullable": []
    }
  },
  "9be2a69720307f37f933698ee344364f79a4c4ccf00c36bbac4ebd28232853ff": {
    "query": "CREATE TABLE organisation( id BYTEA CONSTRAINT organisation_pk PRIMARY KEY, name VARCHAR(100) NOT NULL CONSTRAINT organisation_uq_name UNIQUE, super_admin_id BYTEA NOT NULL CONSTRAINT organisation_super_admin_id_fk_user_id REFERENCES \"user\"(id), active BOOLEAN NOT NULL DEFAULT FALSE );",
    "describe": {
      "columns": [],
      "parameters": {
        "Left": []
      },
      "nullable": []
    }
  },
  "9c3a8439eb72bacedd686bc01944398392c09f761ddc8fc7fac2fa3e97f74f3b": {
    "query": "CREATE INDEX role_permissions_resource_type_idx_role_id ON role_permissions_resource_type (role_id);",
    "describe": {
      "columns": [],
      "parameters": {
        "Left": []
      },
      "nullable": []
    }
  },
  "9c84ef771789c50d93bc91888a8bcf1ef45e2323a552757ae1e8587b7d5c06f2": {
    "query": "CREATE TABLE permission( id BYTEA CONSTRAINT permission_pk PRIMARY KEY, name VARCHAR(100) NOT NULL, description VARCHAR(500) );",
    "describe": {
      "columns": [],
      "parameters": {
        "Left": []
      },
      "nullable": []
    }
  },
  "9d566dc2f404887f143fbd18aca765672fed95b3f46f11f72c60bb42cfda1f2a": {
    "query": "CREATE INDEX organisation_user_idx_user_id ON organisation_user (user_id);",
    "describe": {
      "columns": [],
      "parameters": {
        "Left": []
      },
      "nullable": []
    }
  },
  "9e8e2ff3a720e95dfb284e5fe053621df3a009d454eb5c571d73782e59507efb": {
    "query": "DELETE FROM docker_registry_repository WHERE id = $1;",
    "describe": {
      "columns": [],
      "parameters": {
        "Left": [
          "Bytea"
        ]
      },
      "nullable": []
    }
  },
  "9eb0993ca671ecb32e1ed2303b5bd741a025fb8b0c7ce6a1600cc64f57eb8002": {
    "query": "DELETE FROM personal_domain WHERE id = $1;",
    "describe": {
      "columns": [],
      "parameters": {
        "Left": [
          "Bytea"
        ]
      },
      "nullable": []
    }
  },
  "a3abf15ceb610eac63cbccf25ff04116545f97f57c3c36a7fe9e75a139e74bd8": {
    "query": "ALTER TABLE \"user\" ADD CONSTRAINT user_fk_id_backup_phone_country_code_backup_phone_number FOREIGN KEY ( id, backup_phone_country_code, backup_phone_number ) REFERENCES user_phone_number ( user_id, country_code, number ) DEFERRABLE INITIALLY IMMEDIATE;",
    "describe": {
      "columns": [],
      "parameters": {
        "Left": []
      },
      "nullable": []
    }
  },
  "a590b5c660e50cc4082d307ebf9d44fb334867b533dab88ac7b1546456bcbce2": {
    "query": "SELECT * FROM deployment_environment_variable WHERE deployment_id = $1;",
    "describe": {
      "columns": [
        {
          "ordinal": 0,
          "name": "deployment_id",
          "type_info": "Bytea"
        },
        {
          "ordinal": 1,
          "name": "name",
          "type_info": "Varchar"
        },
        {
          "ordinal": 2,
          "name": "value",
          "type_info": "Text"
        }
      ],
      "parameters": {
        "Left": [
          "Bytea"
        ]
      },
      "nullable": [
        false,
        false,
        false
      ]
    }
  },
  "a75826977d9c2e910a6d6e5639dab576257381dd1aa718aa67e9bd7b8dd69fe4": {
    "query": "ALTER TABLE application ADD CONSTRAINT application_fk_id FOREIGN KEY(id) REFERENCES resource(id);",
    "describe": {
      "columns": [],
      "parameters": {
        "Left": []
      },
      "nullable": []
    }
  },
  "a780a4512b2ca58787f293e3033771d289cd7b0308573b4271865e3d63121215": {
    "query": "DELETE FROM password_reset_request WHERE user_id = $1;",
    "describe": {
      "columns": [],
      "parameters": {
        "Left": [
          "Bytea"
        ]
      },
      "nullable": []
    }
  },
  "a794dcad3259ed1b706fcf59441297d3e6a03628a9b965b64c2684032d50d364": {
    "query": "ALTER TABLE organisation ADD CONSTRAINT organisation_fk_id FOREIGN KEY(id) REFERENCES resource(id) DEFERRABLE INITIALLY IMMEDIATE;",
    "describe": {
      "columns": [],
      "parameters": {
        "Left": []
      },
      "nullable": []
    }
  },
  "ab946fe7f8938408e571a2117c1542bfa8898dc0e5dccef8d39d26a3a94b8225": {
    "query": "CREATE INDEX organisation_email_idx_user_id ON organisation_email (user_id);",
    "describe": {
      "columns": [],
      "parameters": {
        "Left": []
      },
      "nullable": []
    }
  },
  "ab9818828949b1fe311d15f45c8993bbad228c6a88accf65f19acb8263223808": {
    "query": "SELECT \"user\".* FROM \"user\" LEFT JOIN personal_email ON personal_email.user_id = \"user\".id LEFT JOIN organisation_email ON organisation_email.user_id = \"user\".id LEFT JOIN domain ON domain.id = personal_email.domain_id OR domain.id = organisation_email.domain_id WHERE CONCAT(personal_email.local, '@', domain.name) = $1 OR CONCAT(organisation_email.local, '@', domain.name) = $1;",
    "describe": {
      "columns": [
        {
          "ordinal": 0,
          "name": "id",
          "type_info": "Bytea"
        },
        {
          "ordinal": 1,
          "name": "username",
          "type_info": "Varchar"
        },
        {
          "ordinal": 2,
          "name": "password",
          "type_info": "Text"
        },
        {
          "ordinal": 3,
          "name": "first_name",
          "type_info": "Varchar"
        },
        {
          "ordinal": 4,
          "name": "last_name",
          "type_info": "Varchar"
        },
        {
          "ordinal": 5,
          "name": "dob",
          "type_info": "Int8"
        },
        {
          "ordinal": 6,
          "name": "bio",
          "type_info": "Varchar"
        },
        {
          "ordinal": 7,
          "name": "location",
          "type_info": "Varchar"
        },
        {
          "ordinal": 8,
          "name": "created",
          "type_info": "Int8"
        },
        {
          "ordinal": 9,
          "name": "backup_email_local",
          "type_info": "Varchar"
        },
        {
          "ordinal": 10,
          "name": "backup_email_domain_id",
          "type_info": "Bytea"
        },
        {
          "ordinal": 11,
          "name": "backup_phone_country_code",
          "type_info": "Bpchar"
        },
        {
          "ordinal": 12,
          "name": "backup_phone_number",
          "type_info": "Varchar"
        }
      ],
      "parameters": {
        "Left": [
          "Text"
        ]
      },
      "nullable": [
        false,
        false,
        false,
        false,
        false,
        true,
        true,
        true,
        false,
        true,
        true,
        true,
        true
      ]
    }
  },
  "ad30e9730afeef0abc70df130392faa83d081a0ec35c52cf724a6e8700811443": {
    "query": "UPDATE deployment SET horizontal_scale = $1 WHERE id = $2;",
    "describe": {
      "columns": [],
      "parameters": {
        "Left": [
          "Int2",
          "Bytea"
        ]
      },
      "nullable": []
    }
  },
  "ad518f514ee3b113ee29f433b52f6acbf2e50a93050913fdc37b7cefd519efcc": {
    "query": "CREATE TABLE organisation_email( user_id BYTEA NOT NULL CONSTRAINT organisation_email_fk_user_id REFERENCES \"user\"(id), local VARCHAR(64) NOT NULL CONSTRAINT organisation_email_chk_local_is_lower_case CHECK( local = LOWER(local) ), domain_id BYTEA NOT NULL CONSTRAINT organisation_email_fk_domain_id REFERENCES organisation_domain(id), CONSTRAINT organisation_email_pk PRIMARY KEY(local, domain_id) );",
    "describe": {
      "columns": [],
      "parameters": {
        "Left": []
      },
      "nullable": []
    }
  },
  "af913aec69d766d4ab7de4da868f037ff3a725153e05b5578291eda005172a04": {
    "query": "INSERT INTO deployment VALUES ($1, $2, $3, NULL, $4, $5, 'created', NULL, NULL, $6, NULL);",
    "describe": {
      "columns": [],
      "parameters": {
        "Left": [
          "Bytea",
          "Varchar",
          "Varchar",
          "Varchar",
          "Varchar",
          "Text"
        ]
      },
      "nullable": []
    }
  },
  "b00c3a7fbe255cf3b72fa3272bcb337bf8e7caf17e64cc884f0e1a39305a26b3": {
    "query": "CREATE TABLE application_version_platform ( application_id BYTEA NOT NULL, version VARCHAR(32) NOT NULL, platform VARCHAR(60) NOT NULL, CONSTRAINT application_version_platform_pk PRIMARY KEY(application_id, version, platform), CONSTRAINT application_version_platform_fk_application_id_version FOREIGN KEY(application_id, version) REFERENCES application_version(application_id, version) );",
    "describe": {
      "columns": [],
      "parameters": {
        "Left": []
      },
      "nullable": []
    }
  },
  "b0f9ddd3982bfc24fbe6d8f7a06617d038818c52ed9e462b7404f324fd0a804f": {
    "query": "CREATE TABLE user_login( login_id BYTEA CONSTRAINT user_login_uq_login_id UNIQUE, refresh_token TEXT NOT NULL, token_expiry BIGINT NOT NULL CONSTRAINT user_login_chk_token_expiry_unsigned CHECK(token_expiry >= 0), user_id BYTEA NOT NULL CONSTRAINT user_login_fk_user_id REFERENCES \"user\"(id), last_login BIGINT NOT NULL CONSTRAINT user_login_chk_last_login_unsigned CHECK(last_login >= 0), last_activity BIGINT NOT NULL CONSTRAINT user_login_chk_last_activity_unsigned CHECK(last_activity >= 0), CONSTRAINT user_login_pk PRIMARY KEY(login_id, user_id) );",
    "describe": {
      "columns": [],
      "parameters": {
        "Left": []
      },
      "nullable": []
    }
  },
  "b27e78f8804b797ac37d45e828f0070405b23e9018b59ad40534b6fe8b853527": {
    "query": "UPDATE \"user\" SET password = $1 WHERE id = $2;",
    "describe": {
      "columns": [],
      "parameters": {
        "Left": [
          "Text",
          "Bytea"
        ]
      },
      "nullable": []
    }
  },
  "b2fdf60a7346c285cacdc083afb3a525d7de1d09a3835bcb046d1eb32e5700e0": {
    "query": "UPDATE user_login SET token_expiry = $1, last_activity = $2 WHERE login_id = $3;",
    "describe": {
      "columns": [],
      "parameters": {
        "Left": [
          "Int8",
          "Int8",
          "Bytea"
        ]
      },
      "nullable": []
    }
  },
  "b3ff3cce11d6b122157d91051f361b29ebe5b7c66547235081607dcaf93bc6cf": {
    "query": "SELECT domain.name, organisation_domain.id, organisation_domain.domain_type as \"domain_type: _\", organisation_domain.is_verified FROM domain INNER JOIN organisation_domain ON organisation_domain.id = domain.id INNER JOIN resource ON domain.id = resource.id WHERE resource.owner_id = $1;",
    "describe": {
      "columns": [
        {
          "ordinal": 0,
          "name": "name",
          "type_info": "Varchar"
        },
        {
          "ordinal": 1,
          "name": "id",
          "type_info": "Bytea"
        },
        {
          "ordinal": 2,
          "name": "domain_type: _",
          "type_info": {
            "Custom": {
              "name": "resource_owner_type",
              "kind": {
                "Enum": [
                  "personal",
                  "organisation"
                ]
              }
            }
          }
        },
        {
          "ordinal": 3,
          "name": "is_verified",
          "type_info": "Bool"
        }
      ],
      "parameters": {
        "Left": [
          "Bytea"
        ]
      },
      "nullable": [
        false,
        false,
        false,
        false
      ]
    }
  },
  "b4d622915f6f0f0d5765d48e13394a021569866553db2c1935025cd26c4d268a": {
    "query": "SELECT * FROM docker_registry_repository WHERE organisation_id = $1;",
    "describe": {
      "columns": [
        {
          "ordinal": 0,
          "name": "id",
          "type_info": "Bytea"
        },
        {
          "ordinal": 1,
          "name": "organisation_id",
          "type_info": "Bytea"
        },
        {
          "ordinal": 2,
          "name": "name",
          "type_info": "Varchar"
        }
      ],
      "parameters": {
        "Left": [
          "Bytea"
        ]
      },
      "nullable": [
        false,
        false,
        false
      ]
    }
  },
  "b80c3e5c6e1620ccee068d08214bc0c787967400a6a10f45c6065ba22bea4369": {
    "query": "SET CONSTRAINTS ALL DEFERRED;",
    "describe": {
      "columns": [],
      "parameters": {
        "Left": []
      },
      "nullable": []
    }
  },
  "b9d97701e22c7948c38793c3124de8a5e0224d85d918ea202ecc90bb1236a829": {
    "query": "CREATE INDEX deployment_idx_name ON deployment (name);",
    "describe": {
      "columns": [],
      "parameters": {
        "Left": []
      },
      "nullable": []
    }
  },
  "ba880271509f42c4b057a3aff90364ecb175af96fbd909885726821bb2c22a4c": {
    "query": "CREATE INDEX organisation_idx_active ON organisation (active);",
    "describe": {
      "columns": [],
      "parameters": {
        "Left": []
      },
      "nullable": []
    }
  },
  "ba9bd7a1dc576127a8132d0fbada1e9242c2b2b8441f29a131eed0537bbbdfc8": {
    "query": "SET CONSTRAINTS ALL IMMEDIATE;",
    "describe": {
      "columns": [],
      "parameters": {
        "Left": []
      },
      "nullable": []
    }
  },
  "baf8c3ed596de5ee5a358bd0e1d98f2f92a6e83cf9b53d2f246e89447f30846f": {
    "query": "CREATE TABLE application_version ( application_id BYTEA NOT NULL CONSTRAINT application_version_fk_application_id REFERENCES application(id), version VARCHAR(32) NOT NULL, CONSTRAINT application_version_pk PRIMARY KEY(application_id, version) );",
    "describe": {
      "columns": [],
      "parameters": {
        "Left": []
      },
      "nullable": []
    }
  },
  "bb2040c78ea42c68299e31bb5c106ea414e43974f93da426c1f5b1c4b9ef2f85": {
    "query": "CREATE TABLE deployment_environment_variable( deployment_id BYTEA CONSTRAINT deploymment_environment_variable_fk_deployment_id REFERENCES deployment(id), name VARCHAR(256) NOT NULL, value TEXT NOT NULL, CONSTRAINT deployment_environment_variable_pk PRIMARY KEY(deployment_id, name) );",
    "describe": {
      "columns": [],
      "parameters": {
        "Left": []
      },
      "nullable": []
    }
  },
  "bc99fb8fb755978abf04e2db1da08b6236b07afd722505bd031cbc1e6a1f281e": {
    "query": "CREATE INDEX user_to_sign_up_idx_username_otp_expiry ON user_to_sign_up (username, otp_expiry);",
    "describe": {
      "columns": [],
      "parameters": {
        "Left": []
      },
      "nullable": []
    }
  },
  "bd4b428ee994d1f154a88d77761c317d8a7714b61f74b401529b2b1c8ed20b85": {
    "query": "SELECT user_to_sign_up.username, user_to_sign_up.account_type as \"account_type: ResourceOwnerType\", user_to_sign_up.password, user_to_sign_up.first_name, user_to_sign_up.last_name, user_to_sign_up.backup_email_local, user_to_sign_up.backup_email_domain_id, user_to_sign_up.backup_phone_country_code, user_to_sign_up.backup_phone_number, user_to_sign_up.org_email_local, user_to_sign_up.org_domain_name, user_to_sign_up.organisation_name, user_to_sign_up.otp_hash, user_to_sign_up.otp_expiry FROM user_to_sign_up INNER JOIN domain ON domain.id = user_to_sign_up.backup_email_domain_id WHERE CONCAT(user_to_sign_up.backup_email_local, '@', domain.name) = $1;",
    "describe": {
      "columns": [
        {
          "ordinal": 0,
          "name": "username",
          "type_info": "Varchar"
        },
        {
          "ordinal": 1,
          "name": "account_type: ResourceOwnerType",
          "type_info": {
            "Custom": {
              "name": "resource_owner_type",
              "kind": {
                "Enum": [
                  "personal",
                  "organisation"
                ]
              }
            }
          }
        },
        {
          "ordinal": 2,
          "name": "password",
          "type_info": "Text"
        },
        {
          "ordinal": 3,
          "name": "first_name",
          "type_info": "Varchar"
        },
        {
          "ordinal": 4,
          "name": "last_name",
          "type_info": "Varchar"
        },
        {
          "ordinal": 5,
          "name": "backup_email_local",
          "type_info": "Varchar"
        },
        {
          "ordinal": 6,
          "name": "backup_email_domain_id",
          "type_info": "Bytea"
        },
        {
          "ordinal": 7,
          "name": "backup_phone_country_code",
          "type_info": "Bpchar"
        },
        {
          "ordinal": 8,
          "name": "backup_phone_number",
          "type_info": "Varchar"
        },
        {
          "ordinal": 9,
          "name": "org_email_local",
          "type_info": "Varchar"
        },
        {
          "ordinal": 10,
          "name": "org_domain_name",
          "type_info": "Varchar"
        },
        {
          "ordinal": 11,
          "name": "organisation_name",
          "type_info": "Varchar"
        },
        {
          "ordinal": 12,
          "name": "otp_hash",
          "type_info": "Text"
        },
        {
          "ordinal": 13,
          "name": "otp_expiry",
          "type_info": "Int8"
        }
      ],
      "parameters": {
        "Left": [
          "Text"
        ]
      },
      "nullable": [
        false,
        false,
        false,
        false,
        false,
        true,
        true,
        true,
        true,
        true,
        true,
        true,
        false,
        false
      ]
    }
  },
  "be45f80365dd7a2afa99973e5c5d058fc4cefd64fa1b8a81c5bf94e5701ca009": {
    "query": "CREATE TABLE domain( id BYTEA CONSTRAINT domain_pk PRIMARY KEY, name VARCHAR(255) NOT NULL CONSTRAINT domain_uq_name UNIQUE CONSTRAINT domain_chk_name_is_lower_case CHECK( name = LOWER(name) ), type RESOURCE_OWNER_TYPE NOT NULL, CONSTRAINT domain_uq_name_type UNIQUE(id, type) );",
    "describe": {
      "columns": [],
      "parameters": {
        "Left": []
      },
      "nullable": []
    }
  },
  "c15856afd2d20efc5c583ab00efa4bb41de007cffffaf361ee2715a73f5546d1": {
    "query": "SELECT \"user\".* FROM \"user\" INNER JOIN user_phone_number ON \"user\".id = user_phone_number.user_id WHERE user_phone_number.country_code = $1 AND user_phone_number.number = $2;",
    "describe": {
      "columns": [
        {
          "ordinal": 0,
          "name": "id",
          "type_info": "Bytea"
        },
        {
          "ordinal": 1,
          "name": "username",
          "type_info": "Varchar"
        },
        {
          "ordinal": 2,
          "name": "password",
          "type_info": "Text"
        },
        {
          "ordinal": 3,
          "name": "first_name",
          "type_info": "Varchar"
        },
        {
          "ordinal": 4,
          "name": "last_name",
          "type_info": "Varchar"
        },
        {
          "ordinal": 5,
          "name": "dob",
          "type_info": "Int8"
        },
        {
          "ordinal": 6,
          "name": "bio",
          "type_info": "Varchar"
        },
        {
          "ordinal": 7,
          "name": "location",
          "type_info": "Varchar"
        },
        {
          "ordinal": 8,
          "name": "created",
          "type_info": "Int8"
        },
        {
          "ordinal": 9,
          "name": "backup_email_local",
          "type_info": "Varchar"
        },
        {
          "ordinal": 10,
          "name": "backup_email_domain_id",
          "type_info": "Bytea"
        },
        {
          "ordinal": 11,
          "name": "backup_phone_country_code",
          "type_info": "Bpchar"
        },
        {
          "ordinal": 12,
          "name": "backup_phone_number",
          "type_info": "Varchar"
        }
      ],
      "parameters": {
        "Left": [
          "Bpchar",
          "Text"
        ]
      },
      "nullable": [
        false,
        false,
        false,
        false,
        false,
        true,
        true,
        true,
        false,
        true,
        true,
        true,
        true
      ]
    }
  },
  "c17460773d9b52491bd2ad7e8f6db5ae04391e7e2fb1f481854760de2a8284aa": {
    "query": "SELECT * FROM permission;",
    "describe": {
      "columns": [
        {
          "ordinal": 0,
          "name": "id",
          "type_info": "Bytea"
        },
        {
          "ordinal": 1,
          "name": "name",
          "type_info": "Varchar"
        },
        {
          "ordinal": 2,
          "name": "description",
          "type_info": "Varchar"
        }
      ],
      "parameters": {
        "Left": []
      },
      "nullable": [
        false,
        false,
        true
      ]
    }
  },
  "c3a925e8c3a743a9f0df880e374fc65d00f881df9da6d04730310f90894e407d": {
    "query": "SELECT domain.name, personal_domain.id, personal_domain.domain_type as \"domain_type: _\" FROM personal_domain INNER JOIN domain ON domain.id = personal_domain.id WHERE domain.id = $1;",
    "describe": {
      "columns": [
        {
          "ordinal": 0,
          "name": "name",
          "type_info": "Varchar"
        },
        {
          "ordinal": 1,
          "name": "id",
          "type_info": "Bytea"
        },
        {
          "ordinal": 2,
          "name": "domain_type: _",
          "type_info": {
            "Custom": {
              "name": "resource_owner_type",
              "kind": {
                "Enum": [
                  "personal",
                  "organisation"
                ]
              }
            }
          }
        }
      ],
      "parameters": {
        "Left": [
          "Bytea"
        ]
      },
      "nullable": [
        false,
        false,
        false
      ]
    }
  },
  "c706f88776dd35af922f33115ac478f5e3e546940063cc57c83440649196b860": {
    "query": "SELECT \"user\".*, domain.name FROM organisation_domain INNER JOIN domain ON domain.id = organisation_domain.id INNER JOIN resource ON organisation_domain.id = resource.id INNER JOIN organisation ON resource.owner_id = organisation.id INNER JOIN \"user\" ON organisation.super_admin_id = \"user\".id WHERE organisation_domain.id = $1;",
    "describe": {
      "columns": [
        {
          "ordinal": 0,
          "name": "id",
          "type_info": "Bytea"
        },
        {
          "ordinal": 1,
          "name": "username",
          "type_info": "Varchar"
        },
        {
          "ordinal": 2,
          "name": "password",
          "type_info": "Text"
        },
        {
          "ordinal": 3,
          "name": "first_name",
          "type_info": "Varchar"
        },
        {
          "ordinal": 4,
          "name": "last_name",
          "type_info": "Varchar"
        },
        {
          "ordinal": 5,
          "name": "dob",
          "type_info": "Int8"
        },
        {
          "ordinal": 6,
          "name": "bio",
          "type_info": "Varchar"
        },
        {
          "ordinal": 7,
          "name": "location",
          "type_info": "Varchar"
        },
        {
          "ordinal": 8,
          "name": "created",
          "type_info": "Int8"
        },
        {
          "ordinal": 9,
          "name": "backup_email_local",
          "type_info": "Varchar"
        },
        {
          "ordinal": 10,
          "name": "backup_email_domain_id",
          "type_info": "Bytea"
        },
        {
          "ordinal": 11,
          "name": "backup_phone_country_code",
          "type_info": "Bpchar"
        },
        {
          "ordinal": 12,
          "name": "backup_phone_number",
          "type_info": "Varchar"
        },
        {
          "ordinal": 13,
          "name": "name",
          "type_info": "Varchar"
        }
      ],
      "parameters": {
        "Left": [
          "Bytea"
        ]
      },
      "nullable": [
        false,
        false,
        false,
        false,
        false,
        true,
        true,
        true,
        false,
        true,
        true,
        true,
        true,
        false
      ]
    }
  },
  "c842c31eb3324dcb69e56439b24b7909057b220839e81bcc4638d2b4e4f27bdb": {
    "query": "CREATE TABLE organisation_user( user_id BYTEA NOT NULL CONSTRAINT organisation_user_fk_user_id REFERENCES \"user\"(id), organisation_id BYTEA NOT NULL CONSTRAINT organisation_user_fk_organisation_id REFERENCES organisation(id), role_id BYTEA NOT NULL CONSTRAINT organisation_user_fk_role_id REFERENCES role(id), CONSTRAINT organisation_user_pk PRIMARY KEY(user_id, organisation_id, role_id) );",
    "describe": {
      "columns": [],
      "parameters": {
        "Left": []
      },
      "nullable": []
    }
  },
  "caeb5f3b7381d0c70558202479f3bf4d45c58eaceca120e1cbf1bced01385f61": {
    "query": "SELECT * FROM application WHERE id = $1;",
    "describe": {
      "columns": [
        {
          "ordinal": 0,
          "name": "id",
          "type_info": "Bytea"
        },
        {
          "ordinal": 1,
          "name": "name",
          "type_info": "Varchar"
        }
      ],
      "parameters": {
        "Left": [
          "Bytea"
        ]
      },
      "nullable": [
        false,
        false
      ]
    }
  },
  "cfa6a476640b808a8fe38c1c68bdca720e17b30d5a8b18c2e34060d41f1f2989": {
    "query": "INSERT INTO deployment VALUES ($1, $2, 'registry.patr.cloud', $3, NULL, $4, 'created', NULL, NULL, $5, NULL);",
    "describe": {
      "columns": [],
      "parameters": {
        "Left": [
          "Bytea",
          "Varchar",
          "Bytea",
          "Varchar",
          "Text"
        ]
      },
      "nullable": []
    }
  },
  "cfa94513c732ecea44c806b4463d826427db9b5bcf1b4ea508933de463f6329e": {
    "query": "INSERT INTO user_phone_number VALUES ($1, $2, $3);",
    "describe": {
      "columns": [],
      "parameters": {
        "Left": [
          "Bytea",
          "Bpchar",
          "Varchar"
        ]
      },
      "nullable": []
    }
  },
  "d053057cd4d2bef5776a82a37cdf49a8147fff23182d6d1254c9fc30f1def33b": {
    "query": "ALTER TABLE \"user\" ADD CONSTRAINT user_fk_id_backup_email_local_backup_email_domain_id FOREIGN KEY ( id, backup_email_local, backup_email_domain_id ) REFERENCES personal_email ( user_id, local, domain_id ) DEFERRABLE INITIALLY IMMEDIATE;",
    "describe": {
      "columns": [],
      "parameters": {
        "Left": []
      },
      "nullable": []
    }
  },
  "d0dd9c5b1cc93c475237438dde2881634d45de25872eb5ab1fcc222edd79c64e": {
    "query": "INSERT INTO organisation_email VALUES ($1, $2, $3);",
    "describe": {
      "columns": [],
      "parameters": {
        "Left": [
          "Bytea",
          "Varchar",
          "Bytea"
        ]
      },
      "nullable": []
    }
  },
  "d1fe46b2a74918c7f0ee963f4bf1d32bf30e3c2e09907c3ba4799eecb2589f8e": {
    "query": "SELECT * FROM organisation_user WHERE user_id = $1 ORDER BY organisation_id;",
    "describe": {
      "columns": [
        {
          "ordinal": 0,
          "name": "user_id",
          "type_info": "Bytea"
        },
        {
          "ordinal": 1,
          "name": "organisation_id",
          "type_info": "Bytea"
        },
        {
          "ordinal": 2,
          "name": "role_id",
          "type_info": "Bytea"
        }
      ],
      "parameters": {
        "Left": [
          "Bytea"
        ]
      },
      "nullable": [
        false,
        false,
        false
      ]
    }
  },
  "d24f3405713812e5f3a56f723fbeba72c6898abf46b150e1f3b7bf3e424a1d87": {
    "query": "CREATE TABLE resource_type( id BYTEA CONSTRAINT resource_type_pk PRIMARY KEY, name VARCHAR(100) NOT NULL CONSTRAINT resource_type_uq_name UNIQUE, description VARCHAR(500) );",
    "describe": {
      "columns": [],
      "parameters": {
        "Left": []
      },
      "nullable": []
    }
  },
  "d6a9b819a2cf94ca4692e43762d578ff055edb849c52899efb651bd4b466a23d": {
    "query": "DELETE FROM deployment WHERE id = $1;",
    "describe": {
      "columns": [],
      "parameters": {
        "Left": [
          "Bytea"
        ]
      },
      "nullable": []
    }
  },
  "d804031c51fffec0b41dda4db1854bf360dacedcbf11e61467b3f77546568db6": {
    "query": "SELECT COUNT(personal_email.domain_id) as \"count!\" FROM personal_email WHERE personal_email.domain_id = $1;",
    "describe": {
      "columns": [
        {
          "ordinal": 0,
          "name": "count!",
          "type_info": "Int8"
        }
      ],
      "parameters": {
        "Left": [
          "Bytea"
        ]
      },
      "nullable": [
        null
      ]
    }
  },
  "d9f1a85d68405c7372854b9141d5218b66253723fc52f51e42290323ed42f111": {
    "query": "SELECT * FROM docker_registry_repository WHERE id = $1;",
    "describe": {
      "columns": [
        {
          "ordinal": 0,
          "name": "id",
          "type_info": "Bytea"
        },
        {
          "ordinal": 1,
          "name": "organisation_id",
          "type_info": "Bytea"
        },
        {
          "ordinal": 2,
          "name": "name",
          "type_info": "Varchar"
        }
      ],
      "parameters": {
        "Left": [
          "Bytea"
        ]
      },
      "nullable": [
        false,
        false,
        false
      ]
    }
  },
  "dc3b3ef773e26c8df28ea1d57db35e8cf2adc36f4edf9f5cd5414c4e415370d7": {
    "query": "CREATE TABLE application ( id BYTEA CONSTRAINT application_pk PRIMARY KEY, name VARCHAR(100) NOT NULL CONSTRAINT application_uq_name UNIQUE );",
    "describe": {
      "columns": [],
      "parameters": {
        "Left": []
      },
      "nullable": []
    }
  },
  "dea649e4f9bfdbd55c4502fa51d5417cbfbec3b72543cc9c82c7acc7cadd6a37": {
    "query": "INSERT INTO user_unverified_phone_number VALUES ($1, $2, $3, $4, $5) ON CONFLICT(country_code, phone_number) DO UPDATE SET user_id = EXCLUDED.user_id, verification_token_hash = EXCLUDED.verification_token_hash, verification_token_expiry = EXCLUDED.verification_token_expiry;",
    "describe": {
      "columns": [],
      "parameters": {
        "Left": [
          "Bpchar",
          "Varchar",
          "Bytea",
          "Text",
          "Int8"
        ]
      },
      "nullable": []
    }
  },
  "df1ce9a576d9b85018ae7f57841bf1060679004429f62313ea42d4b95d4102f4": {
    "query": "CREATE INDEX organisation_user_idx_user_id_organisation_id ON organisation_user (user_id, organisation_id);",
    "describe": {
      "columns": [],
      "parameters": {
        "Left": []
      },
      "nullable": []
    }
  },
  "df36e2ceaf21f2d013406c873646c95c106b64e49665f309738b14201df9ec56": {
    "query": "CREATE INDEX user_login_idx_user_id ON user_login (user_id);",
    "describe": {
      "columns": [],
      "parameters": {
        "Left": []
      },
      "nullable": []
    }
  },
  "dff62e4a51297dcf1ab7b3b96a0c17501f37babb6150c67287986265c5580ef9": {
    "query": "SELECT * FROM information_schema.tables WHERE table_catalog = $1 AND table_schema = 'public' AND table_type = 'BASE TABLE';",
    "describe": {
      "columns": [
        {
          "ordinal": 0,
          "name": "table_catalog",
          "type_info": "Name"
        },
        {
          "ordinal": 1,
          "name": "table_schema",
          "type_info": "Name"
        },
        {
          "ordinal": 2,
          "name": "table_name",
          "type_info": "Name"
        },
        {
          "ordinal": 3,
          "name": "table_type",
          "type_info": "Varchar"
        },
        {
          "ordinal": 4,
          "name": "self_referencing_column_name",
          "type_info": "Name"
        },
        {
          "ordinal": 5,
          "name": "reference_generation",
          "type_info": "Varchar"
        },
        {
          "ordinal": 6,
          "name": "user_defined_type_catalog",
          "type_info": "Name"
        },
        {
          "ordinal": 7,
          "name": "user_defined_type_schema",
          "type_info": "Name"
        },
        {
          "ordinal": 8,
          "name": "user_defined_type_name",
          "type_info": "Name"
        },
        {
          "ordinal": 9,
          "name": "is_insertable_into",
          "type_info": "Varchar"
        },
        {
          "ordinal": 10,
          "name": "is_typed",
          "type_info": "Varchar"
        },
        {
          "ordinal": 11,
          "name": "commit_action",
          "type_info": "Varchar"
        }
      ],
      "parameters": {
        "Left": [
          "Name"
        ]
      },
      "nullable": [
        true,
        true,
        true,
        true,
        true,
        true,
        true,
        true,
        true,
        true,
        true,
        true
      ]
    }
  },
  "e1ccdf6aebae3eef774c9073a27f79aa581f9f096dac79fb8f5da81c6dc2307f": {
    "query": "UPDATE \"user\" SET first_name = $1;",
    "describe": {
      "columns": [],
      "parameters": {
        "Left": [
          "Varchar"
        ]
      },
      "nullable": []
    }
  },
  "e2db0a9168e8b5a614acb541de96cefe751c666b9a8380e039c6be6523e0dfc4": {
    "query": "UPDATE \"user\" SET backup_phone_country_code = $1, backup_phone_number = $2 WHERE id = $3;",
    "describe": {
      "columns": [],
      "parameters": {
        "Left": [
          "Bpchar",
          "Varchar",
          "Bytea"
        ]
      },
      "nullable": []
    }
  },
  "e309c91b247eb4c5951f85282ef01315387421e0f820cdf6e5070f2ff14d9cac": {
    "query": "SELECT domain.name as \"name!\", organisation_domain.id as \"id!\", organisation_domain.domain_type as \"domain_type!: _\", organisation_domain.is_verified as \"is_verified!\" FROM organisation_domain INNER JOIN domain ON domain.id = organisation_domain.id WHERE is_verified = TRUE;",
    "describe": {
      "columns": [
        {
          "ordinal": 0,
          "name": "name!",
          "type_info": "Varchar"
        },
        {
          "ordinal": 1,
          "name": "id!",
          "type_info": "Bytea"
        },
        {
          "ordinal": 2,
          "name": "domain_type!: _",
          "type_info": {
            "Custom": {
              "name": "resource_owner_type",
              "kind": {
                "Enum": [
                  "personal",
                  "organisation"
                ]
              }
            }
          }
        },
        {
          "ordinal": 3,
          "name": "is_verified!",
          "type_info": "Bool"
        }
      ],
      "parameters": {
        "Left": []
      },
      "nullable": [
        true,
        true,
        true,
        true
      ]
    }
  },
  "e313defa3d63bb79a1b84bbac09a430197050238b4076f03a1d8b90f0788f769": {
    "query": "DELETE FROM domain WHERE id = $1;",
    "describe": {
      "columns": [],
      "parameters": {
        "Left": [
          "Bytea"
        ]
      },
      "nullable": []
    }
  },
  "e55e29119f1536b6d47e809a8042ff6f7c376ace4be149cb87049ecd308278e0": {
    "query": "SELECT * FROM organisation WHERE super_admin_id = $1;",
    "describe": {
      "columns": [
        {
          "ordinal": 0,
          "name": "id",
          "type_info": "Bytea"
        },
        {
          "ordinal": 1,
          "name": "name",
          "type_info": "Varchar"
        },
        {
          "ordinal": 2,
          "name": "super_admin_id",
          "type_info": "Bytea"
        },
        {
          "ordinal": 3,
          "name": "active",
          "type_info": "Bool"
        }
      ],
      "parameters": {
        "Left": [
          "Bytea"
        ]
      },
      "nullable": [
        false,
        false,
        false,
        false
      ]
    }
  },
  "e575aca4066a7ed6cd69ba52e9b48168e8c7f0e22b62988182fa29d434b2158f": {
    "query": "INSERT INTO role VALUES ($1, $2, $3, $4);",
    "describe": {
      "columns": [],
      "parameters": {
        "Left": [
          "Bytea",
          "Varchar",
          "Varchar",
          "Bytea"
        ]
      },
      "nullable": []
    }
  },
  "e5b59bd23f0d0544ef495cc3f23f98bcfb53b121fb4ac6e4d81ba52cc3625f2f": {
    "query": "SELECT * FROM organisation WHERE id = $1;",
    "describe": {
      "columns": [
        {
          "ordinal": 0,
          "name": "id",
          "type_info": "Bytea"
        },
        {
          "ordinal": 1,
          "name": "name",
          "type_info": "Varchar"
        },
        {
          "ordinal": 2,
          "name": "super_admin_id",
          "type_info": "Bytea"
        },
        {
          "ordinal": 3,
          "name": "active",
          "type_info": "Bool"
        }
      ],
      "parameters": {
        "Left": [
          "Bytea"
        ]
      },
      "nullable": [
        false,
        false,
        false,
        false
      ]
    }
  },
  "e784c3bf8fc613e812aee986db4120781c68821b15c3d6601b7eaa7dd986d0f1": {
    "query": "UPDATE \"user\" SET bio = $1;",
    "describe": {
      "columns": [],
      "parameters": {
        "Left": [
          "Varchar"
        ]
      },
      "nullable": []
    }
  },
  "e7a437100625d645f8b7ad6848df9ceba9aaaf280a0f139678058387b04d82e5": {
    "query": "INSERT INTO personal_domain VALUES ($1, 'personal');",
    "describe": {
      "columns": [],
      "parameters": {
        "Left": [
          "Bytea"
        ]
      },
      "nullable": []
    }
  },
  "e838972a49d95650b469757b993bedfd88a875d6ea455abb1d3e97ded2bb492c": {
    "query": "CREATE INDEX personal_email_idx_user_id ON personal_email (user_id);",
    "describe": {
      "columns": [],
      "parameters": {
        "Left": []
      },
      "nullable": []
    }
  },
  "e8476d5f9922fb82a5e249f9a4fc0ea4f3c2980892fcf79d236b2919941d250f": {
    "query": "SELECT user_unverified_personal_email.* FROM user_unverified_personal_email INNER JOIN domain ON domain.id = user_unverified_personal_email.domain_id WHERE CONCAT(local, '@', domain.name) = $1;",
    "describe": {
      "columns": [
        {
          "ordinal": 0,
          "name": "local",
          "type_info": "Varchar"
        },
        {
          "ordinal": 1,
          "name": "domain_id",
          "type_info": "Bytea"
        },
        {
          "ordinal": 2,
          "name": "user_id",
          "type_info": "Bytea"
        },
        {
          "ordinal": 3,
          "name": "verification_token_hash",
          "type_info": "Text"
        },
        {
          "ordinal": 4,
          "name": "verification_token_expiry",
          "type_info": "Int8"
        }
      ],
      "parameters": {
        "Left": [
          "Text"
        ]
      },
      "nullable": [
        false,
        false,
        false,
        false,
        false
      ]
    }
  },
  "e9190d8880f4128c2dd3c366e1e52de53a9552f30698c4da7d6085759af0938e": {
    "query": "CREATE TABLE role_permissions_resource_type( role_id BYTEA CONSTRAINT role_permissions_resource_type_fk_role_id REFERENCES role(id), permission_id BYTEA CONSTRAINT role_permissions_resource_type_fk_permission_id REFERENCES permission(id), resource_type_id BYTEA CONSTRAINT role_permissions_resource_type_fk_resource_type_id REFERENCES resource_type(id), CONSTRAINT role_permissions_resource_type_pk PRIMARY KEY(role_id, permission_id, resource_type_id) );",
    "describe": {
      "columns": [],
      "parameters": {
        "Left": []
      },
      "nullable": []
    }
  },
  "e91e543e8d8395c1862678749ecbb1a23ae3d2df055111d862745c8c7cb165e3": {
    "query": "DELETE FROM user_login WHERE login_id = $1 AND user_id = $2;",
    "describe": {
      "columns": [],
      "parameters": {
        "Left": [
          "Bytea",
          "Bytea"
        ]
      },
      "nullable": []
    }
  },
  "ea2e3a024fbd1861c22fa4221fe28db777fb20a7b1704a84b096c53e2c2e32bc": {
    "query": "INSERT INTO user_to_sign_up VALUES ( $1, 'personal', $2, $3, $4, $5, $6, $7, $8, NULL, NULL, NULL, $9, $10 ) ON CONFLICT(username) DO UPDATE SET account_type = 'personal', password = EXCLUDED.password, first_name = EXCLUDED.first_name, last_name = EXCLUDED.last_name, backup_email_local = EXCLUDED.backup_email_local, backup_email_domain_id = EXCLUDED.backup_email_domain_id, backup_phone_country_code = EXCLUDED.backup_phone_country_code, backup_phone_number = EXCLUDED.backup_phone_number, org_email_local = NULL, org_domain_name = NULL, organisation_name = NULL, otp_hash = EXCLUDED.otp_hash, otp_expiry = EXCLUDED.otp_expiry;",
    "describe": {
      "columns": [],
      "parameters": {
        "Left": [
          "Varchar",
          "Text",
          "Varchar",
          "Varchar",
          "Varchar",
          "Bytea",
          "Bpchar",
          "Varchar",
          "Text",
          "Int8"
        ]
      },
      "nullable": []
    }
  },
  "f5b7bf00eb407d889619e638614750a5deab18378edd398c074adb012b209f75": {
    "query": "CREATE INDEX user_idx_created ON \"user\" (created);",
    "describe": {
      "columns": [],
      "parameters": {
        "Left": []
      },
      "nullable": []
    }
  },
  "f677f0f49f5509a73a29aa93a7525c287fdc8601417c0b671f6a2848cdcc1265": {
    "query": "DELETE FROM role WHERE id = $1;",
    "describe": {
      "columns": [],
      "parameters": {
        "Left": [
          "Bytea"
        ]
      },
      "nullable": []
    }
  },
  "f7f36589fb4aa09e893bf49df096bed03c47775b16385ba61b2bca3972fc4e1a": {
    "query": "ALTER TABLE deployment ADD CONSTRAINT deployment_fk_id FOREIGN KEY(id) REFERENCES resource(id);",
    "describe": {
      "columns": [],
      "parameters": {
        "Left": []
      },
      "nullable": []
    }
  },
  "f88c23e19d38e7662a587487220522d5ab9c870ad053daf370a4730e7220802e": {
    "query": "SELECT user_id, country_code, number FROM user_phone_number WHERE user_id = $1;",
    "describe": {
      "columns": [
        {
          "ordinal": 0,
          "name": "user_id",
          "type_info": "Bytea"
        },
        {
          "ordinal": 1,
          "name": "country_code",
          "type_info": "Bpchar"
        },
        {
          "ordinal": 2,
          "name": "number",
          "type_info": "Varchar"
        }
      ],
      "parameters": {
        "Left": [
          "Bytea"
        ]
      },
      "nullable": [
        false,
        false,
        false
      ]
    }
  },
  "fa0648606030f3b8c3c72ab5151e76b375c00ce3c6f6f1e41f3c4fe93687148a": {
    "query": "ALTER TABLE deployment ADD COLUMN machine_type DEPLOYMENT_MACHINE_TYPE NOT NULL DEFAULT 'small';",
    "describe": {
      "columns": [],
      "parameters": {
        "Left": []
      },
      "nullable": []
    }
  },
  "fae57054668bd320a2e513fb937f06e40324b1393ffd6da90e070c4cbd2cdd25": {
    "query": "INSERT INTO docker_registry_repository VALUES ($1, $2, $3);",
    "describe": {
      "columns": [],
      "parameters": {
        "Left": [
          "Bytea",
          "Bytea",
          "Varchar"
        ]
      },
      "nullable": []
    }
  },
  "fdbfecfc96b57cbf713d6fe0e9cb5f72e7fffe27b0345d44abeb0d50397905e2": {
    "query": "CREATE INDEX organisation_domain_idx_is_verified ON organisation_domain (is_verified);",
    "describe": {
      "columns": [],
      "parameters": {
        "Left": []
      },
      "nullable": []
    }
  },
  "fea8fe4eb8151508a43bd8a1af74ed745e4b06c32308df3818751d4a7bb72423": {
    "query": "INSERT INTO domain VALUES ($1, $2, $3);",
    "describe": {
      "columns": [],
      "parameters": {
        "Left": [
          "Bytea",
          "Varchar",
          {
            "Custom": {
              "name": "resource_owner_type",
              "kind": {
                "Enum": [
                  "personal",
                  "organisation"
                ]
              }
            }
          }
        ]
      },
      "nullable": []
    }
  },
  "fec57570e6a73eaf97a7cb37e5e027c6723a94d7b4e34621aca3258a62a0efe4": {
    "query": "SELECT * FROM docker_registry_repository WHERE name = $1 AND organisation_id = $2;",
    "describe": {
      "columns": [
        {
          "ordinal": 0,
          "name": "id",
          "type_info": "Bytea"
        },
        {
          "ordinal": 1,
          "name": "organisation_id",
          "type_info": "Bytea"
        },
        {
          "ordinal": 2,
          "name": "name",
          "type_info": "Varchar"
        }
      ],
      "parameters": {
        "Left": [
          "Text",
          "Bytea"
        ]
      },
      "nullable": [
        false,
        false,
        false
      ]
    }
  },
  "ff908727dc27ddb488aafa68cb7b32c061cc8ecfe14870095e35762ba4aecb9a": {
    "query": "CREATE TABLE portus_tunnel( id BYTEA CONSTRAINT portus_tunnel_pk PRIMARY KEY, username VARCHAR(100) NOT NULL, ssh_port INTEGER NOT NULL CONSTRAINT portus_tunnel_chk_ssh_port_u16 CHECK(ssh_port >= 0 AND ssh_port <= 65534), exposed_port INTEGER NOT NULL CONSTRAINT portus_tunnel_chk_exposed_port_u16 CHECK(exposed_port >= 0 AND exposed_port <= 65534), name VARCHAR(50) NOT NULL );",
    "describe": {
      "columns": [],
      "parameters": {
        "Left": []
      },
      "nullable": []
    }
  }
}<|MERGE_RESOLUTION|>--- conflicted
+++ resolved
@@ -10,8 +10,1133 @@
       "nullable": []
     }
   },
-  "004928ebff454d49926fda9ba438510e55e119814e458d3e62d89910e2603118": {
-    "query": "SELECT id, name, registry, repository_id, image_name, image_tag, status as \"status: _\", deployed_image, digital_ocean_app_id, deployment.region, deployment.horizontal_scale, deployment.machine_type as \"machine_type: _\" FROM deployment WHERE id = $1;",
+  "046c6b19462914789d8ae29cf351948c95aeaa858d959a7b22af0937f54ace8d": {
+    "query": "UPDATE deployment SET deployed_image = NULL WHERE id = $1;",
+    "describe": {
+      "columns": [],
+      "parameters": {
+        "Left": [
+          "Bytea"
+        ]
+      },
+      "nullable": []
+    }
+  },
+  "04f0db6568374c080244726310f725c954c0c830705cda822efc3a223fa2aaee": {
+    "query": "CREATE TYPE RESOURCE_OWNER_TYPE AS ENUM( 'personal', 'organisation' );",
+    "describe": {
+      "columns": [],
+      "parameters": {
+        "Left": []
+      },
+      "nullable": []
+    }
+  },
+  "05b6d33feb18545eda08444aaceb0df59d41f3487a9af37b982975ffbc31c637": {
+    "query": "UPDATE organisation_domain SET is_verified = FALSE WHERE id = $1;",
+    "describe": {
+      "columns": [],
+      "parameters": {
+        "Left": [
+          "Bytea"
+        ]
+      },
+      "nullable": []
+    }
+  },
+  "0a2cc71507a5b323a1030851aecd6df7b5de12a1af0dd73016d27e8e83865025": {
+    "query": "CREATE TABLE docker_registry_repository( id BYTEA CONSTRAINT docker_registry_repository_pk PRIMARY KEY, organisation_id BYTEA NOT NULL CONSTRAINT docker_registry_repository_fk_id REFERENCES organisation(id), name VARCHAR(255) NOT NULL, CONSTRAINT docker_registry_repository_uq_organisation_id_name UNIQUE(organisation_id, name) );",
+    "describe": {
+      "columns": [],
+      "parameters": {
+        "Left": []
+      },
+      "nullable": []
+    }
+  },
+  "0aeda202c1315facdf01113fe29e35e88eb46dc18e56bfd9a543302b83247776": {
+    "query": "CREATE INDEX organisation_idx_super_admin_id ON organisation (super_admin_id);",
+    "describe": {
+      "columns": [],
+      "parameters": {
+        "Left": []
+      },
+      "nullable": []
+    }
+  },
+  "0ba65499ecae8902b5e35d4c272af2c09970683633d0cb1822835ebaade7d41b": {
+    "query": "CREATE TABLE role_permissions_resource( role_id BYTEA CONSTRAINT role_permissions_resource_fk_role_id REFERENCES role(id), permission_id BYTEA CONSTRAINT role_permissions_resource_fk_permission_id REFERENCES permission(id), resource_id BYTEA CONSTRAINT role_permissions_resource_fk_resource_id REFERENCES resource(id), CONSTRAINT role_permissions_resource_pk PRIMARY KEY(role_id, permission_id, resource_id) );",
+    "describe": {
+      "columns": [],
+      "parameters": {
+        "Left": []
+      },
+      "nullable": []
+    }
+  },
+  "0cb05860f1a10055ea38b4951347e6860d3d226b43759fd52a31dac18e0cf708": {
+    "query": "UPDATE \"user\" SET last_name = $1;",
+    "describe": {
+      "columns": [],
+      "parameters": {
+        "Left": [
+          "Varchar"
+        ]
+      },
+      "nullable": []
+    }
+  },
+  "0d262a2cdb70f0c2af1b7b788df13c6d6da8ce31fd6172023a0490f6cbda6d94": {
+    "query": "CREATE INDEX user_to_sign_up_idx_otp_expiry ON user_to_sign_up (otp_expiry);",
+    "describe": {
+      "columns": [],
+      "parameters": {
+        "Left": []
+      },
+      "nullable": []
+    }
+  },
+  "0da45c1d27fa549646343d6e654b15a75d30a5b545c0d29aa83d53eb2a9f6223": {
+    "query": "UPDATE organisation SET name = $1 WHERE id = $2;",
+    "describe": {
+      "columns": [],
+      "parameters": {
+        "Left": [
+          "Varchar",
+          "Bytea"
+        ]
+      },
+      "nullable": []
+    }
+  },
+  "0e697016c2da3ccb203f0ef61068ee1228e25a7fe59a5228385bf194eb8731ac": {
+    "query": "SELECT resource_type.* FROM resource_type INNER JOIN resource ON resource.resource_type_id = resource_type.id WHERE resource.id = $1;",
+    "describe": {
+      "columns": [
+        {
+          "ordinal": 0,
+          "name": "id",
+          "type_info": "Bytea"
+        },
+        {
+          "ordinal": 1,
+          "name": "name",
+          "type_info": "Varchar"
+        },
+        {
+          "ordinal": 2,
+          "name": "description",
+          "type_info": "Varchar"
+        }
+      ],
+      "parameters": {
+        "Left": [
+          "Bytea"
+        ]
+      },
+      "nullable": [
+        false,
+        false,
+        true
+      ]
+    }
+  },
+  "124c4789134d31861ed5682f3769ca275c6ead752b6681258b087ee7c85c8eb3": {
+    "query": "UPDATE deployment SET deployed_image = $1 WHERE id = $2;",
+    "describe": {
+      "columns": [],
+      "parameters": {
+        "Left": [
+          "Text",
+          "Bytea"
+        ]
+      },
+      "nullable": []
+    }
+  },
+  "12ec65904ba0d3fc836a99a97125cc5d43442d0cc6d5c24a2d79a824a0d128fc": {
+    "query": "UPDATE \"user\" SET backup_email_local = $1, backup_email_domain_id = $2 WHERE id = $3;",
+    "describe": {
+      "columns": [],
+      "parameters": {
+        "Left": [
+          "Varchar",
+          "Bytea",
+          "Bytea"
+        ]
+      },
+      "nullable": []
+    }
+  },
+  "140b335ed19341657d84d58a614bafcbed062124f5575c2dc6249adbbd12daea": {
+    "query": "CREATE TABLE \"user\"( id BYTEA CONSTRAINT user_pk PRIMARY KEY, username VARCHAR(100) NOT NULL CONSTRAINT user_uk_username UNIQUE CONSTRAINT user_chk_username_is_lower_case CHECK( username = LOWER(username) ), password TEXT NOT NULL, first_name VARCHAR(100) NOT NULL, last_name VARCHAR(100) NOT NULL, dob BIGINT DEFAULT NULL CONSTRAINT user_chk_dob_unsigned CHECK(dob >= 0), bio VARCHAR(128) DEFAULT NULL, location VARCHAR(128) DEFAULT NULL, created BIGINT NOT NULL CONSTRAINT user_chk_created_unsigned CHECK(created >= 0), /* Recovery options */ backup_email_local VARCHAR(64) CONSTRAINT user_chk_backup_email_is_lower_case CHECK( backup_email_local = LOWER(backup_email_local) ), backup_email_domain_id BYTEA, backup_phone_country_code CHAR(2) CONSTRAINT user_chk_backup_phone_country_code_is_upper_case CHECK( backup_phone_country_code = UPPER(backup_phone_country_code) ), backup_phone_number VARCHAR(15), CONSTRAINT user_uk_bckp_eml_lcl_bckp_eml_dmn_id UNIQUE(backup_email_local, backup_email_domain_id), CONSTRAINT user_uk_bckp_phn_cntry_cd_bckp_phn_nmbr UNIQUE(backup_phone_country_code, backup_phone_number), CONSTRAINT user_chk_bckp_eml_or_bckp_phn_present CHECK( ( backup_email_local IS NOT NULL AND backup_email_domain_id IS NOT NULL ) OR ( backup_phone_country_code IS NOT NULL AND backup_phone_number IS NOT NULL ) ) );",
+    "describe": {
+      "columns": [],
+      "parameters": {
+        "Left": []
+      },
+      "nullable": []
+    }
+  },
+  "15754548332233512bc74364ad9ebb4ee076cfa1c8555b5c4740c12d2c85b4b0": {
+    "query": "SELECT DISTINCT organisation.* FROM organisation LEFT JOIN organisation_user ON organisation.id = organisation_user.organisation_id WHERE organisation.super_admin_id = $1 OR organisation_user.user_id = $1;",
+    "describe": {
+      "columns": [
+        {
+          "ordinal": 0,
+          "name": "id",
+          "type_info": "Bytea"
+        },
+        {
+          "ordinal": 1,
+          "name": "name",
+          "type_info": "Varchar"
+        },
+        {
+          "ordinal": 2,
+          "name": "super_admin_id",
+          "type_info": "Bytea"
+        },
+        {
+          "ordinal": 3,
+          "name": "active",
+          "type_info": "Bool"
+        }
+      ],
+      "parameters": {
+        "Left": [
+          "Bytea"
+        ]
+      },
+      "nullable": [
+        false,
+        false,
+        false,
+        false
+      ]
+    }
+  },
+  "17110d0af21fc886aaa70147d26f326a861ca13713b0c00fb8646642b5fb8f9f": {
+    "query": "INSERT INTO \"user\" VALUES ( $1, $2, $3, $4, $5, NULL, NULL, NULL, $6, $7, $8, $9, $10 );",
+    "describe": {
+      "columns": [],
+      "parameters": {
+        "Left": [
+          "Bytea",
+          "Varchar",
+          "Text",
+          "Varchar",
+          "Varchar",
+          "Int8",
+          "Varchar",
+          "Bytea",
+          "Bpchar",
+          "Varchar"
+        ]
+      },
+      "nullable": []
+    }
+  },
+  "1790ace672f231da055435d16ee2b378379872de2433a2c077220f842c913a24": {
+    "query": "SELECT portus_tunnel.* FROM portus_tunnel INNER JOIN resource ON resource.id = portus_tunnel.id WHERE resource.owner_id = $1;",
+    "describe": {
+      "columns": [
+        {
+          "ordinal": 0,
+          "name": "id",
+          "type_info": "Bytea"
+        },
+        {
+          "ordinal": 1,
+          "name": "username",
+          "type_info": "Varchar"
+        },
+        {
+          "ordinal": 2,
+          "name": "ssh_port",
+          "type_info": "Int4"
+        },
+        {
+          "ordinal": 3,
+          "name": "exposed_port",
+          "type_info": "Int4"
+        },
+        {
+          "ordinal": 4,
+          "name": "name",
+          "type_info": "Varchar"
+        }
+      ],
+      "parameters": {
+        "Left": [
+          "Bytea"
+        ]
+      },
+      "nullable": [
+        false,
+        false,
+        false,
+        false,
+        false
+      ]
+    }
+  },
+  "1815e0c66b5645f7e4994f135c7d0622d3219c98297eab447d4cadf9bed4a1f4": {
+    "query": "CREATE INDEX user_phone_number_idx_user_id ON user_phone_number (user_id);",
+    "describe": {
+      "columns": [],
+      "parameters": {
+        "Left": []
+      },
+      "nullable": []
+    }
+  },
+  "1a244236b1a5779b312dea34ac0d15869837af670cc8327868d1d3b1f813a188": {
+    "query": "DELETE FROM organisation_domain WHERE id = $1;",
+    "describe": {
+      "columns": [],
+      "parameters": {
+        "Left": [
+          "Bytea"
+        ]
+      },
+      "nullable": []
+    }
+  },
+  "1a3b8e1bff241f2560652afe203c892e15868c7c48da74963afeccc550d90a9d": {
+    "query": "DELETE FROM role_permissions_resource_type WHERE role_id = $1;",
+    "describe": {
+      "columns": [],
+      "parameters": {
+        "Left": [
+          "Bytea"
+        ]
+      },
+      "nullable": []
+    }
+  },
+  "1d910355f58fd3f630a39be384b98423a9abfc38721774e0d0d83080581433d4": {
+    "query": "SELECT * FROM role_permissions_resource_type WHERE role_id = $1;",
+    "describe": {
+      "columns": [
+        {
+          "ordinal": 0,
+          "name": "role_id",
+          "type_info": "Bytea"
+        },
+        {
+          "ordinal": 1,
+          "name": "permission_id",
+          "type_info": "Bytea"
+        },
+        {
+          "ordinal": 2,
+          "name": "resource_type_id",
+          "type_info": "Bytea"
+        }
+      ],
+      "parameters": {
+        "Left": [
+          "Bytea"
+        ]
+      },
+      "nullable": [
+        false,
+        false,
+        false
+      ]
+    }
+  },
+  "1de59097b9fe16c191902d40f6e1aa7c48834c86988b7e4510771391cc369afa": {
+    "query": "INSERT INTO user_login VALUES ($1, $2, $3, $4, $5, $6);",
+    "describe": {
+      "columns": [],
+      "parameters": {
+        "Left": [
+          "Bytea",
+          "Text",
+          "Int8",
+          "Bytea",
+          "Int8",
+          "Int8"
+        ]
+      },
+      "nullable": []
+    }
+  },
+  "1e5535c954669e884b6431f2be4e4ca0bcda5682951aed45f1f01d607a1d4f1c": {
+    "query": "INSERT INTO role_permissions_resource_type VALUES ($1, $2, $3);",
+    "describe": {
+      "columns": [],
+      "parameters": {
+        "Left": [
+          "Bytea",
+          "Bytea",
+          "Bytea"
+        ]
+      },
+      "nullable": []
+    }
+  },
+  "2214ce903c5e1d4011751d4e2cbd8a794377c8817fbd61b49d6de5ed449c07d2": {
+    "query": "SELECT username, account_type as \"account_type: ResourceOwnerType\", password, first_name, last_name, backup_email_local, backup_email_domain_id, backup_phone_country_code, backup_phone_number, org_email_local, org_domain_name, organisation_name, otp_hash, otp_expiry FROM user_to_sign_up WHERE organisation_name = $1;",
+    "describe": {
+      "columns": [
+        {
+          "ordinal": 0,
+          "name": "username",
+          "type_info": "Varchar"
+        },
+        {
+          "ordinal": 1,
+          "name": "account_type: ResourceOwnerType",
+          "type_info": {
+            "Custom": {
+              "name": "resource_owner_type",
+              "kind": {
+                "Enum": [
+                  "personal",
+                  "organisation"
+                ]
+              }
+            }
+          }
+        },
+        {
+          "ordinal": 2,
+          "name": "password",
+          "type_info": "Text"
+        },
+        {
+          "ordinal": 3,
+          "name": "first_name",
+          "type_info": "Varchar"
+        },
+        {
+          "ordinal": 4,
+          "name": "last_name",
+          "type_info": "Varchar"
+        },
+        {
+          "ordinal": 5,
+          "name": "backup_email_local",
+          "type_info": "Varchar"
+        },
+        {
+          "ordinal": 6,
+          "name": "backup_email_domain_id",
+          "type_info": "Bytea"
+        },
+        {
+          "ordinal": 7,
+          "name": "backup_phone_country_code",
+          "type_info": "Bpchar"
+        },
+        {
+          "ordinal": 8,
+          "name": "backup_phone_number",
+          "type_info": "Varchar"
+        },
+        {
+          "ordinal": 9,
+          "name": "org_email_local",
+          "type_info": "Varchar"
+        },
+        {
+          "ordinal": 10,
+          "name": "org_domain_name",
+          "type_info": "Varchar"
+        },
+        {
+          "ordinal": 11,
+          "name": "organisation_name",
+          "type_info": "Varchar"
+        },
+        {
+          "ordinal": 12,
+          "name": "otp_hash",
+          "type_info": "Text"
+        },
+        {
+          "ordinal": 13,
+          "name": "otp_expiry",
+          "type_info": "Int8"
+        }
+      ],
+      "parameters": {
+        "Left": [
+          "Text"
+        ]
+      },
+      "nullable": [
+        false,
+        false,
+        false,
+        false,
+        false,
+        true,
+        true,
+        true,
+        true,
+        true,
+        true,
+        true,
+        false,
+        false
+      ]
+    }
+  },
+  "228e6bc3a8eb9c3113acda6e4fa32f347b99cf44fb9935e39461eaa8e8cef7e7": {
+    "query": "SELECT * FROM meta_data WHERE id = 'version_major' OR id = 'version_minor' OR id = 'version_patch';",
+    "describe": {
+      "columns": [
+        {
+          "ordinal": 0,
+          "name": "id",
+          "type_info": "Varchar"
+        },
+        {
+          "ordinal": 1,
+          "name": "value",
+          "type_info": "Text"
+        }
+      ],
+      "parameters": {
+        "Left": []
+      },
+      "nullable": [
+        false,
+        false
+      ]
+    }
+  },
+  "228f448b2b9762ad776a9141f6d887b5b8bc31c914c927619b580ae829b118a8": {
+    "query": "DELETE FROM user_phone_number WHERE user_id = $1 AND country_code = $2 AND number = $3;",
+    "describe": {
+      "columns": [],
+      "parameters": {
+        "Left": [
+          "Bytea",
+          "Bpchar",
+          "Text"
+        ]
+      },
+      "nullable": []
+    }
+  },
+  "22ffa1d7616fd7c73e9bceebff257394d23b60558ae748196429f04410e5d616": {
+    "query": "UPDATE deployment SET machine_type = $1 WHERE id = $2;",
+    "describe": {
+      "columns": [],
+      "parameters": {
+        "Left": [
+          {
+            "Custom": {
+              "name": "deployment_machine_type",
+              "kind": {
+                "Enum": [
+                  "micro",
+                  "small",
+                  "medium",
+                  "large"
+                ]
+              }
+            }
+          },
+          "Bytea"
+        ]
+      },
+      "nullable": []
+    }
+  },
+  "239bbb35218f13adc811f8f262b5e8f75233129cc332d2e53b6568706d8e88f8": {
+    "query": "INSERT INTO resource VALUES ($1, $2, $3, $4, $5);",
+    "describe": {
+      "columns": [],
+      "parameters": {
+        "Left": [
+          "Bytea",
+          "Varchar",
+          "Bytea",
+          "Bytea",
+          "Int8"
+        ]
+      },
+      "nullable": []
+    }
+  },
+  "24651378057df5d6b31be9a55d60d02884c8c9d9f7cb441254a408e7dc4f05b9": {
+    "query": "SELECT * FROM phone_number_country_code WHERE country_code = $1;",
+    "describe": {
+      "columns": [
+        {
+          "ordinal": 0,
+          "name": "country_code",
+          "type_info": "Bpchar"
+        },
+        {
+          "ordinal": 1,
+          "name": "phone_code",
+          "type_info": "Varchar"
+        },
+        {
+          "ordinal": 2,
+          "name": "country_name",
+          "type_info": "Varchar"
+        }
+      ],
+      "parameters": {
+        "Left": [
+          "Bpchar"
+        ]
+      },
+      "nullable": [
+        false,
+        false,
+        false
+      ]
+    }
+  },
+  "267cda1e5050dca6e8a3352b3ba5058efb79ec634733852a559df21880908120": {
+    "query": "CREATE TABLE personal_domain ( id BYTEA CONSTRAINT personal_domain_pk PRIMARY KEY, domain_type RESOURCE_OWNER_TYPE NOT NULL CONSTRAINT personal_domain_chk_dmn_typ CHECK(domain_type = 'personal'), CONSTRAINT personal_domain_fk_id_domain_type FOREIGN KEY(id, domain_type) REFERENCES domain(id, type) );",
+    "describe": {
+      "columns": [],
+      "parameters": {
+        "Left": []
+      },
+      "nullable": []
+    }
+  },
+  "26eaf16db7408039c55c007d3a7c1ef25e5372bc09a58b93da3b6b3dcca88535": {
+    "query": "ALTER TABLE portus_tunnel ADD CONSTRAINT portus_tunnel_fk_id FOREIGN KEY(id) REFERENCES resource(id);",
+    "describe": {
+      "columns": [],
+      "parameters": {
+        "Left": []
+      },
+      "nullable": []
+    }
+  },
+  "27ac436ae8691f04e9e8a2a2328a754631834ac82fcca7aebb8a04fe71345d1e": {
+    "query": "SELECT * FROM portus_tunnel WHERE ssh_port = $1 OR exposed_port = $1;",
+    "describe": {
+      "columns": [
+        {
+          "ordinal": 0,
+          "name": "id",
+          "type_info": "Bytea"
+        },
+        {
+          "ordinal": 1,
+          "name": "username",
+          "type_info": "Varchar"
+        },
+        {
+          "ordinal": 2,
+          "name": "ssh_port",
+          "type_info": "Int4"
+        },
+        {
+          "ordinal": 3,
+          "name": "exposed_port",
+          "type_info": "Int4"
+        },
+        {
+          "ordinal": 4,
+          "name": "name",
+          "type_info": "Varchar"
+        }
+      ],
+      "parameters": {
+        "Left": [
+          "Int4"
+        ]
+      },
+      "nullable": [
+        false,
+        false,
+        false,
+        false,
+        false
+      ]
+    }
+  },
+  "2812382d5ca4d1161895439f22493c75e9e99c344fbb46ed89d3bb2441543a39": {
+    "query": "SELECT * FROM role_permissions_resource WHERE role_id = $1;",
+    "describe": {
+      "columns": [
+        {
+          "ordinal": 0,
+          "name": "role_id",
+          "type_info": "Bytea"
+        },
+        {
+          "ordinal": 1,
+          "name": "permission_id",
+          "type_info": "Bytea"
+        },
+        {
+          "ordinal": 2,
+          "name": "resource_id",
+          "type_info": "Bytea"
+        }
+      ],
+      "parameters": {
+        "Left": [
+          "Bytea"
+        ]
+      },
+      "nullable": [
+        false,
+        false,
+        false
+      ]
+    }
+  },
+  "2863c3de7f335fc67ebe731d7b25a0a38224f12146059dc432b52bf9c0da3ca7": {
+    "query": "UPDATE deployment SET domain_name = NULL WHERE id = $1;",
+    "describe": {
+      "columns": [],
+      "parameters": {
+        "Left": [
+          "Bytea"
+        ]
+      },
+      "nullable": []
+    }
+  },
+  "29c6c0c77ee4addddb5f2fe4400fa72bb8b8b8e850d297e12886a94e64f46100": {
+    "query": "CREATE TABLE role( id BYTEA CONSTRAINT role_pk PRIMARY KEY, name VARCHAR(100) NOT NULL, description VARCHAR(500), owner_id BYTEA NOT NULL CONSTRAINT role_fk_owner_id REFERENCES organisation(id), CONSTRAINT role_uq_name_owner_id UNIQUE(name, owner_id) );",
+    "describe": {
+      "columns": [],
+      "parameters": {
+        "Left": []
+      },
+      "nullable": []
+    }
+  },
+  "2d8f1c1831c073de654cab1bda49d554b9bcc05196b0161ec692cf35e814f1a8": {
+    "query": "SELECT * FROM user_unverified_phone_number WHERE country_code = $1 AND phone_number = $2;",
+    "describe": {
+      "columns": [
+        {
+          "ordinal": 0,
+          "name": "country_code",
+          "type_info": "Bpchar"
+        },
+        {
+          "ordinal": 1,
+          "name": "phone_number",
+          "type_info": "Varchar"
+        },
+        {
+          "ordinal": 2,
+          "name": "user_id",
+          "type_info": "Bytea"
+        },
+        {
+          "ordinal": 3,
+          "name": "verification_token_hash",
+          "type_info": "Text"
+        },
+        {
+          "ordinal": 4,
+          "name": "verification_token_expiry",
+          "type_info": "Int8"
+        }
+      ],
+      "parameters": {
+        "Left": [
+          "Bpchar",
+          "Text"
+        ]
+      },
+      "nullable": [
+        false,
+        false,
+        false,
+        false,
+        false
+      ]
+    }
+  },
+  "2dfba0dc072e1de9c4fc4976210f8d85d204f97567f6d9d0496398a53f04b4ab": {
+    "query": "DELETE FROM portus_tunnel WHERE id = $1;",
+    "describe": {
+      "columns": [],
+      "parameters": {
+        "Left": [
+          "Bytea"
+        ]
+      },
+      "nullable": []
+    }
+  },
+  "30653640dbfdeb1e2caa666a9b85be290220813278ce2acad9cc3590b7198d18": {
+    "query": "CREATE TYPE DEPLOYMENT_STATUS AS ENUM( 'created', /* Created, but nothing pushed to it yet */ 'pushed', /* Something is pushed, but the system has not deployed it yet */ 'deploying', /* Something is pushed, and the system is currently deploying it */ 'running', /* Deployment is running successfully */ 'stopped', /* Deployment is stopped by the user */ 'errored', /* Deployment is stopped because of too many errors */ 'deleted' /* Deployment is deleted by the user */ );",
+    "describe": {
+      "columns": [],
+      "parameters": {
+        "Left": []
+      },
+      "nullable": []
+    }
+  },
+  "307345f2a5c65e8f92e5e1efff4d6b9975d1405095cb5e31dc91bc4e58b9f783": {
+    "query": "DELETE FROM resource WHERE id = $1;",
+    "describe": {
+      "columns": [],
+      "parameters": {
+        "Left": [
+          "Bytea"
+        ]
+      },
+      "nullable": []
+    }
+  },
+  "32bbca67f63e1e5aa72546ffbf96822796156627286ecd1c1f8a6156407579e3": {
+    "query": "SELECT * FROM resource_type;",
+    "describe": {
+      "columns": [
+        {
+          "ordinal": 0,
+          "name": "id",
+          "type_info": "Bytea"
+        },
+        {
+          "ordinal": 1,
+          "name": "name",
+          "type_info": "Varchar"
+        },
+        {
+          "ordinal": 2,
+          "name": "description",
+          "type_info": "Varchar"
+        }
+      ],
+      "parameters": {
+        "Left": []
+      },
+      "nullable": [
+        false,
+        false,
+        true
+      ]
+    }
+  },
+  "333da8ffd1e90a8f41cb260722d9a20053a709510eb7b022e28ee8a5ecc97c27": {
+    "query": "SELECT id, name, type as \"type: ResourceOwnerType\" FROM domain WHERE id = $1;",
+    "describe": {
+      "columns": [
+        {
+          "ordinal": 0,
+          "name": "id",
+          "type_info": "Bytea"
+        },
+        {
+          "ordinal": 1,
+          "name": "name",
+          "type_info": "Varchar"
+        },
+        {
+          "ordinal": 2,
+          "name": "type: ResourceOwnerType",
+          "type_info": {
+            "Custom": {
+              "name": "resource_owner_type",
+              "kind": {
+                "Enum": [
+                  "personal",
+                  "organisation"
+                ]
+              }
+            }
+          }
+        }
+      ],
+      "parameters": {
+        "Left": [
+          "Bytea"
+        ]
+      },
+      "nullable": [
+        false,
+        false,
+        false
+      ]
+    }
+  },
+  "34a6c091329abb7322f4583844fc2bcd5a5d8a6b610da77113647a6583bff569": {
+    "query": "CREATE INDEX resource_idx_owner_id ON resource (owner_id);",
+    "describe": {
+      "columns": [],
+      "parameters": {
+        "Left": []
+      },
+      "nullable": []
+    }
+  },
+  "35725518dbac83499f9bce45b05d2c9840f79915f0f28feb6e8981ccae25ad52": {
+    "query": "SELECT * FROM role WHERE id = $1;",
+    "describe": {
+      "columns": [
+        {
+          "ordinal": 0,
+          "name": "id",
+          "type_info": "Bytea"
+        },
+        {
+          "ordinal": 1,
+          "name": "name",
+          "type_info": "Varchar"
+        },
+        {
+          "ordinal": 2,
+          "name": "description",
+          "type_info": "Varchar"
+        },
+        {
+          "ordinal": 3,
+          "name": "owner_id",
+          "type_info": "Bytea"
+        }
+      ],
+      "parameters": {
+        "Left": [
+          "Bytea"
+        ]
+      },
+      "nullable": [
+        false,
+        false,
+        true,
+        false
+      ]
+    }
+  },
+  "35b8c34de1dcb2df4b41fa2f5699ad4740e04ee12a82258daf07c8b375ce56ed": {
+    "query": "SELECT CONCAT(personal_email.local, '@', domain.name) as \"email!: String\" FROM personal_email INNER JOIN domain ON personal_email.domain_id = domain.id WHERE personal_email.user_id = $1;",
+    "describe": {
+      "columns": [
+        {
+          "ordinal": 0,
+          "name": "email!: String",
+          "type_info": "Text"
+        }
+      ],
+      "parameters": {
+        "Left": [
+          "Bytea"
+        ]
+      },
+      "nullable": [
+        null
+      ]
+    }
+  },
+  "3617769bafd7eadca0d9e2f748b3c3a1c25d49edab4425862ed1ef69652b9e6f": {
+    "query": "INSERT INTO permission VALUES ($1, $2, NULL);",
+    "describe": {
+      "columns": [],
+      "parameters": {
+        "Left": [
+          "Bytea",
+          "Varchar"
+        ]
+      },
+      "nullable": []
+    }
+  },
+  "3735ed21a5154da535799d8cda3eadbb9b5758d93ff35ee0318330fed1b67858": {
+    "query": "UPDATE deployment SET domain_name = $1 WHERE id = $2;",
+    "describe": {
+      "columns": [],
+      "parameters": {
+        "Left": [
+          "Varchar",
+          "Bytea"
+        ]
+      },
+      "nullable": []
+    }
+  },
+  "373f49a79215c14fff9b20f486d990ad59e47d670c7c95e11b2a205a3ff891cf": {
+    "query": "CREATE TABLE phone_number_country_code( country_code CHAR(2) CONSTRAINT phone_number_country_code_pk PRIMARY KEY CONSTRAINT phone_number_country_code_chk_country_code_is_upper_case CHECK( country_code = UPPER(country_code) ), phone_code VARCHAR(5) NOT NULL, country_name VARCHAR(80) NOT NULL );",
+    "describe": {
+      "columns": [],
+      "parameters": {
+        "Left": []
+      },
+      "nullable": []
+    }
+  },
+  "3965581880bfbe752b776a4c3b8cd706b08ab342b24781170ad0025fd8133a5f": {
+    "query": "CREATE INDEX phone_number_country_code_idx_phone_code ON phone_number_country_code (phone_code);",
+    "describe": {
+      "columns": [],
+      "parameters": {
+        "Left": []
+      },
+      "nullable": []
+    }
+  },
+  "3a520b119fa3ee7b6704e7daa3e632b5f072223159051c10b2feb14e4af4f6af": {
+    "query": "ALTER TABLE docker_registry_repository ADD CONSTRAINT docker_registry_repository_fk_id_organisation_id FOREIGN KEY(id, organisation_id) REFERENCES resource(id, owner_id);",
+    "describe": {
+      "columns": [],
+      "parameters": {
+        "Left": []
+      },
+      "nullable": []
+    }
+  },
+  "3b6eab880413532e0812fc30a20ddb61b037543c908ea084b94c6da667bfeba9": {
+    "query": "SELECT * FROM \"user\" ORDER BY created LIMIT 1;",
+    "describe": {
+      "columns": [
+        {
+          "ordinal": 0,
+          "name": "id",
+          "type_info": "Bytea"
+        },
+        {
+          "ordinal": 1,
+          "name": "username",
+          "type_info": "Varchar"
+        },
+        {
+          "ordinal": 2,
+          "name": "password",
+          "type_info": "Text"
+        },
+        {
+          "ordinal": 3,
+          "name": "first_name",
+          "type_info": "Varchar"
+        },
+        {
+          "ordinal": 4,
+          "name": "last_name",
+          "type_info": "Varchar"
+        },
+        {
+          "ordinal": 5,
+          "name": "dob",
+          "type_info": "Int8"
+        },
+        {
+          "ordinal": 6,
+          "name": "bio",
+          "type_info": "Varchar"
+        },
+        {
+          "ordinal": 7,
+          "name": "location",
+          "type_info": "Varchar"
+        },
+        {
+          "ordinal": 8,
+          "name": "created",
+          "type_info": "Int8"
+        },
+        {
+          "ordinal": 9,
+          "name": "backup_email_local",
+          "type_info": "Varchar"
+        },
+        {
+          "ordinal": 10,
+          "name": "backup_email_domain_id",
+          "type_info": "Bytea"
+        },
+        {
+          "ordinal": 11,
+          "name": "backup_phone_country_code",
+          "type_info": "Bpchar"
+        },
+        {
+          "ordinal": 12,
+          "name": "backup_phone_number",
+          "type_info": "Varchar"
+        }
+      ],
+      "parameters": {
+        "Left": []
+      },
+      "nullable": [
+        false,
+        false,
+        false,
+        false,
+        false,
+        true,
+        true,
+        true,
+        false,
+        true,
+        true,
+        true,
+        true
+      ]
+    }
+  },
+  "3be319c2ba802f3b5c8e3f3b262951a61f49aae4599de3f2a86d0ec4b3f86bf6": {
+    "query": "CREATE TABLE resource( id BYTEA CONSTRAINT resource_pk PRIMARY KEY, name VARCHAR(100) NOT NULL, resource_type_id BYTEA NOT NULL CONSTRAINT resource_fk_resource_type_id REFERENCES resource_type(id), owner_id BYTEA NOT NULL CONSTRAINT resource_fk_owner_id REFERENCES organisation(id) DEFERRABLE INITIALLY IMMEDIATE, created BIGINT NOT NULL CONSTRAINT organisation_created_chk_unsigned CHECK(created >= 0), CONSTRAINT resource_uq_id_owner_id UNIQUE(id, owner_id) );",
+    "describe": {
+      "columns": [],
+      "parameters": {
+        "Left": []
+      },
+      "nullable": []
+    }
+  },
+  "3cb20f213827519db975ea8e9b37a716ddbabeaba861ec1c9f7cb9485dded728": {
+    "query": "UPDATE organisation_domain SET is_verified = TRUE WHERE id = $1;",
+    "describe": {
+      "columns": [],
+      "parameters": {
+        "Left": [
+          "Bytea"
+        ]
+      },
+      "nullable": []
+    }
+  },
+  "3d7d9cb7f8508d11c312a20f5368b7c20bbe1cab40e6997c9db6700d408961f2": {
+    "query": "CREATE TABLE user_phone_number( user_id BYTEA NOT NULL CONSTRAINT user_phone_number_fk_user_id REFERENCES \"user\"(id) DEFERRABLE INITIALLY IMMEDIATE, country_code CHAR(2) NOT NULL CONSTRAINT user_phone_number_fk_country_code REFERENCES phone_number_country_code(country_code) CONSTRAINT user_phone_number_chk_country_code_is_upper_case CHECK( country_code = UPPER(country_code) ), number VARCHAR(15) NOT NULL CONSTRAINT user_phone_number_chk_number_valid CHECK( LENGTH(number) >= 7 AND LENGTH(number) <= 15 AND CAST(number AS BIGINT) > 0 ), CONSTRAINT user_phone_number_pk PRIMARY KEY(country_code, number), CONSTRAINT user_phone_number_uq_user_id_country_code_number UNIQUE(user_id, country_code, number) );",
+    "describe": {
+      "columns": [],
+      "parameters": {
+        "Left": []
+      },
+      "nullable": []
+    }
+  },
+  "3ea0f388cd41e76f3349d7261b9f084f31701b64ad3e3229ee4865709100d72c": {
+    "query": "UPDATE deployment SET digital_ocean_app_id = $1 WHERE id = $2;",
+    "describe": {
+      "columns": [],
+      "parameters": {
+        "Left": [
+          "Text",
+          "Bytea"
+        ]
+      },
+      "nullable": []
+    }
+  },
+  "3ea2adaf170e36688f0cacf60a3cd278db7ec604cbb48deb6d6a234085dec21c": {
+    "query": "CREATE TYPE DEPLOYMENT_MACHINE_TYPE AS ENUM( 'micro', 'small', 'medium', 'large' );",
+    "describe": {
+      "columns": [],
+      "parameters": {
+        "Left": []
+      },
+      "nullable": []
+    }
+  },
+  "3f01ff3347beddaaa24c5b5f4edc6a0e43adc46f418437833e07acf79e204338": {
+    "query": "SELECT deployment.id, deployment.name, deployment.registry, deployment.repository_id, deployment.image_name, deployment.image_tag, deployment.status as \"status: _\", deployment.deployed_image, deployment.digital_ocean_app_id, deployment.region, deployment.domain_name, deployment.horizontal_scale, deployment.machine_type as \"machine_type: _\" FROM deployment INNER JOIN resource ON deployment.id = resource.id LEFT JOIN docker_registry_repository ON docker_registry_repository.id = deployment.repository_id WHERE ( ( registry = 'registry.patr.cloud' AND docker_registry_repository.name = $1 ) OR ( registry != 'registry.patr.cloud' AND image_name = $1 ) ) AND image_tag = $2 AND resource.owner_id = $3;",
     "describe": {
       "columns": [
         {
@@ -81,11 +1206,16 @@
         },
         {
           "ordinal": 10,
+          "name": "domain_name",
+          "type_info": "Varchar"
+        },
+        {
+          "ordinal": 11,
           "name": "horizontal_scale",
           "type_info": "Int2"
         },
         {
-          "ordinal": 11,
+          "ordinal": 12,
           "name": "machine_type: _",
           "type_info": {
             "Custom": {
@@ -104,126 +1234,126 @@
       ],
       "parameters": {
         "Left": [
-          "Bytea"
-        ]
-      },
-      "nullable": [
-        false,
-        false,
-        false,
-        true,
-        true,
-        false,
-        false,
-        true,
-        true,
-        false,
+          "Text",
+          "Text",
+          "Bytea"
+        ]
+      },
+      "nullable": [
+        false,
+        false,
+        false,
+        true,
+        true,
+        false,
+        false,
+        true,
+        true,
+        false,
+        true,
         false,
         false
       ]
     }
   },
-  "046c6b19462914789d8ae29cf351948c95aeaa858d959a7b22af0937f54ace8d": {
-    "query": "UPDATE deployment SET deployed_image = NULL WHERE id = $1;",
-    "describe": {
-      "columns": [],
-      "parameters": {
-        "Left": [
-          "Bytea"
-        ]
-      },
-      "nullable": []
-    }
-  },
-  "04f0db6568374c080244726310f725c954c0c830705cda822efc3a223fa2aaee": {
-    "query": "CREATE TYPE RESOURCE_OWNER_TYPE AS ENUM( 'personal', 'organisation' );",
-    "describe": {
-      "columns": [],
-      "parameters": {
-        "Left": []
-      },
-      "nullable": []
-    }
-  },
-  "05b6d33feb18545eda08444aaceb0df59d41f3487a9af37b982975ffbc31c637": {
-    "query": "UPDATE organisation_domain SET is_verified = FALSE WHERE id = $1;",
-    "describe": {
-      "columns": [],
-      "parameters": {
-        "Left": [
-          "Bytea"
-        ]
-      },
-      "nullable": []
-    }
-  },
-  "0a2cc71507a5b323a1030851aecd6df7b5de12a1af0dd73016d27e8e83865025": {
-    "query": "CREATE TABLE docker_registry_repository( id BYTEA CONSTRAINT docker_registry_repository_pk PRIMARY KEY, organisation_id BYTEA NOT NULL CONSTRAINT docker_registry_repository_fk_id REFERENCES organisation(id), name VARCHAR(255) NOT NULL, CONSTRAINT docker_registry_repository_uq_organisation_id_name UNIQUE(organisation_id, name) );",
-    "describe": {
-      "columns": [],
-      "parameters": {
-        "Left": []
-      },
-      "nullable": []
-    }
-  },
-  "0aeda202c1315facdf01113fe29e35e88eb46dc18e56bfd9a543302b83247776": {
-    "query": "CREATE INDEX organisation_idx_super_admin_id ON organisation (super_admin_id);",
-    "describe": {
-      "columns": [],
-      "parameters": {
-        "Left": []
-      },
-      "nullable": []
-    }
-  },
-  "0ba65499ecae8902b5e35d4c272af2c09970683633d0cb1822835ebaade7d41b": {
-    "query": "CREATE TABLE role_permissions_resource( role_id BYTEA CONSTRAINT role_permissions_resource_fk_role_id REFERENCES role(id), permission_id BYTEA CONSTRAINT role_permissions_resource_fk_permission_id REFERENCES permission(id), resource_id BYTEA CONSTRAINT role_permissions_resource_fk_resource_id REFERENCES resource(id), CONSTRAINT role_permissions_resource_pk PRIMARY KEY(role_id, permission_id, resource_id) );",
-    "describe": {
-      "columns": [],
-      "parameters": {
-        "Left": []
-      },
-      "nullable": []
-    }
-  },
-  "0cb05860f1a10055ea38b4951347e6860d3d226b43759fd52a31dac18e0cf708": {
-    "query": "UPDATE \"user\" SET last_name = $1;",
-    "describe": {
-      "columns": [],
-      "parameters": {
-        "Left": [
-          "Varchar"
-        ]
-      },
-      "nullable": []
-    }
-  },
-  "0d262a2cdb70f0c2af1b7b788df13c6d6da8ce31fd6172023a0490f6cbda6d94": {
-    "query": "CREATE INDEX user_to_sign_up_idx_otp_expiry ON user_to_sign_up (otp_expiry);",
-    "describe": {
-      "columns": [],
-      "parameters": {
-        "Left": []
-      },
-      "nullable": []
-    }
-  },
-  "0da45c1d27fa549646343d6e654b15a75d30a5b545c0d29aa83d53eb2a9f6223": {
-    "query": "UPDATE organisation SET name = $1 WHERE id = $2;",
-    "describe": {
-      "columns": [],
-      "parameters": {
-        "Left": [
-          "Varchar",
-          "Bytea"
-        ]
-      },
-      "nullable": []
-    }
-  },
-  "0e697016c2da3ccb203f0ef61068ee1228e25a7fe59a5228385bf194eb8731ac": {
-    "query": "SELECT resource_type.* FROM resource_type INNER JOIN resource ON resource.resource_type_id = resource_type.id WHERE resource.id = $1;",
+  "3f3db5bf71dab7a287aa95fe76ec466e2fd65cb836c3c04dde424d244fc21cd4": {
+    "query": "UPDATE deployment SET status = $1 WHERE id = $2;",
+    "describe": {
+      "columns": [],
+      "parameters": {
+        "Left": [
+          {
+            "Custom": {
+              "name": "deployment_status",
+              "kind": {
+                "Enum": [
+                  "created",
+                  "pushed",
+                  "deploying",
+                  "running",
+                  "stopped",
+                  "errored",
+                  "deleted"
+                ]
+              }
+            }
+          },
+          "Bytea"
+        ]
+      },
+      "nullable": []
+    }
+  },
+  "3fbd9b47a0e71cafd415cdedcede741d2f2ad4ef76b7feb8ecf226cf69ec8c05": {
+    "query": "SELECT domain.name as \"name!\", organisation_domain.id as \"id!\", organisation_domain.domain_type as \"domain_type!: _\", organisation_domain.is_verified as \"is_verified!\" FROM organisation_domain INNER JOIN domain ON domain.id = organisation_domain.id WHERE is_verified = FALSE;",
+    "describe": {
+      "columns": [
+        {
+          "ordinal": 0,
+          "name": "name!",
+          "type_info": "Varchar"
+        },
+        {
+          "ordinal": 1,
+          "name": "id!",
+          "type_info": "Bytea"
+        },
+        {
+          "ordinal": 2,
+          "name": "domain_type!: _",
+          "type_info": {
+            "Custom": {
+              "name": "resource_owner_type",
+              "kind": {
+                "Enum": [
+                  "personal",
+                  "organisation"
+                ]
+              }
+            }
+          }
+        },
+        {
+          "ordinal": 3,
+          "name": "is_verified!",
+          "type_info": "Bool"
+        }
+      ],
+      "parameters": {
+        "Left": []
+      },
+      "nullable": [
+        true,
+        true,
+        true,
+        true
+      ]
+    }
+  },
+  "3fd358a1ce65800e2194b888923a2346da3e63ce7ce91b99f8b8830a97e10346": {
+    "query": "UPDATE \"user\" SET dob = $1;",
+    "describe": {
+      "columns": [],
+      "parameters": {
+        "Left": [
+          "Int8"
+        ]
+      },
+      "nullable": []
+    }
+  },
+  "4128fbdbda6f6ae313616236827d29e3c8ee9c64acc78d91047b9bb9831d5d9f": {
+    "query": "CREATE TABLE organisation_domain ( id BYTEA CONSTRAINT organisation_domain_pk PRIMARY KEY, domain_type RESOURCE_OWNER_TYPE NOT NULL CONSTRAINT organisation_domain_chk_dmn_typ CHECK(domain_type = 'organisation'), is_verified BOOLEAN NOT NULL DEFAULT FALSE, CONSTRAINT organisation_domain_fk_id_domain_type FOREIGN KEY(id, domain_type) REFERENCES domain(id, type) );",
+    "describe": {
+      "columns": [],
+      "parameters": {
+        "Left": []
+      },
+      "nullable": []
+    }
+  },
+  "4392448087542f024ecd334131b2ac61819bcf022bd3d00987591ee21a26afbb": {
+    "query": "SELECT application.* FROM application INNER JOIN resource ON application.id = resource.id WHERE resource.owner_id = $1;",
     "describe": {
       "columns": [
         {
@@ -235,64 +1365,109 @@
           "ordinal": 1,
           "name": "name",
           "type_info": "Varchar"
-        },
-        {
-          "ordinal": 2,
-          "name": "description",
-          "type_info": "Varchar"
-        }
-      ],
-      "parameters": {
-        "Left": [
-          "Bytea"
-        ]
-      },
-      "nullable": [
-        false,
-        false,
-        true
-      ]
-    }
-  },
-  "124c4789134d31861ed5682f3769ca275c6ead752b6681258b087ee7c85c8eb3": {
-    "query": "UPDATE deployment SET deployed_image = $1 WHERE id = $2;",
-    "describe": {
-      "columns": [],
-      "parameters": {
-        "Left": [
-          "Text",
-          "Bytea"
-        ]
-      },
-      "nullable": []
-    }
-  },
-  "12ec65904ba0d3fc836a99a97125cc5d43442d0cc6d5c24a2d79a824a0d128fc": {
-    "query": "UPDATE \"user\" SET backup_email_local = $1, backup_email_domain_id = $2 WHERE id = $3;",
-    "describe": {
-      "columns": [],
-      "parameters": {
-        "Left": [
+        }
+      ],
+      "parameters": {
+        "Left": [
+          "Bytea"
+        ]
+      },
+      "nullable": [
+        false,
+        false
+      ]
+    }
+  },
+  "465499cd312427f9daac7b5b6a05aa0c4e266f2e44e2a880626698aee28a2577": {
+    "query": "CREATE TABLE meta_data( id VARCHAR(100) CONSTRAINT meta_data_pk PRIMARY KEY, value TEXT NOT NULL );",
+    "describe": {
+      "columns": [],
+      "parameters": {
+        "Left": []
+      },
+      "nullable": []
+    }
+  },
+  "467803c0546e3ebfebebc4472ae6227d62ddb0dbeb97c9e4dc832cfe4a13e585": {
+    "query": "INSERT INTO deployment VALUES ($1, $2, 'registry.patr.cloud', $3, NULL, $4, 'created', NULL, NULL, $5, NULL, $6, $7);",
+    "describe": {
+      "columns": [],
+      "parameters": {
+        "Left": [
+          "Bytea",
           "Varchar",
           "Bytea",
-          "Bytea"
-        ]
-      },
-      "nullable": []
-    }
-  },
-  "140b335ed19341657d84d58a614bafcbed062124f5575c2dc6249adbbd12daea": {
-    "query": "CREATE TABLE \"user\"( id BYTEA CONSTRAINT user_pk PRIMARY KEY, username VARCHAR(100) NOT NULL CONSTRAINT user_uk_username UNIQUE CONSTRAINT user_chk_username_is_lower_case CHECK( username = LOWER(username) ), password TEXT NOT NULL, first_name VARCHAR(100) NOT NULL, last_name VARCHAR(100) NOT NULL, dob BIGINT DEFAULT NULL CONSTRAINT user_chk_dob_unsigned CHECK(dob >= 0), bio VARCHAR(128) DEFAULT NULL, location VARCHAR(128) DEFAULT NULL, created BIGINT NOT NULL CONSTRAINT user_chk_created_unsigned CHECK(created >= 0), /* Recovery options */ backup_email_local VARCHAR(64) CONSTRAINT user_chk_backup_email_is_lower_case CHECK( backup_email_local = LOWER(backup_email_local) ), backup_email_domain_id BYTEA, backup_phone_country_code CHAR(2) CONSTRAINT user_chk_backup_phone_country_code_is_upper_case CHECK( backup_phone_country_code = UPPER(backup_phone_country_code) ), backup_phone_number VARCHAR(15), CONSTRAINT user_uk_bckp_eml_lcl_bckp_eml_dmn_id UNIQUE(backup_email_local, backup_email_domain_id), CONSTRAINT user_uk_bckp_phn_cntry_cd_bckp_phn_nmbr UNIQUE(backup_phone_country_code, backup_phone_number), CONSTRAINT user_chk_bckp_eml_or_bckp_phn_present CHECK( ( backup_email_local IS NOT NULL AND backup_email_domain_id IS NOT NULL ) OR ( backup_phone_country_code IS NOT NULL AND backup_phone_number IS NOT NULL ) ) );",
-    "describe": {
-      "columns": [],
-      "parameters": {
-        "Left": []
-      },
-      "nullable": []
-    }
-  },
-  "15754548332233512bc74364ad9ebb4ee076cfa1c8555b5c4740c12d2c85b4b0": {
-    "query": "SELECT DISTINCT organisation.* FROM organisation LEFT JOIN organisation_user ON organisation.id = organisation_user.organisation_id WHERE organisation.super_admin_id = $1 OR organisation_user.user_id = $1;",
+          "Varchar",
+          "Text",
+          "Int2",
+          {
+            "Custom": {
+              "name": "deployment_machine_type",
+              "kind": {
+                "Enum": [
+                  "micro",
+                  "small",
+                  "medium",
+                  "large"
+                ]
+              }
+            }
+          }
+        ]
+      },
+      "nullable": []
+    }
+  },
+  "474246ff3b01e3c3b111c9eeb7430c532a8a65b3810e18c2af910eeae4e7a4a6": {
+    "query": "CREATE TABLE user_to_sign_up( username VARCHAR(100) CONSTRAINT user_to_sign_up_pk PRIMARY KEY CONSTRAINT user_to_sign_up_chk_username_is_lower_case CHECK( username = LOWER(username) ), account_type RESOURCE_OWNER_TYPE NOT NULL, password TEXT NOT NULL, first_name VARCHAR(100) NOT NULL, last_name VARCHAR(100) NOT NULL, /* Personal email address OR backup email */ backup_email_local VARCHAR(64) CONSTRAINT user_to_sign_up_chk_backup_email_is_lower_case CHECK( backup_email_local = LOWER(backup_email_local) ), backup_email_domain_id BYTEA CONSTRAINT user_to_sign_up_fk_backup_email_domain_id REFERENCES personal_domain(id), backup_phone_country_code CHAR(2) CONSTRAINT user_to_sign_up_fk_backup_phone_country_code REFERENCES phone_number_country_code(country_code) CONSTRAINT user_to_sign_up_chk_backup_phone_country_code_upper_case CHECK( backup_phone_country_code = UPPER(backup_phone_country_code) ), backup_phone_number VARCHAR(15) CONSTRAINT user_to_sign_up_chk_phone_number_valid CHECK( LENGTH(backup_phone_number) >= 7 AND LENGTH(backup_phone_number) <= 15 AND CAST(backup_phone_number AS BIGINT) > 0 ), /* Organisation email address */ org_email_local VARCHAR(64) CONSTRAINT user_to_sign_up_chk_org_email_is_lower_case CHECK( org_email_local = LOWER(org_email_local) ), org_domain_name VARCHAR(100) CONSTRAINT user_to_sign_up_chk_org_domain_name_is_lower_case CHECK( org_domain_name = LOWER(org_domain_name) ), organisation_name VARCHAR(100) CONSTRAINT user_to_sign_up_chk_org_name_is_lower_case CHECK( organisation_name = LOWER(organisation_name) ), otp_hash TEXT NOT NULL, otp_expiry BIGINT NOT NULL CONSTRAINT user_to_sign_up_chk_expiry_unsigned CHECK(otp_expiry >= 0), CONSTRAINT user_to_sign_up_chk_org_details_valid CHECK( ( account_type = 'personal' AND ( org_email_local IS NULL AND org_domain_name IS NULL AND organisation_name IS NULL ) ) OR ( account_type = 'organisation' AND ( org_email_local IS NOT NULL AND org_domain_name IS NOT NULL AND organisation_name IS NOT NULL ) ) ), CONSTRAINT user_to_sign_up_chk_backup_details CHECK( ( backup_email_local IS NOT NULL AND backup_email_domain_id IS NOT NULL AND backup_phone_country_code IS NULL AND backup_phone_number IS NULL ) OR ( backup_email_local IS NULL AND backup_email_domain_id IS NULL AND backup_phone_country_code IS NOT NULL AND backup_phone_number IS NOT NULL ) ) );",
+    "describe": {
+      "columns": [],
+      "parameters": {
+        "Left": []
+      },
+      "nullable": []
+    }
+  },
+  "4a55c7a7b6725fdea08a4ff86fd2117e83df1e51f604371a22ba046ba2aa66fd": {
+    "query": "INSERT INTO user_unverified_personal_email VALUES ($1, $2, $3, $4, $5) ON CONFLICT(local, domain_id) DO UPDATE SET user_id = EXCLUDED.user_id, verification_token_hash = EXCLUDED.verification_token_hash, verification_token_expiry = EXCLUDED.verification_token_expiry;",
+    "describe": {
+      "columns": [],
+      "parameters": {
+        "Left": [
+          "Varchar",
+          "Bytea",
+          "Bytea",
+          "Text",
+          "Int8"
+        ]
+      },
+      "nullable": []
+    }
+  },
+  "4bd38a446e88105564de2b5688e40e52441945c7ebfcbded8d67ee77293a2d07": {
+    "query": "ALTER TABLE deployment ADD COLUMN region TEXT NOT NULL DEFAULT 'do-blr';",
+    "describe": {
+      "columns": [],
+      "parameters": {
+        "Left": []
+      },
+      "nullable": []
+    }
+  },
+  "4e1d0ecf66dd0b48a03cac5a39547ef34705ecbc7b0bc20e9e11fcdad7f7f97b": {
+    "query": "DELETE FROM organisation_user WHERE role_id = $1;",
+    "describe": {
+      "columns": [],
+      "parameters": {
+        "Left": [
+          "Bytea"
+        ]
+      },
+      "nullable": []
+    }
+  },
+  "4e8616d4daa9832e8fac49fad2745fed52cf8b10196cd4e04706b7c45ea0e307": {
+    "query": "SELECT \"user\".* FROM \"user\" LEFT JOIN personal_email ON personal_email.user_id = \"user\".id LEFT JOIN organisation_email ON organisation_email.user_id = \"user\".id LEFT JOIN domain ON domain.id = personal_email.domain_id OR domain.id = organisation_email.domain_id LEFT JOIN user_phone_number ON user_phone_number.user_id = \"user\".id LEFT JOIN phone_number_country_code ON phone_number_country_code.country_code = user_phone_number.country_code WHERE \"user\".username = $1 OR CONCAT(personal_email.local, '@', domain.name) = $1 OR CONCAT(organisation_email.local, '@', domain.name) = $1 OR CONCAT('+', phone_number_country_code.phone_code, user_phone_number.number) = $1;",
     "describe": {
       "columns": [
         {
@@ -302,17 +1477,1208 @@
         },
         {
           "ordinal": 1,
+          "name": "username",
+          "type_info": "Varchar"
+        },
+        {
+          "ordinal": 2,
+          "name": "password",
+          "type_info": "Text"
+        },
+        {
+          "ordinal": 3,
+          "name": "first_name",
+          "type_info": "Varchar"
+        },
+        {
+          "ordinal": 4,
+          "name": "last_name",
+          "type_info": "Varchar"
+        },
+        {
+          "ordinal": 5,
+          "name": "dob",
+          "type_info": "Int8"
+        },
+        {
+          "ordinal": 6,
+          "name": "bio",
+          "type_info": "Varchar"
+        },
+        {
+          "ordinal": 7,
+          "name": "location",
+          "type_info": "Varchar"
+        },
+        {
+          "ordinal": 8,
+          "name": "created",
+          "type_info": "Int8"
+        },
+        {
+          "ordinal": 9,
+          "name": "backup_email_local",
+          "type_info": "Varchar"
+        },
+        {
+          "ordinal": 10,
+          "name": "backup_email_domain_id",
+          "type_info": "Bytea"
+        },
+        {
+          "ordinal": 11,
+          "name": "backup_phone_country_code",
+          "type_info": "Bpchar"
+        },
+        {
+          "ordinal": 12,
+          "name": "backup_phone_number",
+          "type_info": "Varchar"
+        }
+      ],
+      "parameters": {
+        "Left": [
+          "Text"
+        ]
+      },
+      "nullable": [
+        false,
+        false,
+        false,
+        false,
+        false,
+        true,
+        true,
+        true,
+        false,
+        true,
+        true,
+        true,
+        true
+      ]
+    }
+  },
+  "4f1a513b45750aa514a8928122a22edd728e7ae6bb07301dd58885e7ac3da3e4": {
+    "query": "DELETE FROM role_permissions_resource WHERE role_id = $1;",
+    "describe": {
+      "columns": [],
+      "parameters": {
+        "Left": [
+          "Bytea"
+        ]
+      },
+      "nullable": []
+    }
+  },
+  "506fd619b8a6ae7471fc2271a3b044b77e3d82f26f14168ae27e14397af1e052": {
+    "query": "SELECT user_unverified_personal_email.* FROM user_unverified_personal_email INNER JOIN domain ON domain.id = user_unverified_personal_email.domain_id WHERE user_id = $1 AND CONCAT(local, '@', domain.name) = $2;",
+    "describe": {
+      "columns": [
+        {
+          "ordinal": 0,
+          "name": "local",
+          "type_info": "Varchar"
+        },
+        {
+          "ordinal": 1,
+          "name": "domain_id",
+          "type_info": "Bytea"
+        },
+        {
+          "ordinal": 2,
+          "name": "user_id",
+          "type_info": "Bytea"
+        },
+        {
+          "ordinal": 3,
+          "name": "verification_token_hash",
+          "type_info": "Text"
+        },
+        {
+          "ordinal": 4,
+          "name": "verification_token_expiry",
+          "type_info": "Int8"
+        }
+      ],
+      "parameters": {
+        "Left": [
+          "Bytea",
+          "Text"
+        ]
+      },
+      "nullable": [
+        false,
+        false,
+        false,
+        false,
+        false
+      ]
+    }
+  },
+  "5077384c11f5fe95ca7b87498fdc22cadf66c2462b3bdec3da1b5f60b433e698": {
+    "query": "CREATE TABLE user_unverified_personal_email( local VARCHAR(64) NOT NULL CONSTRAINT user_unverified_personal_email_chk_local_is_lower_case CHECK( local = LOWER(local) ), domain_id BYTEA NOT NULL CONSTRAINT user_unverified_personal_email_fk_domain_id REFERENCES personal_domain(id), user_id BYTEA NOT NULL CONSTRAINT user_unverified_personal_email_fk_user_id REFERENCES \"user\"(id), verification_token_hash TEXT NOT NULL, verification_token_expiry BIGINT NOT NULL CONSTRAINT user_unverified_personal_email_chk_token_expiry_unsigned CHECK(verification_token_expiry >= 0), CONSTRAINT user_unverified_personal_email_pk PRIMARY KEY(local, domain_id), CONSTRAINT user_unverified_personal_email_uq_user_id_local_domain_id UNIQUE(user_id, local, domain_id) );",
+    "describe": {
+      "columns": [],
+      "parameters": {
+        "Left": []
+      },
+      "nullable": []
+    }
+  },
+  "53be1449d4e62132badd4f4a94a28ce4d26861a7e9fb7e82691621679adc186a": {
+    "query": "SELECT user_unverified_phone_number.* FROM user_unverified_phone_number INNER JOIN phone_number_country_code ON user_unverified_phone_number.country_code = phone_number_country_code.country_code WHERE user_id = $1 AND user_unverified_phone_number.country_code = $2 AND user_unverified_phone_number.phone_number = $3;",
+    "describe": {
+      "columns": [
+        {
+          "ordinal": 0,
+          "name": "country_code",
+          "type_info": "Bpchar"
+        },
+        {
+          "ordinal": 1,
+          "name": "phone_number",
+          "type_info": "Varchar"
+        },
+        {
+          "ordinal": 2,
+          "name": "user_id",
+          "type_info": "Bytea"
+        },
+        {
+          "ordinal": 3,
+          "name": "verification_token_hash",
+          "type_info": "Text"
+        },
+        {
+          "ordinal": 4,
+          "name": "verification_token_expiry",
+          "type_info": "Int8"
+        }
+      ],
+      "parameters": {
+        "Left": [
+          "Bytea",
+          "Bpchar",
+          "Text"
+        ]
+      },
+      "nullable": [
+        false,
+        false,
+        false,
+        false,
+        false
+      ]
+    }
+  },
+  "53f4c8103d51bb31a8b1c54ae329306072fc5d58df800e4c2a09c347021a04f4": {
+    "query": "SELECT username, account_type as \"account_type: ResourceOwnerType\", password, first_name, last_name, backup_email_local, backup_email_domain_id, backup_phone_country_code, backup_phone_number, org_email_local, org_domain_name, organisation_name, otp_hash, otp_expiry FROM user_to_sign_up WHERE username = $1;",
+    "describe": {
+      "columns": [
+        {
+          "ordinal": 0,
+          "name": "username",
+          "type_info": "Varchar"
+        },
+        {
+          "ordinal": 1,
+          "name": "account_type: ResourceOwnerType",
+          "type_info": {
+            "Custom": {
+              "name": "resource_owner_type",
+              "kind": {
+                "Enum": [
+                  "personal",
+                  "organisation"
+                ]
+              }
+            }
+          }
+        },
+        {
+          "ordinal": 2,
+          "name": "password",
+          "type_info": "Text"
+        },
+        {
+          "ordinal": 3,
+          "name": "first_name",
+          "type_info": "Varchar"
+        },
+        {
+          "ordinal": 4,
+          "name": "last_name",
+          "type_info": "Varchar"
+        },
+        {
+          "ordinal": 5,
+          "name": "backup_email_local",
+          "type_info": "Varchar"
+        },
+        {
+          "ordinal": 6,
+          "name": "backup_email_domain_id",
+          "type_info": "Bytea"
+        },
+        {
+          "ordinal": 7,
+          "name": "backup_phone_country_code",
+          "type_info": "Bpchar"
+        },
+        {
+          "ordinal": 8,
+          "name": "backup_phone_number",
+          "type_info": "Varchar"
+        },
+        {
+          "ordinal": 9,
+          "name": "org_email_local",
+          "type_info": "Varchar"
+        },
+        {
+          "ordinal": 10,
+          "name": "org_domain_name",
+          "type_info": "Varchar"
+        },
+        {
+          "ordinal": 11,
+          "name": "organisation_name",
+          "type_info": "Varchar"
+        },
+        {
+          "ordinal": 12,
+          "name": "otp_hash",
+          "type_info": "Text"
+        },
+        {
+          "ordinal": 13,
+          "name": "otp_expiry",
+          "type_info": "Int8"
+        }
+      ],
+      "parameters": {
+        "Left": [
+          "Text"
+        ]
+      },
+      "nullable": [
+        false,
+        false,
+        false,
+        false,
+        false,
+        true,
+        true,
+        true,
+        true,
+        true,
+        true,
+        true,
+        false,
+        false
+      ]
+    }
+  },
+  "5803e973fb5aebfccb8ab5bb6815d0e716808a3e76fdc97702662a0f20e8776a": {
+    "query": "SELECT application_id, version FROM application_version WHERE application_id = $1;",
+    "describe": {
+      "columns": [
+        {
+          "ordinal": 0,
+          "name": "application_id",
+          "type_info": "Bytea"
+        },
+        {
+          "ordinal": 1,
+          "name": "version",
+          "type_info": "Varchar"
+        }
+      ],
+      "parameters": {
+        "Left": [
+          "Bytea"
+        ]
+      },
+      "nullable": [
+        false,
+        false
+      ]
+    }
+  },
+  "58a62ba31db832c8901e6b2eae6676b999ea76084dfcfbb4ce5e57071f03abdf": {
+    "query": "CREATE INDEX portus_tunnel_idx_name ON portus_tunnel (name);",
+    "describe": {
+      "columns": [],
+      "parameters": {
+        "Left": []
+      },
+      "nullable": []
+    }
+  },
+  "590ff578a9c44722785786cad76db74663d69b9ed9a2ae1ec072eff2fbe20f5d": {
+    "query": "CREATE TABLE user_unverified_phone_number( country_code CHAR(2) NOT NULL CONSTRAINT user_unverified_phone_number_fk_country_code REFERENCES phone_number_country_code(country_code) CONSTRAINT user_unverified_phone_number_chk_country_code_is_upper_case CHECK( country_code = UPPER(country_code) ), phone_number VARCHAR(15) NOT NULL, user_id BYTEA NOT NULL CONSTRAINT user_unverified_phone_number_fk_user_id REFERENCES \"user\"(id), verification_token_hash TEXT NOT NULL, verification_token_expiry BIGINT NOT NULL CONSTRAINT user_unverified_phone_number_chk_token_expiry_unsigned CHECK(verification_token_expiry >= 0), CONSTRAINT user_univerified_phone_number_pk PRIMARY KEY(country_code, phone_number), CONSTRAINT user_univerified_phone_number_uq_country_code_phone_number UNIQUE(user_id, country_code, phone_number) );",
+    "describe": {
+      "columns": [],
+      "parameters": {
+        "Left": []
+      },
+      "nullable": []
+    }
+  },
+  "5b2c77ea3a5cb8b691f7a5ba6f122c2fe324137ef48330812aa7bc5776481e2d": {
+    "query": "INSERT INTO meta_data VALUES ('version_major', $1), ('version_minor', $2), ('version_patch', $3) ON CONFLICT(id) DO UPDATE SET value = EXCLUDED.value;",
+    "describe": {
+      "columns": [],
+      "parameters": {
+        "Left": [
+          "Text",
+          "Text",
+          "Text"
+        ]
+      },
+      "nullable": []
+    }
+  },
+  "5d39c74aa502ba075ac3532d29826cf1889b77fc4ff4aa587a7e2482f240f6c1": {
+    "query": "SELECT * FROM user_login WHERE login_id = $1 AND user_id = $2;",
+    "describe": {
+      "columns": [
+        {
+          "ordinal": 0,
+          "name": "login_id",
+          "type_info": "Bytea"
+        },
+        {
+          "ordinal": 1,
+          "name": "refresh_token",
+          "type_info": "Text"
+        },
+        {
+          "ordinal": 2,
+          "name": "token_expiry",
+          "type_info": "Int8"
+        },
+        {
+          "ordinal": 3,
+          "name": "user_id",
+          "type_info": "Bytea"
+        },
+        {
+          "ordinal": 4,
+          "name": "last_login",
+          "type_info": "Int8"
+        },
+        {
+          "ordinal": 5,
+          "name": "last_activity",
+          "type_info": "Int8"
+        }
+      ],
+      "parameters": {
+        "Left": [
+          "Bytea",
+          "Bytea"
+        ]
+      },
+      "nullable": [
+        false,
+        false,
+        false,
+        false,
+        false,
+        false
+      ]
+    }
+  },
+  "5da293f9bd84592d9bbf11fd8d5f143e65bb472d94ebf2792b51496c2a686d02": {
+    "query": "SELECT username, account_type as \"account_type: ResourceOwnerType\", password, first_name, last_name, backup_email_local, backup_email_domain_id, backup_phone_country_code, backup_phone_number, org_email_local, org_domain_name, organisation_name, otp_hash, otp_expiry FROM user_to_sign_up WHERE backup_phone_country_code = $1 AND backup_phone_number = $2;",
+    "describe": {
+      "columns": [
+        {
+          "ordinal": 0,
+          "name": "username",
+          "type_info": "Varchar"
+        },
+        {
+          "ordinal": 1,
+          "name": "account_type: ResourceOwnerType",
+          "type_info": {
+            "Custom": {
+              "name": "resource_owner_type",
+              "kind": {
+                "Enum": [
+                  "personal",
+                  "organisation"
+                ]
+              }
+            }
+          }
+        },
+        {
+          "ordinal": 2,
+          "name": "password",
+          "type_info": "Text"
+        },
+        {
+          "ordinal": 3,
+          "name": "first_name",
+          "type_info": "Varchar"
+        },
+        {
+          "ordinal": 4,
+          "name": "last_name",
+          "type_info": "Varchar"
+        },
+        {
+          "ordinal": 5,
+          "name": "backup_email_local",
+          "type_info": "Varchar"
+        },
+        {
+          "ordinal": 6,
+          "name": "backup_email_domain_id",
+          "type_info": "Bytea"
+        },
+        {
+          "ordinal": 7,
+          "name": "backup_phone_country_code",
+          "type_info": "Bpchar"
+        },
+        {
+          "ordinal": 8,
+          "name": "backup_phone_number",
+          "type_info": "Varchar"
+        },
+        {
+          "ordinal": 9,
+          "name": "org_email_local",
+          "type_info": "Varchar"
+        },
+        {
+          "ordinal": 10,
+          "name": "org_domain_name",
+          "type_info": "Varchar"
+        },
+        {
+          "ordinal": 11,
+          "name": "organisation_name",
+          "type_info": "Varchar"
+        },
+        {
+          "ordinal": 12,
+          "name": "otp_hash",
+          "type_info": "Text"
+        },
+        {
+          "ordinal": 13,
+          "name": "otp_expiry",
+          "type_info": "Int8"
+        }
+      ],
+      "parameters": {
+        "Left": [
+          "Bpchar",
+          "Text"
+        ]
+      },
+      "nullable": [
+        false,
+        false,
+        false,
+        false,
+        false,
+        true,
+        true,
+        true,
+        true,
+        true,
+        true,
+        true,
+        false,
+        false
+      ]
+    }
+  },
+  "5f148eb2cfd81e700bc78ededf4dfd92702fcf36992957a1ae5ad82aaecb57a1": {
+    "query": "INSERT INTO password_reset_request VALUES ($1, $2, $3) ON CONFLICT(user_id) DO UPDATE SET token = EXCLUDED.token, token_expiry = EXCLUDED.token_expiry;",
+    "describe": {
+      "columns": [],
+      "parameters": {
+        "Left": [
+          "Bytea",
+          "Text",
+          "Int8"
+        ]
+      },
+      "nullable": []
+    }
+  },
+  "5f4da81e11690f78c860744212e2d92c210d50982c52e97afe27b96c070caa27": {
+    "query": "SELECT * FROM resource WHERE id = $1;",
+    "describe": {
+      "columns": [
+        {
+          "ordinal": 0,
+          "name": "id",
+          "type_info": "Bytea"
+        },
+        {
+          "ordinal": 1,
           "name": "name",
           "type_info": "Varchar"
         },
         {
           "ordinal": 2,
-          "name": "super_admin_id",
+          "name": "resource_type_id",
           "type_info": "Bytea"
         },
         {
           "ordinal": 3,
-          "name": "active",
+          "name": "owner_id",
+          "type_info": "Bytea"
+        },
+        {
+          "ordinal": 4,
+          "name": "created",
+          "type_info": "Int8"
+        }
+      ],
+      "parameters": {
+        "Left": [
+          "Bytea"
+        ]
+      },
+      "nullable": [
+        false,
+        false,
+        false,
+        false,
+        false
+      ]
+    }
+  },
+  "5fc2a16315f643c674608b60a4ed62f25ee2dd758d71f7bd865c9ccebe8e1df0": {
+    "query": "SELECT id, name, type as \"type: _\" FROM domain WHERE name = $1;",
+    "describe": {
+      "columns": [
+        {
+          "ordinal": 0,
+          "name": "id",
+          "type_info": "Bytea"
+        },
+        {
+          "ordinal": 1,
+          "name": "name",
+          "type_info": "Varchar"
+        },
+        {
+          "ordinal": 2,
+          "name": "type: _",
+          "type_info": {
+            "Custom": {
+              "name": "resource_owner_type",
+              "kind": {
+                "Enum": [
+                  "personal",
+                  "organisation"
+                ]
+              }
+            }
+          }
+        }
+      ],
+      "parameters": {
+        "Left": [
+          "Text"
+        ]
+      },
+      "nullable": [
+        false,
+        false,
+        false
+      ]
+    }
+  },
+  "60052c09546b142087edbb8c7677a63a9567bbdc0ae3a6cb1626a3fd3b520c67": {
+    "query": "SELECT * FROM \"user\" WHERE id = $1;",
+    "describe": {
+      "columns": [
+        {
+          "ordinal": 0,
+          "name": "id",
+          "type_info": "Bytea"
+        },
+        {
+          "ordinal": 1,
+          "name": "username",
+          "type_info": "Varchar"
+        },
+        {
+          "ordinal": 2,
+          "name": "password",
+          "type_info": "Text"
+        },
+        {
+          "ordinal": 3,
+          "name": "first_name",
+          "type_info": "Varchar"
+        },
+        {
+          "ordinal": 4,
+          "name": "last_name",
+          "type_info": "Varchar"
+        },
+        {
+          "ordinal": 5,
+          "name": "dob",
+          "type_info": "Int8"
+        },
+        {
+          "ordinal": 6,
+          "name": "bio",
+          "type_info": "Varchar"
+        },
+        {
+          "ordinal": 7,
+          "name": "location",
+          "type_info": "Varchar"
+        },
+        {
+          "ordinal": 8,
+          "name": "created",
+          "type_info": "Int8"
+        },
+        {
+          "ordinal": 9,
+          "name": "backup_email_local",
+          "type_info": "Varchar"
+        },
+        {
+          "ordinal": 10,
+          "name": "backup_email_domain_id",
+          "type_info": "Bytea"
+        },
+        {
+          "ordinal": 11,
+          "name": "backup_phone_country_code",
+          "type_info": "Bpchar"
+        },
+        {
+          "ordinal": 12,
+          "name": "backup_phone_number",
+          "type_info": "Varchar"
+        }
+      ],
+      "parameters": {
+        "Left": [
+          "Bytea"
+        ]
+      },
+      "nullable": [
+        false,
+        false,
+        false,
+        false,
+        false,
+        true,
+        true,
+        true,
+        false,
+        true,
+        true,
+        true,
+        true
+      ]
+    }
+  },
+  "64ee3e30253dd21f030ad8dd3047dca1ac5dcd8e080942cc25bc21a75bad37ed": {
+    "query": "SELECT username, account_type as \"account_type: ResourceOwnerType\", password, first_name, last_name, backup_email_local, backup_email_domain_id, backup_phone_country_code, backup_phone_number, org_email_local, org_domain_name, organisation_name, otp_hash, otp_expiry FROM user_to_sign_up WHERE org_domain_name = $1;",
+    "describe": {
+      "columns": [
+        {
+          "ordinal": 0,
+          "name": "username",
+          "type_info": "Varchar"
+        },
+        {
+          "ordinal": 1,
+          "name": "account_type: ResourceOwnerType",
+          "type_info": {
+            "Custom": {
+              "name": "resource_owner_type",
+              "kind": {
+                "Enum": [
+                  "personal",
+                  "organisation"
+                ]
+              }
+            }
+          }
+        },
+        {
+          "ordinal": 2,
+          "name": "password",
+          "type_info": "Text"
+        },
+        {
+          "ordinal": 3,
+          "name": "first_name",
+          "type_info": "Varchar"
+        },
+        {
+          "ordinal": 4,
+          "name": "last_name",
+          "type_info": "Varchar"
+        },
+        {
+          "ordinal": 5,
+          "name": "backup_email_local",
+          "type_info": "Varchar"
+        },
+        {
+          "ordinal": 6,
+          "name": "backup_email_domain_id",
+          "type_info": "Bytea"
+        },
+        {
+          "ordinal": 7,
+          "name": "backup_phone_country_code",
+          "type_info": "Bpchar"
+        },
+        {
+          "ordinal": 8,
+          "name": "backup_phone_number",
+          "type_info": "Varchar"
+        },
+        {
+          "ordinal": 9,
+          "name": "org_email_local",
+          "type_info": "Varchar"
+        },
+        {
+          "ordinal": 10,
+          "name": "org_domain_name",
+          "type_info": "Varchar"
+        },
+        {
+          "ordinal": 11,
+          "name": "organisation_name",
+          "type_info": "Varchar"
+        },
+        {
+          "ordinal": 12,
+          "name": "otp_hash",
+          "type_info": "Text"
+        },
+        {
+          "ordinal": 13,
+          "name": "otp_expiry",
+          "type_info": "Int8"
+        }
+      ],
+      "parameters": {
+        "Left": [
+          "Text"
+        ]
+      },
+      "nullable": [
+        false,
+        false,
+        false,
+        false,
+        false,
+        true,
+        true,
+        true,
+        true,
+        true,
+        true,
+        true,
+        false,
+        false
+      ]
+    }
+  },
+  "6505122d8c40c26849eb3a6144e2de08388b087d10d049cdbba7a1742fefc5de": {
+    "query": "CREATE INDEX role_permissions_resource_idx_role_id ON role_permissions_resource (role_id);",
+    "describe": {
+      "columns": [],
+      "parameters": {
+        "Left": []
+      },
+      "nullable": []
+    }
+  },
+  "6c358b1315434f217977f83c02a85672f43f7cb251a4594f25cc1616d91cd64b": {
+    "query": "CREATE TABLE password_reset_request( user_id BYTEA CONSTRAINT password_reset_request_pk PRIMARY KEY CONSTRAINT password_reset_request_fk_user_id REFERENCES \"user\"(id), token TEXT NOT NULL, token_expiry BIGINT NOT NULL CONSTRAINT password_reset_request_token_expiry_chk_unsigned CHECK(token_expiry >= 0) );",
+    "describe": {
+      "columns": [],
+      "parameters": {
+        "Left": []
+      },
+      "nullable": []
+    }
+  },
+  "6e3a486525330c72b9c3f74b391246cbe883ee761d6b19654a714a2e4fca8302": {
+    "query": "SELECT * FROM role_permissions_resource_type INNER JOIN permission ON role_permissions_resource_type.permission_id = permission.id WHERE role_permissions_resource_type.role_id = $1;",
+    "describe": {
+      "columns": [
+        {
+          "ordinal": 0,
+          "name": "role_id",
+          "type_info": "Bytea"
+        },
+        {
+          "ordinal": 1,
+          "name": "permission_id",
+          "type_info": "Bytea"
+        },
+        {
+          "ordinal": 2,
+          "name": "resource_type_id",
+          "type_info": "Bytea"
+        },
+        {
+          "ordinal": 3,
+          "name": "id",
+          "type_info": "Bytea"
+        },
+        {
+          "ordinal": 4,
+          "name": "name",
+          "type_info": "Varchar"
+        },
+        {
+          "ordinal": 5,
+          "name": "description",
+          "type_info": "Varchar"
+        }
+      ],
+      "parameters": {
+        "Left": [
+          "Bytea"
+        ]
+      },
+      "nullable": [
+        false,
+        false,
+        false,
+        false,
+        false,
+        true
+      ]
+    }
+  },
+  "6fd4fa1501e306f9affc53e7cd5ac69dd0030d431edb5148d0ba49524d3e57e4": {
+    "query": "INSERT INTO organisation_domain VALUES ($1, 'organisation', FALSE);",
+    "describe": {
+      "columns": [],
+      "parameters": {
+        "Left": [
+          "Bytea"
+        ]
+      },
+      "nullable": []
+    }
+  },
+  "71ff08322f8de97449cd587405c9ee718a6ecd559e60fa30ec584d455f6bfb05": {
+    "query": "CREATE TABLE personal_email( user_id BYTEA NOT NULL CONSTRAINT personal_email_fk_user_id REFERENCES \"user\"(id) DEFERRABLE INITIALLY IMMEDIATE, local VARCHAR(64) NOT NULL CONSTRAINT personal_email_chk_local_is_lower_case CHECK( local = LOWER(local) ), domain_id BYTEA NOT NULL CONSTRAINT personal_email_fk_domain_id REFERENCES personal_domain(id), CONSTRAINT personal_email_pk PRIMARY KEY(local, domain_id), CONSTRAINT personal_email_uq_user_id_local_domain_id UNIQUE(user_id, local, domain_id) );",
+    "describe": {
+      "columns": [],
+      "parameters": {
+        "Left": []
+      },
+      "nullable": []
+    }
+  },
+  "7295608182b46ec27e844f5ea11527047aece89adb58dc9bcdb1a3c4eda3418c": {
+    "query": "SELECT * FROM role WHERE owner_id = $1;",
+    "describe": {
+      "columns": [
+        {
+          "ordinal": 0,
+          "name": "id",
+          "type_info": "Bytea"
+        },
+        {
+          "ordinal": 1,
+          "name": "name",
+          "type_info": "Varchar"
+        },
+        {
+          "ordinal": 2,
+          "name": "description",
+          "type_info": "Varchar"
+        },
+        {
+          "ordinal": 3,
+          "name": "owner_id",
+          "type_info": "Bytea"
+        }
+      ],
+      "parameters": {
+        "Left": [
+          "Bytea"
+        ]
+      },
+      "nullable": [
+        false,
+        false,
+        true,
+        false
+      ]
+    }
+  },
+  "72c096aa3b93c9ff181107d858a3f414083391d839451f7acf0e5fe828acbdc0": {
+    "query": "INSERT INTO resource_type VALUES ($1, $2, NULL);",
+    "describe": {
+      "columns": [],
+      "parameters": {
+        "Left": [
+          "Bytea",
+          "Varchar"
+        ]
+      },
+      "nullable": []
+    }
+  },
+  "7414a406e3775cac0027e82259514f634af2152883e86cb7d1b199e6c6b3c559": {
+    "query": "INSERT INTO organisation VALUES ($1, $2, $3, $4);",
+    "describe": {
+      "columns": [],
+      "parameters": {
+        "Left": [
+          "Bytea",
+          "Varchar",
+          "Bytea",
+          "Bool"
+        ]
+      },
+      "nullable": []
+    }
+  },
+  "75bc2c480c7392db5ed625f6156487964d30fe4abbc7b81e45773a34073271f2": {
+    "query": "ALTER TABLE file ADD CONSTRAINT file_fk_id FOREIGN KEY(id) REFERENCES resource(id);",
+    "describe": {
+      "columns": [],
+      "parameters": {
+        "Left": []
+      },
+      "nullable": []
+    }
+  },
+  "799f1b78ac4c1bd45251b83af9dea7179be61357e5241533c66406c1cf0b60de": {
+    "query": "DELETE FROM user_unverified_personal_email WHERE user_id = $1 AND local = $2 AND domain_id = $3;",
+    "describe": {
+      "columns": [],
+      "parameters": {
+        "Left": [
+          "Bytea",
+          "Text",
+          "Bytea"
+        ]
+      },
+      "nullable": []
+    }
+  },
+  "7b8d453d01b73cb8f7ca2909c91528bb28fca9b17cbb5dcf0ec247563df1dcc7": {
+    "query": "SELECT * FROM portus_tunnel WHERE id = $1;",
+    "describe": {
+      "columns": [
+        {
+          "ordinal": 0,
+          "name": "id",
+          "type_info": "Bytea"
+        },
+        {
+          "ordinal": 1,
+          "name": "username",
+          "type_info": "Varchar"
+        },
+        {
+          "ordinal": 2,
+          "name": "ssh_port",
+          "type_info": "Int4"
+        },
+        {
+          "ordinal": 3,
+          "name": "exposed_port",
+          "type_info": "Int4"
+        },
+        {
+          "ordinal": 4,
+          "name": "name",
+          "type_info": "Varchar"
+        }
+      ],
+      "parameters": {
+        "Left": [
+          "Bytea"
+        ]
+      },
+      "nullable": [
+        false,
+        false,
+        false,
+        false,
+        false
+      ]
+    }
+  },
+  "7d4f82ad1a647d0bcb90321774d7e4261578091c7822d00cef3ec66a8a4f0174": {
+    "query": "CREATE INDEX role_permissions_resource_type_idx_role_id_resource_type_id ON role_permissions_resource_type (role_id, resource_type_id);",
+    "describe": {
+      "columns": [],
+      "parameters": {
+        "Left": []
+      },
+      "nullable": []
+    }
+  },
+  "7d5f9aa70e270166b2b87cc4b473d5fcbfa4e9a57260e09560a63128dcb3a6d5": {
+    "query": "UPDATE \"user\" SET location = $1;",
+    "describe": {
+      "columns": [],
+      "parameters": {
+        "Left": [
+          "Varchar"
+        ]
+      },
+      "nullable": []
+    }
+  },
+  "8038e82b88abf353ef3e60bac7d76d66c8ec63e16a7afa0eac39148ed349c9f5": {
+    "query": "INSERT INTO deployment_environment_variable VALUES ($1, $2, $3);",
+    "describe": {
+      "columns": [],
+      "parameters": {
+        "Left": [
+          "Bytea",
+          "Varchar",
+          "Text"
+        ]
+      },
+      "nullable": []
+    }
+  },
+  "806d8ffb3f6de78af43ad472fe58308b0f0cb0d822f8dbf40cc9f018bc70f220": {
+    "query": "SELECT * FROM password_reset_request WHERE user_id = $1;",
+    "describe": {
+      "columns": [
+        {
+          "ordinal": 0,
+          "name": "user_id",
+          "type_info": "Bytea"
+        },
+        {
+          "ordinal": 1,
+          "name": "token",
+          "type_info": "Text"
+        },
+        {
+          "ordinal": 2,
+          "name": "token_expiry",
+          "type_info": "Int8"
+        }
+      ],
+      "parameters": {
+        "Left": [
+          "Bytea"
+        ]
+      },
+      "nullable": [
+        false,
+        false,
+        false
+      ]
+    }
+  },
+  "81176c7e3e4b2d05c35514e25f56b3f3a94ebc3c737323d2359e22d82c0f8fe8": {
+    "query": "CREATE TABLE file ( id BYTEA CONSTRAINT file_pk PRIMARY KEY, name VARCHAR(250) NOT NULL );",
+    "describe": {
+      "columns": [],
+      "parameters": {
+        "Left": []
+      },
+      "nullable": []
+    }
+  },
+  "840642ff60df5797a9282585bdf849c8737ae4ab983f6af14d3b189a05cab472": {
+    "query": "SELECT * FROM portus_tunnel WHERE name = $1;",
+    "describe": {
+      "columns": [
+        {
+          "ordinal": 0,
+          "name": "id",
+          "type_info": "Bytea"
+        },
+        {
+          "ordinal": 1,
+          "name": "username",
+          "type_info": "Varchar"
+        },
+        {
+          "ordinal": 2,
+          "name": "ssh_port",
+          "type_info": "Int4"
+        },
+        {
+          "ordinal": 3,
+          "name": "exposed_port",
+          "type_info": "Int4"
+        },
+        {
+          "ordinal": 4,
+          "name": "name",
+          "type_info": "Varchar"
+        }
+      ],
+      "parameters": {
+        "Left": [
+          "Text"
+        ]
+      },
+      "nullable": [
+        false,
+        false,
+        false,
+        false,
+        false
+      ]
+    }
+  },
+  "8431b12442899e35157ab1cae767055bc2ce134e9b6704615114d02bcd0f4fea": {
+    "query": "SELECT domain.name, organisation_domain.id, organisation_domain.domain_type as \"domain_type: _\", organisation_domain.is_verified FROM organisation_domain INNER JOIN domain ON domain.id = organisation_domain.id WHERE domain.id = $1;",
+    "describe": {
+      "columns": [
+        {
+          "ordinal": 0,
+          "name": "name",
+          "type_info": "Varchar"
+        },
+        {
+          "ordinal": 1,
+          "name": "id",
+          "type_info": "Bytea"
+        },
+        {
+          "ordinal": 2,
+          "name": "domain_type: _",
+          "type_info": {
+            "Custom": {
+              "name": "resource_owner_type",
+              "kind": {
+                "Enum": [
+                  "personal",
+                  "organisation"
+                ]
+              }
+            }
+          }
+        },
+        {
+          "ordinal": 3,
+          "name": "is_verified",
           "type_info": "Bool"
         }
       ],
@@ -329,29 +2695,49 @@
       ]
     }
   },
-  "17110d0af21fc886aaa70147d26f326a861ca13713b0c00fb8646642b5fb8f9f": {
-    "query": "INSERT INTO \"user\" VALUES ( $1, $2, $3, $4, $5, NULL, NULL, NULL, $6, $7, $8, $9, $10 );",
-    "describe": {
-      "columns": [],
-      "parameters": {
-        "Left": [
+  "860c561776aaf1f078eb0392b11b2be437f2cf6847a00b4d7214a158514664c4": {
+    "query": "CREATE INDEX role_permissions_resource_idx_role_id_resource_id ON role_permissions_resource (role_id, resource_id);",
+    "describe": {
+      "columns": [],
+      "parameters": {
+        "Left": []
+      },
+      "nullable": []
+    }
+  },
+  "861f3b1b33c5fc561acd79a57352537bdd1753b53e5c97ea151d4e8eee2b1ff8": {
+    "query": "INSERT INTO deployment VALUES ($1, $2, 'registry.patr.cloud', $3, NULL, $4, 'created', NULL, NULL, $5, $6, $7, $8);",
+    "describe": {
+      "columns": [],
+      "parameters": {
+        "Left": [
+          "Bytea",
+          "Varchar",
           "Bytea",
           "Varchar",
           "Text",
           "Varchar",
-          "Varchar",
-          "Int8",
-          "Varchar",
-          "Bytea",
-          "Bpchar",
-          "Varchar"
-        ]
-      },
-      "nullable": []
-    }
-  },
-  "1790ace672f231da055435d16ee2b378379872de2433a2c077220f842c913a24": {
-    "query": "SELECT portus_tunnel.* FROM portus_tunnel INNER JOIN resource ON resource.id = portus_tunnel.id WHERE resource.owner_id = $1;",
+          "Int2",
+          {
+            "Custom": {
+              "name": "deployment_machine_type",
+              "kind": {
+                "Enum": [
+                  "micro",
+                  "small",
+                  "medium",
+                  "large"
+                ]
+              }
+            }
+          }
+        ]
+      },
+      "nullable": []
+    }
+  },
+  "86de4c8193df4ddaa97ee03f5b58d3cfa0f548c5ed7541b3c6d2b583859f9818": {
+    "query": "SELECT * FROM organisation WHERE name = $1;",
     "describe": {
       "columns": [
         {
@@ -361,32 +2747,26 @@
         },
         {
           "ordinal": 1,
-          "name": "username",
-          "type_info": "Varchar"
-        },
-        {
-          "ordinal": 2,
-          "name": "ssh_port",
-          "type_info": "Int4"
+          "name": "name",
+          "type_info": "Varchar"
+        },
+        {
+          "ordinal": 2,
+          "name": "super_admin_id",
+          "type_info": "Bytea"
         },
         {
           "ordinal": 3,
-          "name": "exposed_port",
-          "type_info": "Int4"
-        },
-        {
-          "ordinal": 4,
-          "name": "name",
-          "type_info": "Varchar"
-        }
-      ],
-      "parameters": {
-        "Left": [
-          "Bytea"
-        ]
-      },
-      "nullable": [
-        false,
+          "name": "active",
+          "type_info": "Bool"
+        }
+      ],
+      "parameters": {
+        "Left": [
+          "Text"
+        ]
+      },
+      "nullable": [
         false,
         false,
         false,
@@ -394,123 +2774,82 @@
       ]
     }
   },
-  "1815e0c66b5645f7e4994f135c7d0622d3219c98297eab447d4cadf9bed4a1f4": {
-    "query": "CREATE INDEX user_phone_number_idx_user_id ON user_phone_number (user_id);",
-    "describe": {
-      "columns": [],
-      "parameters": {
-        "Left": []
-      },
-      "nullable": []
-    }
-  },
-  "1a244236b1a5779b312dea34ac0d15869837af670cc8327868d1d3b1f813a188": {
-    "query": "DELETE FROM organisation_domain WHERE id = $1;",
-    "describe": {
-      "columns": [],
-      "parameters": {
-        "Left": [
-          "Bytea"
-        ]
-      },
-      "nullable": []
-    }
-  },
-  "1a3b8e1bff241f2560652afe203c892e15868c7c48da74963afeccc550d90a9d": {
-    "query": "DELETE FROM role_permissions_resource_type WHERE role_id = $1;",
-    "describe": {
-      "columns": [],
-      "parameters": {
-        "Left": [
-          "Bytea"
-        ]
-      },
-      "nullable": []
-    }
-  },
-  "1a9ac4dc8bb16faff90c8a9e78d7c1e1d6c73776f41317344c1a2667804eeabe": {
-    "query": "INSERT INTO deployment VALUES ($1, $2, $3, NULL, $4, $5, 'created', NULL, NULL, $6, $7);",
-    "describe": {
-      "columns": [],
-      "parameters": {
-        "Left": [
-          "Bytea",
-          "Varchar",
-          "Varchar",
-          "Varchar",
-          "Varchar",
-          "Text",
-          "Varchar"
-        ]
-      },
-      "nullable": []
-    }
-  },
-  "1d910355f58fd3f630a39be384b98423a9abfc38721774e0d0d83080581433d4": {
-    "query": "SELECT * FROM role_permissions_resource_type WHERE role_id = $1;",
-    "describe": {
-      "columns": [
-        {
-          "ordinal": 0,
-          "name": "role_id",
-          "type_info": "Bytea"
-        },
-        {
-          "ordinal": 1,
-          "name": "permission_id",
-          "type_info": "Bytea"
-        },
-        {
-          "ordinal": 2,
-          "name": "resource_type_id",
-          "type_info": "Bytea"
-        }
-      ],
-      "parameters": {
-        "Left": [
-          "Bytea"
-        ]
-      },
-      "nullable": [
-        false,
-        false,
-        false
-      ]
-    }
-  },
-  "1de59097b9fe16c191902d40f6e1aa7c48834c86988b7e4510771391cc369afa": {
-    "query": "INSERT INTO user_login VALUES ($1, $2, $3, $4, $5, $6);",
+  "873d6d3789fe5ca0d11c2b14280e2e6e7dad6162dd2c74c5108e77916face3ad": {
+    "query": "INSERT INTO phone_number_country_code VALUES ($$AF$$, $$93$$, $$Afghanistan$$), ($$AX$$, $$358$$, $$Aland Islands$$), ($$AL$$, $$355$$, $$Albania$$), ($$DZ$$, $$213$$, $$Algeria$$), ($$AS$$, $$1684$$, $$American Samoa$$), ($$AD$$, $$376$$, $$Andorra$$), ($$AO$$, $$244$$, $$Angola$$), ($$AI$$, $$1264$$, $$Anguilla$$), ($$AQ$$, $$672$$, $$Antarctica$$), ($$AG$$, $$1268$$, $$Antigua and Barbuda$$), ($$AR$$, $$54$$, $$Argentina$$), ($$AM$$, $$374$$, $$Armenia$$), ($$AW$$, $$297$$, $$Aruba$$), ($$AU$$, $$61$$, $$Australia$$), ($$AT$$, $$43$$, $$Austria$$), ($$AZ$$, $$994$$, $$Azerbaijan$$), ($$BS$$, $$1242$$, $$Bahamas$$), ($$BH$$, $$973$$, $$Bahrain$$), ($$BD$$, $$880$$, $$Bangladesh$$), ($$BB$$, $$1246$$, $$Barbados$$), ($$BY$$, $$375$$, $$Belarus$$), ($$BE$$, $$32$$, $$Belgium$$), ($$BZ$$, $$501$$, $$Belize$$), ($$BJ$$, $$229$$, $$Benin$$), ($$BM$$, $$1441$$, $$Bermuda$$), ($$BT$$, $$975$$, $$Bhutan$$), ($$BO$$, $$591$$, $$Bolivia$$), ($$BQ$$, $$599$$, $$Bonaire, Sint Eustatius and Saba$$), ($$BA$$, $$387$$, $$Bosnia and Herzegovina$$), ($$BW$$, $$267$$, $$Botswana$$), ($$BV$$, $$55$$, $$Bouvet Island$$), ($$BR$$, $$55$$, $$Brazil$$), ($$IO$$, $$246$$, $$British Indian Ocean Territory$$), ($$BN$$, $$673$$, $$Brunei Darussalam$$), ($$BG$$, $$359$$, $$Bulgaria$$), ($$BF$$, $$226$$, $$Burkina Faso$$), ($$BI$$, $$257$$, $$Burundi$$), ($$KH$$, $$855$$, $$Cambodia$$), ($$CM$$, $$237$$, $$Cameroon$$), ($$CA$$, $$1$$, $$Canada$$), ($$CV$$, $$238$$, $$Cape Verde$$), ($$KY$$, $$1345$$, $$Cayman Islands$$), ($$CF$$, $$236$$, $$Central African Republic$$), ($$TD$$, $$235$$, $$Chad$$), ($$CL$$, $$56$$, $$Chile$$), ($$CN$$, $$86$$, $$China$$), ($$CX$$, $$61$$, $$Christmas Island$$), ($$CC$$, $$672$$, $$Cocos (Keeling) Islands$$), ($$CO$$, $$57$$, $$Colombia$$), ($$KM$$, $$269$$, $$Comoros$$), ($$CG$$, $$242$$, $$Congo$$), ($$CD$$, $$242$$, $$Congo, Democratic Republic of the Congo$$), ($$CK$$, $$682$$, $$Cook Islands$$), ($$CR$$, $$506$$, $$Costa Rica$$), ($$CI$$, $$225$$, $$Cote D'Ivoire$$), ($$HR$$, $$385$$, $$Croatia$$), ($$CU$$, $$53$$, $$Cuba$$), ($$CW$$, $$599$$, $$Curacao$$), ($$CY$$, $$357$$, $$Cyprus$$), ($$CZ$$, $$420$$, $$Czech Republic$$), ($$DK$$, $$45$$, $$Denmark$$), ($$DJ$$, $$253$$, $$Djibouti$$), ($$DM$$, $$1767$$, $$Dominica$$), ($$DO$$, $$1809$$, $$Dominican Republic$$), ($$EC$$, $$593$$, $$Ecuador$$), ($$EG$$, $$20$$, $$Egypt$$), ($$SV$$, $$503$$, $$El Salvador$$), ($$GQ$$, $$240$$, $$Equatorial Guinea$$), ($$ER$$, $$291$$, $$Eritrea$$), ($$EE$$, $$372$$, $$Estonia$$), ($$ET$$, $$251$$, $$Ethiopia$$), ($$FK$$, $$500$$, $$Falkland Islands (Malvinas)$$), ($$FO$$, $$298$$, $$Faroe Islands$$), ($$FJ$$, $$679$$, $$Fiji$$), ($$FI$$, $$358$$, $$Finland$$), ($$FR$$, $$33$$, $$France$$), ($$GF$$, $$594$$, $$French Guiana$$), ($$PF$$, $$689$$, $$French Polynesia$$), ($$TF$$, $$262$$, $$French Southern Territories$$), ($$GA$$, $$241$$, $$Gabon$$), ($$GM$$, $$220$$, $$Gambia$$), ($$GE$$, $$995$$, $$Georgia$$), ($$DE$$, $$49$$, $$Germany$$), ($$GH$$, $$233$$, $$Ghana$$), ($$GI$$, $$350$$, $$Gibraltar$$), ($$GR$$, $$30$$, $$Greece$$), ($$GL$$, $$299$$, $$Greenland$$), ($$GD$$, $$1473$$, $$Grenada$$), ($$GP$$, $$590$$, $$Guadeloupe$$), ($$GU$$, $$1671$$, $$Guam$$), ($$GT$$, $$502$$, $$Guatemala$$), ($$GG$$, $$44$$, $$Guernsey$$), ($$GN$$, $$224$$, $$Guinea$$), ($$GW$$, $$245$$, $$Guinea-Bissau$$), ($$GY$$, $$592$$, $$Guyana$$), ($$HT$$, $$509$$, $$Haiti$$), ($$HM$$, $$0$$, $$Heard Island and Mcdonald Islands$$), ($$VA$$, $$39$$, $$Holy See (Vatican City State)$$), ($$HN$$, $$504$$, $$Honduras$$), ($$HK$$, $$852$$, $$Hong Kong$$), ($$HU$$, $$36$$, $$Hungary$$), ($$IS$$, $$354$$, $$Iceland$$), ($$IN$$, $$91$$, $$India$$), ($$ID$$, $$62$$, $$Indonesia$$), ($$IR$$, $$98$$, $$Iran, Islamic Republic of$$), ($$IQ$$, $$964$$, $$Iraq$$), ($$IE$$, $$353$$, $$Ireland$$), ($$IM$$, $$44$$, $$Isle of Man$$), ($$IL$$, $$972$$, $$Israel$$), ($$IT$$, $$39$$, $$Italy$$), ($$JM$$, $$1876$$, $$Jamaica$$), ($$JP$$, $$81$$, $$Japan$$), ($$JE$$, $$44$$, $$Jersey$$), ($$JO$$, $$962$$, $$Jordan$$), ($$KZ$$, $$7$$, $$Kazakhstan$$), ($$KE$$, $$254$$, $$Kenya$$), ($$KI$$, $$686$$, $$Kiribati$$), ($$KP$$, $$850$$, $$Korea, Democratic People's Republic of$$), ($$KR$$, $$82$$, $$Korea, Republic of$$), ($$XK$$, $$381$$, $$Kosovo$$), ($$KW$$, $$965$$, $$Kuwait$$), ($$KG$$, $$996$$, $$Kyrgyzstan$$), ($$LA$$, $$856$$, $$Lao People's Democratic Republic$$), ($$LV$$, $$371$$, $$Latvia$$), ($$LB$$, $$961$$, $$Lebanon$$), ($$LS$$, $$266$$, $$Lesotho$$), ($$LR$$, $$231$$, $$Liberia$$), ($$LY$$, $$218$$, $$Libyan Arab Jamahiriya$$), ($$LI$$, $$423$$, $$Liechtenstein$$), ($$LT$$, $$370$$, $$Lithuania$$), ($$LU$$, $$352$$, $$Luxembourg$$), ($$MO$$, $$853$$, $$Macao$$), ($$MK$$, $$389$$, $$Macedonia, the Former Yugoslav Republic of$$), ($$MG$$, $$261$$, $$Madagascar$$), ($$MW$$, $$265$$, $$Malawi$$), ($$MY$$, $$60$$, $$Malaysia$$), ($$MV$$, $$960$$, $$Maldives$$), ($$ML$$, $$223$$, $$Mali$$), ($$MT$$, $$356$$, $$Malta$$), ($$MH$$, $$692$$, $$Marshall Islands$$), ($$MQ$$, $$596$$, $$Martinique$$), ($$MR$$, $$222$$, $$Mauritania$$), ($$MU$$, $$230$$, $$Mauritius$$), ($$YT$$, $$269$$, $$Mayotte$$), ($$MX$$, $$52$$, $$Mexico$$), ($$FM$$, $$691$$, $$Micronesia, Federated States of$$), ($$MD$$, $$373$$, $$Moldova, Republic of$$), ($$MC$$, $$377$$, $$Monaco$$), ($$MN$$, $$976$$, $$Mongolia$$), ($$ME$$, $$382$$, $$Montenegro$$), ($$MS$$, $$1664$$, $$Montserrat$$), ($$MA$$, $$212$$, $$Morocco$$), ($$MZ$$, $$258$$, $$Mozambique$$), ($$MM$$, $$95$$, $$Myanmar$$), ($$NA$$, $$264$$, $$Namibia$$), ($$NR$$, $$674$$, $$Nauru$$), ($$NP$$, $$977$$, $$Nepal$$), ($$NL$$, $$31$$, $$Netherlands$$), ($$AN$$, $$599$$, $$Netherlands Antilles$$), ($$NC$$, $$687$$, $$New Caledonia$$), ($$NZ$$, $$64$$, $$New Zealand$$), ($$NI$$, $$505$$, $$Nicaragua$$), ($$NE$$, $$227$$, $$Niger$$), ($$NG$$, $$234$$, $$Nigeria$$), ($$NU$$, $$683$$, $$Niue$$), ($$NF$$, $$672$$, $$Norfolk Island$$), ($$MP$$, $$1670$$, $$Northern Mariana Islands$$), ($$NO$$, $$47$$, $$Norway$$), ($$OM$$, $$968$$, $$Oman$$), ($$PK$$, $$92$$, $$Pakistan$$), ($$PW$$, $$680$$, $$Palau$$), ($$PS$$, $$970$$, $$Palestinian Territory, Occupied$$), ($$PA$$, $$507$$, $$Panama$$), ($$PG$$, $$675$$, $$Papua New Guinea$$), ($$PY$$, $$595$$, $$Paraguay$$), ($$PE$$, $$51$$, $$Peru$$), ($$PH$$, $$63$$, $$Philippines$$), ($$PN$$, $$64$$, $$Pitcairn$$), ($$PL$$, $$48$$, $$Poland$$), ($$PT$$, $$351$$, $$Portugal$$), ($$PR$$, $$1787$$, $$Puerto Rico$$), ($$QA$$, $$974$$, $$Qatar$$), ($$RE$$, $$262$$, $$Reunion$$), ($$RO$$, $$40$$, $$Romania$$), ($$RU$$, $$70$$, $$Russian Federation$$), ($$RW$$, $$250$$, $$Rwanda$$), ($$BL$$, $$590$$, $$Saint Barthelemy$$), ($$SH$$, $$290$$, $$Saint Helena$$), ($$KN$$, $$1869$$, $$Saint Kitts and Nevis$$), ($$LC$$, $$1758$$, $$Saint Lucia$$), ($$MF$$, $$590$$, $$Saint Martin$$), ($$PM$$, $$508$$, $$Saint Pierre and Miquelon$$), ($$VC$$, $$1784$$, $$Saint Vincent and the Grenadines$$), ($$WS$$, $$684$$, $$Samoa$$), ($$SM$$, $$378$$, $$San Marino$$), ($$ST$$, $$239$$, $$Sao Tome and Principe$$), ($$SA$$, $$966$$, $$Saudi Arabia$$), ($$SN$$, $$221$$, $$Senegal$$), ($$RS$$, $$381$$, $$Serbia$$), ($$CS$$, $$381$$, $$Serbia and Montenegro$$), ($$SC$$, $$248$$, $$Seychelles$$), ($$SL$$, $$232$$, $$Sierra Leone$$), ($$SG$$, $$65$$, $$Singapore$$), ($$SX$$, $$1$$, $$Sint Maarten$$), ($$SK$$, $$421$$, $$Slovakia$$), ($$SI$$, $$386$$, $$Slovenia$$), ($$SB$$, $$677$$, $$Solomon Islands$$), ($$SO$$, $$252$$, $$Somalia$$), ($$ZA$$, $$27$$, $$South Africa$$), ($$GS$$, $$500$$, $$South Georgia and the South Sandwich Islands$$), ($$SS$$, $$211$$, $$South Sudan$$), ($$ES$$, $$34$$, $$Spain$$), ($$LK$$, $$94$$, $$Sri Lanka$$), ($$SD$$, $$249$$, $$Sudan$$), ($$SR$$, $$597$$, $$Suriname$$), ($$SJ$$, $$47$$, $$Svalbard and Jan Mayen$$), ($$SZ$$, $$268$$, $$Swaziland$$), ($$SE$$, $$46$$, $$Sweden$$), ($$CH$$, $$41$$, $$Switzerland$$), ($$SY$$, $$963$$, $$Syrian Arab Republic$$), ($$TW$$, $$886$$, $$Taiwan, Province of China$$), ($$TJ$$, $$992$$, $$Tajikistan$$), ($$TZ$$, $$255$$, $$Tanzania, United Republic of$$), ($$TH$$, $$66$$, $$Thailand$$), ($$TL$$, $$670$$, $$Timor-Leste$$), ($$TG$$, $$228$$, $$Togo$$), ($$TK$$, $$690$$, $$Tokelau$$), ($$TO$$, $$676$$, $$Tonga$$), ($$TT$$, $$1868$$, $$Trinidad and Tobago$$), ($$TN$$, $$216$$, $$Tunisia$$), ($$TR$$, $$90$$, $$Turkey$$), ($$TM$$, $$7370$$, $$Turkmenistan$$), ($$TC$$, $$1649$$, $$Turks and Caicos Islands$$), ($$TV$$, $$688$$, $$Tuvalu$$), ($$UG$$, $$256$$, $$Uganda$$), ($$UA$$, $$380$$, $$Ukraine$$), ($$AE$$, $$971$$, $$United Arab Emirates$$), ($$GB$$, $$44$$, $$United Kingdom$$), ($$US$$, $$1$$, $$United States$$), ($$UM$$, $$1$$, $$United States Minor Outlying Islands$$), ($$UY$$, $$598$$, $$Uruguay$$), ($$UZ$$, $$998$$, $$Uzbekistan$$), ($$VU$$, $$678$$, $$Vanuatu$$), ($$VE$$, $$58$$, $$Venezuela$$), ($$VN$$, $$84$$, $$Viet Nam$$), ($$VG$$, $$1284$$, $$Virgin Islands, British$$), ($$VI$$, $$1340$$, $$Virgin Islands, U.s.$$), ($$WF$$, $$681$$, $$Wallis and Futuna$$), ($$EH$$, $$212$$, $$Western Sahara$$), ($$YE$$, $$967$$, $$Yemen$$), ($$ZM$$, $$260$$, $$Zambia$$), ($$ZW$$, $$263$$, $$Zimbabwe$$);",
+    "describe": {
+      "columns": [],
+      "parameters": {
+        "Left": []
+      },
+      "nullable": []
+    }
+  },
+  "87bca736fca728f58dad62df4bc2c4973eaad8c008f9b456c629907210a26ce3": {
+    "query": "DELETE FROM personal_email WHERE user_id = $1 AND local = $2 AND domain_id = $3;",
     "describe": {
       "columns": [],
       "parameters": {
         "Left": [
           "Bytea",
           "Text",
-          "Int8",
-          "Bytea",
-          "Int8",
-          "Int8"
-        ]
-      },
-      "nullable": []
-    }
-  },
-  "1e5535c954669e884b6431f2be4e4ca0bcda5682951aed45f1f01d607a1d4f1c": {
-    "query": "INSERT INTO role_permissions_resource_type VALUES ($1, $2, $3);",
-    "describe": {
-      "columns": [],
-      "parameters": {
-        "Left": [
-          "Bytea",
-          "Bytea",
-          "Bytea"
-        ]
-      },
-      "nullable": []
-    }
-  },
-  "20b354d7b403ad267892065d08c3b712b909faf4fbecc98a2b17b90d37046b2d": {
-    "query": "SELECT deployment.id, deployment.name, deployment.registry, deployment.repository_id, deployment.image_name, deployment.image_tag, deployment.status as \"status: _\", deployment.deployed_image, deployment.digital_ocean_app_id, deployment.region, deployment.horizontal_scale, deployment.machine_type as \"machine_type: _\" FROM deployment INNER JOIN resource ON deployment.id = resource.id WHERE resource.id = deployment.id AND resource.owner_id = $1;",
+          "Bytea"
+        ]
+      },
+      "nullable": []
+    }
+  },
+  "8900ed9f8b98bca306f1abb236ad79db5f8adc6c8178e9749ca03a0da091e0b0": {
+    "query": "SELECT * FROM user_login WHERE user_id = $1;",
+    "describe": {
+      "columns": [
+        {
+          "ordinal": 0,
+          "name": "login_id",
+          "type_info": "Bytea"
+        },
+        {
+          "ordinal": 1,
+          "name": "refresh_token",
+          "type_info": "Text"
+        },
+        {
+          "ordinal": 2,
+          "name": "token_expiry",
+          "type_info": "Int8"
+        },
+        {
+          "ordinal": 3,
+          "name": "user_id",
+          "type_info": "Bytea"
+        },
+        {
+          "ordinal": 4,
+          "name": "last_login",
+          "type_info": "Int8"
+        },
+        {
+          "ordinal": 5,
+          "name": "last_activity",
+          "type_info": "Int8"
+        }
+      ],
+      "parameters": {
+        "Left": [
+          "Bytea"
+        ]
+      },
+      "nullable": [
+        false,
+        false,
+        false,
+        false,
+        false,
+        false
+      ]
+    }
+  },
+  "8a5cc7e1ccd55f81dda53fee004d000d7ab1637acb785d35befe3f68053ed4d6": {
+    "query": "SELECT id, name, registry, repository_id, image_name, image_tag, status as \"status: _\", deployed_image, digital_ocean_app_id, region, domain_name, horizontal_scale, machine_type as \"machine_type: _\" FROM deployment WHERE id = $1;",
     "describe": {
       "columns": [
         {
@@ -580,11 +2919,16 @@
         },
         {
           "ordinal": 10,
+          "name": "domain_name",
+          "type_info": "Varchar"
+        },
+        {
+          "ordinal": 11,
           "name": "horizontal_scale",
           "type_info": "Int2"
         },
         {
-          "ordinal": 11,
+          "ordinal": 12,
           "name": "machine_type: _",
           "type_info": {
             "Custom": {
@@ -617,34 +2961,35 @@
         true,
         true,
         false,
+        true,
         false,
         false
       ]
     }
   },
-  "2214ce903c5e1d4011751d4e2cbd8a794377c8817fbd61b49d6de5ed449c07d2": {
-    "query": "SELECT username, account_type as \"account_type: ResourceOwnerType\", password, first_name, last_name, backup_email_local, backup_email_domain_id, backup_phone_country_code, backup_phone_number, org_email_local, org_domain_name, organisation_name, otp_hash, otp_expiry FROM user_to_sign_up WHERE organisation_name = $1;",
-    "describe": {
-      "columns": [
-        {
-          "ordinal": 0,
+  "8bd7a7d2e3ce79c168936248e93fdc28f92810a4435eac91b59c2fe1d83b765c": {
+    "query": "ALTER TABLE organisation_domain ADD CONSTRAINT organisation_domain_fk_id FOREIGN KEY(id) REFERENCES resource(id);",
+    "describe": {
+      "columns": [],
+      "parameters": {
+        "Left": []
+      },
+      "nullable": []
+    }
+  },
+  "8cb6670b215102202242b6d68955a7bc913f3995df415bf4f8796eb8732e3c08": {
+    "query": "SELECT * FROM \"user\" WHERE username = $1;",
+    "describe": {
+      "columns": [
+        {
+          "ordinal": 0,
+          "name": "id",
+          "type_info": "Bytea"
+        },
+        {
+          "ordinal": 1,
           "name": "username",
           "type_info": "Varchar"
-        },
-        {
-          "ordinal": 1,
-          "name": "account_type: ResourceOwnerType",
-          "type_info": {
-            "Custom": {
-              "name": "resource_owner_type",
-              "kind": {
-                "Enum": [
-                  "personal",
-                  "organisation"
-                ]
-              }
-            }
-          }
         },
         {
           "ordinal": 2,
@@ -663,48 +3008,43 @@
         },
         {
           "ordinal": 5,
+          "name": "dob",
+          "type_info": "Int8"
+        },
+        {
+          "ordinal": 6,
+          "name": "bio",
+          "type_info": "Varchar"
+        },
+        {
+          "ordinal": 7,
+          "name": "location",
+          "type_info": "Varchar"
+        },
+        {
+          "ordinal": 8,
+          "name": "created",
+          "type_info": "Int8"
+        },
+        {
+          "ordinal": 9,
           "name": "backup_email_local",
           "type_info": "Varchar"
         },
         {
-          "ordinal": 6,
+          "ordinal": 10,
           "name": "backup_email_domain_id",
           "type_info": "Bytea"
         },
         {
-          "ordinal": 7,
+          "ordinal": 11,
           "name": "backup_phone_country_code",
           "type_info": "Bpchar"
         },
         {
-          "ordinal": 8,
+          "ordinal": 12,
           "name": "backup_phone_number",
           "type_info": "Varchar"
-        },
-        {
-          "ordinal": 9,
-          "name": "org_email_local",
-          "type_info": "Varchar"
-        },
-        {
-          "ordinal": 10,
-          "name": "org_domain_name",
-          "type_info": "Varchar"
-        },
-        {
-          "ordinal": 11,
-          "name": "organisation_name",
-          "type_info": "Varchar"
-        },
-        {
-          "ordinal": 12,
-          "name": "otp_hash",
-          "type_info": "Text"
-        },
-        {
-          "ordinal": 13,
-          "name": "otp_expiry",
-          "type_info": "Int8"
         }
       ],
       "parameters": {
@@ -721,41 +3061,128 @@
         true,
         true,
         true,
-        true,
-        true,
-        true,
-        true,
-        false,
-        false
-      ]
-    }
-  },
-  "228e6bc3a8eb9c3113acda6e4fa32f347b99cf44fb9935e39461eaa8e8cef7e7": {
-    "query": "SELECT * FROM meta_data WHERE id = 'version_major' OR id = 'version_minor' OR id = 'version_patch';",
-    "describe": {
-      "columns": [
-        {
-          "ordinal": 0,
-          "name": "id",
-          "type_info": "Varchar"
-        },
-        {
-          "ordinal": 1,
-          "name": "value",
-          "type_info": "Text"
-        }
-      ],
-      "parameters": {
-        "Left": []
-      },
-      "nullable": [
-        false,
-        false
-      ]
-    }
-  },
-  "228f448b2b9762ad776a9141f6d887b5b8bc31c914c927619b580ae829b118a8": {
-    "query": "DELETE FROM user_phone_number WHERE user_id = $1 AND country_code = $2 AND number = $3;",
+        false,
+        true,
+        true,
+        true,
+        true
+      ]
+    }
+  },
+  "8d72ae0818e4164c031c48aefd83eab24188d066b54ef81050d670d08804ff7e": {
+    "query": "DELETE FROM deployment_environment_variable WHERE deployment_id = $1;",
+    "describe": {
+      "columns": [],
+      "parameters": {
+        "Left": [
+          "Bytea"
+        ]
+      },
+      "nullable": []
+    }
+  },
+  "8e8442a69038da41e5966a479775fb1d9dbe1408096ccc93695d0c4713eb59b1": {
+    "query": "DELETE FROM user_to_sign_up WHERE username = $1;",
+    "describe": {
+      "columns": [],
+      "parameters": {
+        "Left": [
+          "Text"
+        ]
+      },
+      "nullable": []
+    }
+  },
+  "9074e096dfede5cb33579024b8259a835b5f641b60eca882b4dde3ac93bbd0dd": {
+    "query": "INSERT INTO user_to_sign_up VALUES ( $1, 'organisation', $2, $3, $4, $5, $6, $7, $8, $9, $10, $11, $12, $13 ) ON CONFLICT(username) DO UPDATE SET account_type = 'organisation', password = EXCLUDED.password, first_name = EXCLUDED.first_name, last_name = EXCLUDED.last_name, backup_email_local = EXCLUDED.backup_email_local, backup_email_domain_id = EXCLUDED.backup_email_domain_id, backup_phone_country_code = EXCLUDED.backup_phone_country_code, backup_phone_number = EXCLUDED.backup_phone_number, org_email_local = EXCLUDED.org_email_local, org_domain_name = EXCLUDED.org_domain_name, organisation_name = EXCLUDED.organisation_name, otp_hash = EXCLUDED.otp_hash, otp_expiry = EXCLUDED.otp_expiry;",
+    "describe": {
+      "columns": [],
+      "parameters": {
+        "Left": [
+          "Varchar",
+          "Text",
+          "Varchar",
+          "Varchar",
+          "Varchar",
+          "Bytea",
+          "Bpchar",
+          "Varchar",
+          "Varchar",
+          "Varchar",
+          "Varchar",
+          "Text",
+          "Int8"
+        ]
+      },
+      "nullable": []
+    }
+  },
+  "9186f2b1c4478b0bd198eca9e513bfb69799d4ce6a12371c3334bc33e8c71f60": {
+    "query": "INSERT INTO personal_email VALUES ($1, $2, $3);",
+    "describe": {
+      "columns": [],
+      "parameters": {
+        "Left": [
+          "Bytea",
+          "Varchar",
+          "Bytea"
+        ]
+      },
+      "nullable": []
+    }
+  },
+  "927aceafdc77e7658f7637ccbfb5d84ee5f2b63a43816cf69e06bc4e50e72ec4": {
+    "query": "INSERT INTO portus_tunnel VALUES ($1, $2, $3, $4, $5);",
+    "describe": {
+      "columns": [],
+      "parameters": {
+        "Left": [
+          "Bytea",
+          "Varchar",
+          "Int4",
+          "Int4",
+          "Varchar"
+        ]
+      },
+      "nullable": []
+    }
+  },
+  "92b861cc9cd7ca7abde411bcf73e369595fb478e32352ff4f8ff99a2452c601b": {
+    "query": "ALTER TABLE deployment ADD COLUMN domain_name VARCHAR(255) CONSTRAINT deployment_uq_domain_name UNIQUE CONSTRAINT deployment_chk_domain_name_is_lower_case CHECK( name = LOWER(name) );",
+    "describe": {
+      "columns": [],
+      "parameters": {
+        "Left": []
+      },
+      "nullable": []
+    }
+  },
+  "9354bef44024be196abb0a45c596031609b49d3f39ebaba9d2986f0e0763b7c1": {
+    "query": "INSERT INTO role_permissions_resource VALUES ($1, $2, $3);",
+    "describe": {
+      "columns": [],
+      "parameters": {
+        "Left": [
+          "Bytea",
+          "Bytea",
+          "Bytea"
+        ]
+      },
+      "nullable": []
+    }
+  },
+  "9581388fb7bb98001ffa0a401a9b5e263bea871ef4cb5f1305b65af163ed3205": {
+    "query": "CREATE INDEX deployment_idx_image_name_image_tag ON deployment (image_name, image_tag);",
+    "describe": {
+      "columns": [],
+      "parameters": {
+        "Left": []
+      },
+      "nullable": []
+    }
+  },
+  "9619d6b989536b51299ed94b0c88316ac91290cd6bfcee615f9f252699f77add": {
+    "query": "DELETE FROM user_unverified_phone_number WHERE user_id = $1 AND country_code = $2 AND phone_number = $3;",
     "describe": {
       "columns": [],
       "parameters": {
@@ -768,145 +3195,224 @@
       "nullable": []
     }
   },
-  "22ffa1d7616fd7c73e9bceebff257394d23b60558ae748196429f04410e5d616": {
-    "query": "UPDATE deployment SET machine_type = $1 WHERE id = $2;",
-    "describe": {
-      "columns": [],
-      "parameters": {
-        "Left": [
-          {
-            "Custom": {
-              "name": "deployment_machine_type",
-              "kind": {
-                "Enum": [
-                  "micro",
-                  "small",
-                  "medium",
-                  "large"
-                ]
-              }
-            }
-          },
-          "Bytea"
-        ]
-      },
-      "nullable": []
-    }
-  },
-  "239bbb35218f13adc811f8f262b5e8f75233129cc332d2e53b6568706d8e88f8": {
-    "query": "INSERT INTO resource VALUES ($1, $2, $3, $4, $5);",
-    "describe": {
-      "columns": [],
-      "parameters": {
-        "Left": [
-          "Bytea",
-          "Varchar",
-          "Bytea",
-          "Bytea",
-          "Int8"
-        ]
-      },
-      "nullable": []
-    }
-  },
-  "24651378057df5d6b31be9a55d60d02884c8c9d9f7cb441254a408e7dc4f05b9": {
-    "query": "SELECT * FROM phone_number_country_code WHERE country_code = $1;",
-    "describe": {
-      "columns": [
-        {
-          "ordinal": 0,
-          "name": "country_code",
-          "type_info": "Bpchar"
-        },
-        {
-          "ordinal": 1,
-          "name": "phone_code",
-          "type_info": "Varchar"
-        },
-        {
-          "ordinal": 2,
-          "name": "country_name",
-          "type_info": "Varchar"
-        }
-      ],
-      "parameters": {
-        "Left": [
-          "Bpchar"
-        ]
-      },
-      "nullable": [
+  "9a3de7f88487616a70b025316dfa10b5ec412d40d7c15567e0dd9d19c369a3c1": {
+    "query": "SELECT * FROM user_login WHERE login_id = $1;",
+    "describe": {
+      "columns": [
+        {
+          "ordinal": 0,
+          "name": "login_id",
+          "type_info": "Bytea"
+        },
+        {
+          "ordinal": 1,
+          "name": "refresh_token",
+          "type_info": "Text"
+        },
+        {
+          "ordinal": 2,
+          "name": "token_expiry",
+          "type_info": "Int8"
+        },
+        {
+          "ordinal": 3,
+          "name": "user_id",
+          "type_info": "Bytea"
+        },
+        {
+          "ordinal": 4,
+          "name": "last_login",
+          "type_info": "Int8"
+        },
+        {
+          "ordinal": 5,
+          "name": "last_activity",
+          "type_info": "Int8"
+        }
+      ],
+      "parameters": {
+        "Left": [
+          "Bytea"
+        ]
+      },
+      "nullable": [
+        false,
+        false,
+        false,
         false,
         false,
         false
       ]
     }
   },
-  "267cda1e5050dca6e8a3352b3ba5058efb79ec634733852a559df21880908120": {
-    "query": "CREATE TABLE personal_domain ( id BYTEA CONSTRAINT personal_domain_pk PRIMARY KEY, domain_type RESOURCE_OWNER_TYPE NOT NULL CONSTRAINT personal_domain_chk_dmn_typ CHECK(domain_type = 'personal'), CONSTRAINT personal_domain_fk_id_domain_type FOREIGN KEY(id, domain_type) REFERENCES domain(id, type) );",
-    "describe": {
-      "columns": [],
-      "parameters": {
-        "Left": []
-      },
-      "nullable": []
-    }
-  },
-  "26eaf16db7408039c55c007d3a7c1ef25e5372bc09a58b93da3b6b3dcca88535": {
-    "query": "ALTER TABLE portus_tunnel ADD CONSTRAINT portus_tunnel_fk_id FOREIGN KEY(id) REFERENCES resource(id);",
-    "describe": {
-      "columns": [],
-      "parameters": {
-        "Left": []
-      },
-      "nullable": []
-    }
-  },
-  "27ac436ae8691f04e9e8a2a2328a754631834ac82fcca7aebb8a04fe71345d1e": {
-    "query": "SELECT * FROM portus_tunnel WHERE ssh_port = $1 OR exposed_port = $1;",
-    "describe": {
-      "columns": [
-        {
-          "ordinal": 0,
+  "9a7541654f9aea4a24830f06ff49a9a5e1126d4241b91470436470b47d3f2798": {
+    "query": "SELECT * FROM role_permissions_resource INNER JOIN permission ON role_permissions_resource.permission_id = permission.id WHERE role_permissions_resource.role_id = $1;",
+    "describe": {
+      "columns": [
+        {
+          "ordinal": 0,
+          "name": "role_id",
+          "type_info": "Bytea"
+        },
+        {
+          "ordinal": 1,
+          "name": "permission_id",
+          "type_info": "Bytea"
+        },
+        {
+          "ordinal": 2,
+          "name": "resource_id",
+          "type_info": "Bytea"
+        },
+        {
+          "ordinal": 3,
           "name": "id",
           "type_info": "Bytea"
-        },
-        {
-          "ordinal": 1,
-          "name": "username",
-          "type_info": "Varchar"
-        },
-        {
-          "ordinal": 2,
-          "name": "ssh_port",
-          "type_info": "Int4"
-        },
-        {
-          "ordinal": 3,
-          "name": "exposed_port",
-          "type_info": "Int4"
         },
         {
           "ordinal": 4,
           "name": "name",
           "type_info": "Varchar"
-        }
-      ],
-      "parameters": {
-        "Left": [
-          "Int4"
-        ]
-      },
-      "nullable": [
-        false,
-        false,
+        },
+        {
+          "ordinal": 5,
+          "name": "description",
+          "type_info": "Varchar"
+        }
+      ],
+      "parameters": {
+        "Left": [
+          "Bytea"
+        ]
+      },
+      "nullable": [
+        false,
+        false,
+        false,
+        false,
+        false,
+        true
+      ]
+    }
+  },
+  "9ab703b7dba385117fc129020c6af0d7bb0d282665d474842e8edf69dc505bbc": {
+    "query": "ALTER TABLE deployment ADD COLUMN horizontal_scale SMALLINT NOT NULL CONSTRAINT deployment_chk_horizontal_scale_u8 CHECK( horizontal_scale >= 0 AND horizontal_scale <= 256 ) DEFAULT 1;",
+    "describe": {
+      "columns": [],
+      "parameters": {
+        "Left": []
+      },
+      "nullable": []
+    }
+  },
+  "9be2a69720307f37f933698ee344364f79a4c4ccf00c36bbac4ebd28232853ff": {
+    "query": "CREATE TABLE organisation( id BYTEA CONSTRAINT organisation_pk PRIMARY KEY, name VARCHAR(100) NOT NULL CONSTRAINT organisation_uq_name UNIQUE, super_admin_id BYTEA NOT NULL CONSTRAINT organisation_super_admin_id_fk_user_id REFERENCES \"user\"(id), active BOOLEAN NOT NULL DEFAULT FALSE );",
+    "describe": {
+      "columns": [],
+      "parameters": {
+        "Left": []
+      },
+      "nullable": []
+    }
+  },
+  "9c3a8439eb72bacedd686bc01944398392c09f761ddc8fc7fac2fa3e97f74f3b": {
+    "query": "CREATE INDEX role_permissions_resource_type_idx_role_id ON role_permissions_resource_type (role_id);",
+    "describe": {
+      "columns": [],
+      "parameters": {
+        "Left": []
+      },
+      "nullable": []
+    }
+  },
+  "9c84ef771789c50d93bc91888a8bcf1ef45e2323a552757ae1e8587b7d5c06f2": {
+    "query": "CREATE TABLE permission( id BYTEA CONSTRAINT permission_pk PRIMARY KEY, name VARCHAR(100) NOT NULL, description VARCHAR(500) );",
+    "describe": {
+      "columns": [],
+      "parameters": {
+        "Left": []
+      },
+      "nullable": []
+    }
+  },
+  "9d566dc2f404887f143fbd18aca765672fed95b3f46f11f72c60bb42cfda1f2a": {
+    "query": "CREATE INDEX organisation_user_idx_user_id ON organisation_user (user_id);",
+    "describe": {
+      "columns": [],
+      "parameters": {
+        "Left": []
+      },
+      "nullable": []
+    }
+  },
+  "9e8e2ff3a720e95dfb284e5fe053621df3a009d454eb5c571d73782e59507efb": {
+    "query": "DELETE FROM docker_registry_repository WHERE id = $1;",
+    "describe": {
+      "columns": [],
+      "parameters": {
+        "Left": [
+          "Bytea"
+        ]
+      },
+      "nullable": []
+    }
+  },
+  "9eb0993ca671ecb32e1ed2303b5bd741a025fb8b0c7ce6a1600cc64f57eb8002": {
+    "query": "DELETE FROM personal_domain WHERE id = $1;",
+    "describe": {
+      "columns": [],
+      "parameters": {
+        "Left": [
+          "Bytea"
+        ]
+      },
+      "nullable": []
+    }
+  },
+  "a3abf15ceb610eac63cbccf25ff04116545f97f57c3c36a7fe9e75a139e74bd8": {
+    "query": "ALTER TABLE \"user\" ADD CONSTRAINT user_fk_id_backup_phone_country_code_backup_phone_number FOREIGN KEY ( id, backup_phone_country_code, backup_phone_number ) REFERENCES user_phone_number ( user_id, country_code, number ) DEFERRABLE INITIALLY IMMEDIATE;",
+    "describe": {
+      "columns": [],
+      "parameters": {
+        "Left": []
+      },
+      "nullable": []
+    }
+  },
+  "a590b5c660e50cc4082d307ebf9d44fb334867b533dab88ac7b1546456bcbce2": {
+    "query": "SELECT * FROM deployment_environment_variable WHERE deployment_id = $1;",
+    "describe": {
+      "columns": [
+        {
+          "ordinal": 0,
+          "name": "deployment_id",
+          "type_info": "Bytea"
+        },
+        {
+          "ordinal": 1,
+          "name": "name",
+          "type_info": "Varchar"
+        },
+        {
+          "ordinal": 2,
+          "name": "value",
+          "type_info": "Text"
+        }
+      ],
+      "parameters": {
+        "Left": [
+          "Bytea"
+        ]
+      },
+      "nullable": [
         false,
         false,
         false
       ]
     }
   },
-  "27f96d7b6540318de17e69227e4c27be2add186ac7c5b4171d6e7623cd6b0d9e": {
-    "query": "INSERT INTO deployment VALUES ($1, $2, $3, NULL, $4, $5, 'created', NULL, NULL, $6, $7, $8);",
+  "a65a4572e5191083d5dc1e5f521401680c9a9b41f39cda7011c812e1e37d3089": {
+    "query": "INSERT INTO deployment VALUES ($1, $2, $3, NULL, $4, $5, 'created', NULL, NULL, $6, NULL, $7, $8);",
     "describe": {
       "columns": [],
       "parameters": {
@@ -936,81 +3442,120 @@
       "nullable": []
     }
   },
-  "2812382d5ca4d1161895439f22493c75e9e99c344fbb46ed89d3bb2441543a39": {
-    "query": "SELECT * FROM role_permissions_resource WHERE role_id = $1;",
-    "describe": {
-      "columns": [
-        {
-          "ordinal": 0,
-          "name": "role_id",
-          "type_info": "Bytea"
-        },
-        {
-          "ordinal": 1,
-          "name": "permission_id",
-          "type_info": "Bytea"
-        },
-        {
-          "ordinal": 2,
-          "name": "resource_id",
-          "type_info": "Bytea"
-        }
-      ],
-      "parameters": {
-        "Left": [
-          "Bytea"
-        ]
-      },
-      "nullable": [
-        false,
-        false,
-        false
-      ]
-    }
-  },
-  "29c6c0c77ee4addddb5f2fe4400fa72bb8b8b8e850d297e12886a94e64f46100": {
-    "query": "CREATE TABLE role( id BYTEA CONSTRAINT role_pk PRIMARY KEY, name VARCHAR(100) NOT NULL, description VARCHAR(500), owner_id BYTEA NOT NULL CONSTRAINT role_fk_owner_id REFERENCES organisation(id), CONSTRAINT role_uq_name_owner_id UNIQUE(name, owner_id) );",
-    "describe": {
-      "columns": [],
-      "parameters": {
-        "Left": []
-      },
-      "nullable": []
-    }
-  },
-  "2d8f1c1831c073de654cab1bda49d554b9bcc05196b0161ec692cf35e814f1a8": {
-    "query": "SELECT * FROM user_unverified_phone_number WHERE country_code = $1 AND phone_number = $2;",
-    "describe": {
-      "columns": [
-        {
-          "ordinal": 0,
-          "name": "country_code",
+  "a75826977d9c2e910a6d6e5639dab576257381dd1aa718aa67e9bd7b8dd69fe4": {
+    "query": "ALTER TABLE application ADD CONSTRAINT application_fk_id FOREIGN KEY(id) REFERENCES resource(id);",
+    "describe": {
+      "columns": [],
+      "parameters": {
+        "Left": []
+      },
+      "nullable": []
+    }
+  },
+  "a780a4512b2ca58787f293e3033771d289cd7b0308573b4271865e3d63121215": {
+    "query": "DELETE FROM password_reset_request WHERE user_id = $1;",
+    "describe": {
+      "columns": [],
+      "parameters": {
+        "Left": [
+          "Bytea"
+        ]
+      },
+      "nullable": []
+    }
+  },
+  "a794dcad3259ed1b706fcf59441297d3e6a03628a9b965b64c2684032d50d364": {
+    "query": "ALTER TABLE organisation ADD CONSTRAINT organisation_fk_id FOREIGN KEY(id) REFERENCES resource(id) DEFERRABLE INITIALLY IMMEDIATE;",
+    "describe": {
+      "columns": [],
+      "parameters": {
+        "Left": []
+      },
+      "nullable": []
+    }
+  },
+  "ab946fe7f8938408e571a2117c1542bfa8898dc0e5dccef8d39d26a3a94b8225": {
+    "query": "CREATE INDEX organisation_email_idx_user_id ON organisation_email (user_id);",
+    "describe": {
+      "columns": [],
+      "parameters": {
+        "Left": []
+      },
+      "nullable": []
+    }
+  },
+  "ab9818828949b1fe311d15f45c8993bbad228c6a88accf65f19acb8263223808": {
+    "query": "SELECT \"user\".* FROM \"user\" LEFT JOIN personal_email ON personal_email.user_id = \"user\".id LEFT JOIN organisation_email ON organisation_email.user_id = \"user\".id LEFT JOIN domain ON domain.id = personal_email.domain_id OR domain.id = organisation_email.domain_id WHERE CONCAT(personal_email.local, '@', domain.name) = $1 OR CONCAT(organisation_email.local, '@', domain.name) = $1;",
+    "describe": {
+      "columns": [
+        {
+          "ordinal": 0,
+          "name": "id",
+          "type_info": "Bytea"
+        },
+        {
+          "ordinal": 1,
+          "name": "username",
+          "type_info": "Varchar"
+        },
+        {
+          "ordinal": 2,
+          "name": "password",
+          "type_info": "Text"
+        },
+        {
+          "ordinal": 3,
+          "name": "first_name",
+          "type_info": "Varchar"
+        },
+        {
+          "ordinal": 4,
+          "name": "last_name",
+          "type_info": "Varchar"
+        },
+        {
+          "ordinal": 5,
+          "name": "dob",
+          "type_info": "Int8"
+        },
+        {
+          "ordinal": 6,
+          "name": "bio",
+          "type_info": "Varchar"
+        },
+        {
+          "ordinal": 7,
+          "name": "location",
+          "type_info": "Varchar"
+        },
+        {
+          "ordinal": 8,
+          "name": "created",
+          "type_info": "Int8"
+        },
+        {
+          "ordinal": 9,
+          "name": "backup_email_local",
+          "type_info": "Varchar"
+        },
+        {
+          "ordinal": 10,
+          "name": "backup_email_domain_id",
+          "type_info": "Bytea"
+        },
+        {
+          "ordinal": 11,
+          "name": "backup_phone_country_code",
           "type_info": "Bpchar"
         },
         {
-          "ordinal": 1,
-          "name": "phone_number",
-          "type_info": "Varchar"
-        },
-        {
-          "ordinal": 2,
-          "name": "user_id",
-          "type_info": "Bytea"
-        },
-        {
-          "ordinal": 3,
-          "name": "verification_token_hash",
-          "type_info": "Text"
-        },
-        {
-          "ordinal": 4,
-          "name": "verification_token_expiry",
-          "type_info": "Int8"
-        }
-      ],
-      "parameters": {
-        "Left": [
-          "Bpchar",
+          "ordinal": 12,
+          "name": "backup_phone_number",
+          "type_info": "Varchar"
+        }
+      ],
+      "parameters": {
+        "Left": [
           "Text"
         ]
       },
@@ -1019,91 +3564,105 @@
         false,
         false,
         false,
-        false
-      ]
-    }
-  },
-  "2dfba0dc072e1de9c4fc4976210f8d85d204f97567f6d9d0496398a53f04b4ab": {
-    "query": "DELETE FROM portus_tunnel WHERE id = $1;",
-    "describe": {
-      "columns": [],
-      "parameters": {
-        "Left": [
-          "Bytea"
-        ]
-      },
-      "nullable": []
-    }
-  },
-  "30653640dbfdeb1e2caa666a9b85be290220813278ce2acad9cc3590b7198d18": {
-    "query": "CREATE TYPE DEPLOYMENT_STATUS AS ENUM( 'created', /* Created, but nothing pushed to it yet */ 'pushed', /* Something is pushed, but the system has not deployed it yet */ 'deploying', /* Something is pushed, and the system is currently deploying it */ 'running', /* Deployment is running successfully */ 'stopped', /* Deployment is stopped by the user */ 'errored', /* Deployment is stopped because of too many errors */ 'deleted' /* Deployment is deleted by the user */ );",
-    "describe": {
-      "columns": [],
-      "parameters": {
-        "Left": []
-      },
-      "nullable": []
-    }
-  },
-  "307345f2a5c65e8f92e5e1efff4d6b9975d1405095cb5e31dc91bc4e58b9f783": {
-    "query": "DELETE FROM resource WHERE id = $1;",
-    "describe": {
-      "columns": [],
-      "parameters": {
-        "Left": [
-          "Bytea"
-        ]
-      },
-      "nullable": []
-    }
-  },
-  "32bbca67f63e1e5aa72546ffbf96822796156627286ecd1c1f8a6156407579e3": {
-    "query": "SELECT * FROM resource_type;",
-    "describe": {
-      "columns": [
-        {
-          "ordinal": 0,
+        false,
+        true,
+        true,
+        true,
+        false,
+        true,
+        true,
+        true,
+        true
+      ]
+    }
+  },
+  "ad30e9730afeef0abc70df130392faa83d081a0ec35c52cf724a6e8700811443": {
+    "query": "UPDATE deployment SET horizontal_scale = $1 WHERE id = $2;",
+    "describe": {
+      "columns": [],
+      "parameters": {
+        "Left": [
+          "Int2",
+          "Bytea"
+        ]
+      },
+      "nullable": []
+    }
+  },
+  "ad518f514ee3b113ee29f433b52f6acbf2e50a93050913fdc37b7cefd519efcc": {
+    "query": "CREATE TABLE organisation_email( user_id BYTEA NOT NULL CONSTRAINT organisation_email_fk_user_id REFERENCES \"user\"(id), local VARCHAR(64) NOT NULL CONSTRAINT organisation_email_chk_local_is_lower_case CHECK( local = LOWER(local) ), domain_id BYTEA NOT NULL CONSTRAINT organisation_email_fk_domain_id REFERENCES organisation_domain(id), CONSTRAINT organisation_email_pk PRIMARY KEY(local, domain_id) );",
+    "describe": {
+      "columns": [],
+      "parameters": {
+        "Left": []
+      },
+      "nullable": []
+    }
+  },
+  "b00c3a7fbe255cf3b72fa3272bcb337bf8e7caf17e64cc884f0e1a39305a26b3": {
+    "query": "CREATE TABLE application_version_platform ( application_id BYTEA NOT NULL, version VARCHAR(32) NOT NULL, platform VARCHAR(60) NOT NULL, CONSTRAINT application_version_platform_pk PRIMARY KEY(application_id, version, platform), CONSTRAINT application_version_platform_fk_application_id_version FOREIGN KEY(application_id, version) REFERENCES application_version(application_id, version) );",
+    "describe": {
+      "columns": [],
+      "parameters": {
+        "Left": []
+      },
+      "nullable": []
+    }
+  },
+  "b0f9ddd3982bfc24fbe6d8f7a06617d038818c52ed9e462b7404f324fd0a804f": {
+    "query": "CREATE TABLE user_login( login_id BYTEA CONSTRAINT user_login_uq_login_id UNIQUE, refresh_token TEXT NOT NULL, token_expiry BIGINT NOT NULL CONSTRAINT user_login_chk_token_expiry_unsigned CHECK(token_expiry >= 0), user_id BYTEA NOT NULL CONSTRAINT user_login_fk_user_id REFERENCES \"user\"(id), last_login BIGINT NOT NULL CONSTRAINT user_login_chk_last_login_unsigned CHECK(last_login >= 0), last_activity BIGINT NOT NULL CONSTRAINT user_login_chk_last_activity_unsigned CHECK(last_activity >= 0), CONSTRAINT user_login_pk PRIMARY KEY(login_id, user_id) );",
+    "describe": {
+      "columns": [],
+      "parameters": {
+        "Left": []
+      },
+      "nullable": []
+    }
+  },
+  "b27e78f8804b797ac37d45e828f0070405b23e9018b59ad40534b6fe8b853527": {
+    "query": "UPDATE \"user\" SET password = $1 WHERE id = $2;",
+    "describe": {
+      "columns": [],
+      "parameters": {
+        "Left": [
+          "Text",
+          "Bytea"
+        ]
+      },
+      "nullable": []
+    }
+  },
+  "b2fdf60a7346c285cacdc083afb3a525d7de1d09a3835bcb046d1eb32e5700e0": {
+    "query": "UPDATE user_login SET token_expiry = $1, last_activity = $2 WHERE login_id = $3;",
+    "describe": {
+      "columns": [],
+      "parameters": {
+        "Left": [
+          "Int8",
+          "Int8",
+          "Bytea"
+        ]
+      },
+      "nullable": []
+    }
+  },
+  "b3ff3cce11d6b122157d91051f361b29ebe5b7c66547235081607dcaf93bc6cf": {
+    "query": "SELECT domain.name, organisation_domain.id, organisation_domain.domain_type as \"domain_type: _\", organisation_domain.is_verified FROM domain INNER JOIN organisation_domain ON organisation_domain.id = domain.id INNER JOIN resource ON domain.id = resource.id WHERE resource.owner_id = $1;",
+    "describe": {
+      "columns": [
+        {
+          "ordinal": 0,
+          "name": "name",
+          "type_info": "Varchar"
+        },
+        {
+          "ordinal": 1,
           "name": "id",
           "type_info": "Bytea"
         },
         {
-          "ordinal": 1,
-          "name": "name",
-          "type_info": "Varchar"
-        },
-        {
-          "ordinal": 2,
-          "name": "description",
-          "type_info": "Varchar"
-        }
-      ],
-      "parameters": {
-        "Left": []
-      },
-      "nullable": [
-        false,
-        false,
-        true
-      ]
-    }
-  },
-  "333da8ffd1e90a8f41cb260722d9a20053a709510eb7b022e28ee8a5ecc97c27": {
-    "query": "SELECT id, name, type as \"type: ResourceOwnerType\" FROM domain WHERE id = $1;",
-    "describe": {
-      "columns": [
-        {
-          "ordinal": 0,
-          "name": "id",
-          "type_info": "Bytea"
-        },
-        {
-          "ordinal": 1,
-          "name": "name",
-          "type_info": "Varchar"
-        },
-        {
-          "ordinal": 2,
-          "name": "type: ResourceOwnerType",
+          "ordinal": 2,
+          "name": "domain_type: _",
           "type_info": {
             "Custom": {
               "name": "resource_owner_type",
@@ -1115,32 +3674,28 @@
               }
             }
           }
-        }
-      ],
-      "parameters": {
-        "Left": [
-          "Bytea"
-        ]
-      },
-      "nullable": [
+        },
+        {
+          "ordinal": 3,
+          "name": "is_verified",
+          "type_info": "Bool"
+        }
+      ],
+      "parameters": {
+        "Left": [
+          "Bytea"
+        ]
+      },
+      "nullable": [
+        false,
         false,
         false,
         false
       ]
     }
   },
-  "34a6c091329abb7322f4583844fc2bcd5a5d8a6b610da77113647a6583bff569": {
-    "query": "CREATE INDEX resource_idx_owner_id ON resource (owner_id);",
-    "describe": {
-      "columns": [],
-      "parameters": {
-        "Left": []
-      },
-      "nullable": []
-    }
-  },
-  "35725518dbac83499f9bce45b05d2c9840f79915f0f28feb6e8981ccae25ad52": {
-    "query": "SELECT * FROM role WHERE id = $1;",
+  "b4d622915f6f0f0d5765d48e13394a021569866553db2c1935025cd26c4d268a": {
+    "query": "SELECT * FROM docker_registry_repository WHERE organisation_id = $1;",
     "describe": {
       "columns": [
         {
@@ -1150,81 +3705,350 @@
         },
         {
           "ordinal": 1,
+          "name": "organisation_id",
+          "type_info": "Bytea"
+        },
+        {
+          "ordinal": 2,
           "name": "name",
           "type_info": "Varchar"
+        }
+      ],
+      "parameters": {
+        "Left": [
+          "Bytea"
+        ]
+      },
+      "nullable": [
+        false,
+        false,
+        false
+      ]
+    }
+  },
+  "b80c3e5c6e1620ccee068d08214bc0c787967400a6a10f45c6065ba22bea4369": {
+    "query": "SET CONSTRAINTS ALL DEFERRED;",
+    "describe": {
+      "columns": [],
+      "parameters": {
+        "Left": []
+      },
+      "nullable": []
+    }
+  },
+  "b9d97701e22c7948c38793c3124de8a5e0224d85d918ea202ecc90bb1236a829": {
+    "query": "CREATE INDEX deployment_idx_name ON deployment (name);",
+    "describe": {
+      "columns": [],
+      "parameters": {
+        "Left": []
+      },
+      "nullable": []
+    }
+  },
+  "ba880271509f42c4b057a3aff90364ecb175af96fbd909885726821bb2c22a4c": {
+    "query": "CREATE INDEX organisation_idx_active ON organisation (active);",
+    "describe": {
+      "columns": [],
+      "parameters": {
+        "Left": []
+      },
+      "nullable": []
+    }
+  },
+  "ba9bd7a1dc576127a8132d0fbada1e9242c2b2b8441f29a131eed0537bbbdfc8": {
+    "query": "SET CONSTRAINTS ALL IMMEDIATE;",
+    "describe": {
+      "columns": [],
+      "parameters": {
+        "Left": []
+      },
+      "nullable": []
+    }
+  },
+  "baf8c3ed596de5ee5a358bd0e1d98f2f92a6e83cf9b53d2f246e89447f30846f": {
+    "query": "CREATE TABLE application_version ( application_id BYTEA NOT NULL CONSTRAINT application_version_fk_application_id REFERENCES application(id), version VARCHAR(32) NOT NULL, CONSTRAINT application_version_pk PRIMARY KEY(application_id, version) );",
+    "describe": {
+      "columns": [],
+      "parameters": {
+        "Left": []
+      },
+      "nullable": []
+    }
+  },
+  "bb2040c78ea42c68299e31bb5c106ea414e43974f93da426c1f5b1c4b9ef2f85": {
+    "query": "CREATE TABLE deployment_environment_variable( deployment_id BYTEA CONSTRAINT deploymment_environment_variable_fk_deployment_id REFERENCES deployment(id), name VARCHAR(256) NOT NULL, value TEXT NOT NULL, CONSTRAINT deployment_environment_variable_pk PRIMARY KEY(deployment_id, name) );",
+    "describe": {
+      "columns": [],
+      "parameters": {
+        "Left": []
+      },
+      "nullable": []
+    }
+  },
+  "bc99fb8fb755978abf04e2db1da08b6236b07afd722505bd031cbc1e6a1f281e": {
+    "query": "CREATE INDEX user_to_sign_up_idx_username_otp_expiry ON user_to_sign_up (username, otp_expiry);",
+    "describe": {
+      "columns": [],
+      "parameters": {
+        "Left": []
+      },
+      "nullable": []
+    }
+  },
+  "bca03d9d4e3adc099e44e7f302ce082bce11c01a9c610fd4595fdd9b6248e4bc": {
+    "query": "CREATE TABLE deployment( id BYTEA CONSTRAINT deployment_pk PRIMARY KEY, name VARCHAR(255) NOT NULL, registry VARCHAR(255) NOT NULL DEFAULT 'registry.patr.cloud', repository_id BYTEA CONSTRAINT deployment_fk_repository_id REFERENCES docker_registry_repository(id), image_name VARCHAR(512), image_tag VARCHAR(255) NOT NULL, status DEPLOYMENT_STATUS NOT NULL DEFAULT 'created', deployed_image TEXT, digital_ocean_app_id TEXT CONSTRAINT deployment_uq_digital_ocean_app_id UNIQUE, region TEXT NOT NULL DEFAULT 'do-blr', domain_name VARCHAR(255) CONSTRAINT deployment_uq_domain_name UNIQUE CONSTRAINT deployment_chk_domain_name_is_lower_case CHECK( name = LOWER(name) ), horizontal_scale SMALLINT NOT NULL CONSTRAINT deployment_chk_horizontal_scale_u8 CHECK( horizontal_scale >= 0 AND horizontal_scale <= 256 ) DEFAULT 1, machine_type DEPLOYMENT_MACHINE_TYPE NOT NULL DEFAULT 'small', CONSTRAINT deployment_chk_repository_id_is_valid CHECK( ( registry = 'registry.patr.cloud' AND image_name IS NULL AND repository_id IS NOT NULL ) OR ( registry != 'registry.patr.cloud' AND image_name IS NOT NULL AND repository_id IS NULL ) ) );",
+    "describe": {
+      "columns": [],
+      "parameters": {
+        "Left": []
+      },
+      "nullable": []
+    }
+  },
+  "bd4b428ee994d1f154a88d77761c317d8a7714b61f74b401529b2b1c8ed20b85": {
+    "query": "SELECT user_to_sign_up.username, user_to_sign_up.account_type as \"account_type: ResourceOwnerType\", user_to_sign_up.password, user_to_sign_up.first_name, user_to_sign_up.last_name, user_to_sign_up.backup_email_local, user_to_sign_up.backup_email_domain_id, user_to_sign_up.backup_phone_country_code, user_to_sign_up.backup_phone_number, user_to_sign_up.org_email_local, user_to_sign_up.org_domain_name, user_to_sign_up.organisation_name, user_to_sign_up.otp_hash, user_to_sign_up.otp_expiry FROM user_to_sign_up INNER JOIN domain ON domain.id = user_to_sign_up.backup_email_domain_id WHERE CONCAT(user_to_sign_up.backup_email_local, '@', domain.name) = $1;",
+    "describe": {
+      "columns": [
+        {
+          "ordinal": 0,
+          "name": "username",
+          "type_info": "Varchar"
+        },
+        {
+          "ordinal": 1,
+          "name": "account_type: ResourceOwnerType",
+          "type_info": {
+            "Custom": {
+              "name": "resource_owner_type",
+              "kind": {
+                "Enum": [
+                  "personal",
+                  "organisation"
+                ]
+              }
+            }
+          }
+        },
+        {
+          "ordinal": 2,
+          "name": "password",
+          "type_info": "Text"
+        },
+        {
+          "ordinal": 3,
+          "name": "first_name",
+          "type_info": "Varchar"
+        },
+        {
+          "ordinal": 4,
+          "name": "last_name",
+          "type_info": "Varchar"
+        },
+        {
+          "ordinal": 5,
+          "name": "backup_email_local",
+          "type_info": "Varchar"
+        },
+        {
+          "ordinal": 6,
+          "name": "backup_email_domain_id",
+          "type_info": "Bytea"
+        },
+        {
+          "ordinal": 7,
+          "name": "backup_phone_country_code",
+          "type_info": "Bpchar"
+        },
+        {
+          "ordinal": 8,
+          "name": "backup_phone_number",
+          "type_info": "Varchar"
+        },
+        {
+          "ordinal": 9,
+          "name": "org_email_local",
+          "type_info": "Varchar"
+        },
+        {
+          "ordinal": 10,
+          "name": "org_domain_name",
+          "type_info": "Varchar"
+        },
+        {
+          "ordinal": 11,
+          "name": "organisation_name",
+          "type_info": "Varchar"
+        },
+        {
+          "ordinal": 12,
+          "name": "otp_hash",
+          "type_info": "Text"
+        },
+        {
+          "ordinal": 13,
+          "name": "otp_expiry",
+          "type_info": "Int8"
+        }
+      ],
+      "parameters": {
+        "Left": [
+          "Text"
+        ]
+      },
+      "nullable": [
+        false,
+        false,
+        false,
+        false,
+        false,
+        true,
+        true,
+        true,
+        true,
+        true,
+        true,
+        true,
+        false,
+        false
+      ]
+    }
+  },
+  "be45f80365dd7a2afa99973e5c5d058fc4cefd64fa1b8a81c5bf94e5701ca009": {
+    "query": "CREATE TABLE domain( id BYTEA CONSTRAINT domain_pk PRIMARY KEY, name VARCHAR(255) NOT NULL CONSTRAINT domain_uq_name UNIQUE CONSTRAINT domain_chk_name_is_lower_case CHECK( name = LOWER(name) ), type RESOURCE_OWNER_TYPE NOT NULL, CONSTRAINT domain_uq_name_type UNIQUE(id, type) );",
+    "describe": {
+      "columns": [],
+      "parameters": {
+        "Left": []
+      },
+      "nullable": []
+    }
+  },
+  "c15856afd2d20efc5c583ab00efa4bb41de007cffffaf361ee2715a73f5546d1": {
+    "query": "SELECT \"user\".* FROM \"user\" INNER JOIN user_phone_number ON \"user\".id = user_phone_number.user_id WHERE user_phone_number.country_code = $1 AND user_phone_number.number = $2;",
+    "describe": {
+      "columns": [
+        {
+          "ordinal": 0,
+          "name": "id",
+          "type_info": "Bytea"
+        },
+        {
+          "ordinal": 1,
+          "name": "username",
+          "type_info": "Varchar"
+        },
+        {
+          "ordinal": 2,
+          "name": "password",
+          "type_info": "Text"
+        },
+        {
+          "ordinal": 3,
+          "name": "first_name",
+          "type_info": "Varchar"
+        },
+        {
+          "ordinal": 4,
+          "name": "last_name",
+          "type_info": "Varchar"
+        },
+        {
+          "ordinal": 5,
+          "name": "dob",
+          "type_info": "Int8"
+        },
+        {
+          "ordinal": 6,
+          "name": "bio",
+          "type_info": "Varchar"
+        },
+        {
+          "ordinal": 7,
+          "name": "location",
+          "type_info": "Varchar"
+        },
+        {
+          "ordinal": 8,
+          "name": "created",
+          "type_info": "Int8"
+        },
+        {
+          "ordinal": 9,
+          "name": "backup_email_local",
+          "type_info": "Varchar"
+        },
+        {
+          "ordinal": 10,
+          "name": "backup_email_domain_id",
+          "type_info": "Bytea"
+        },
+        {
+          "ordinal": 11,
+          "name": "backup_phone_country_code",
+          "type_info": "Bpchar"
+        },
+        {
+          "ordinal": 12,
+          "name": "backup_phone_number",
+          "type_info": "Varchar"
+        }
+      ],
+      "parameters": {
+        "Left": [
+          "Bpchar",
+          "Text"
+        ]
+      },
+      "nullable": [
+        false,
+        false,
+        false,
+        false,
+        false,
+        true,
+        true,
+        true,
+        false,
+        true,
+        true,
+        true,
+        true
+      ]
+    }
+  },
+  "c17460773d9b52491bd2ad7e8f6db5ae04391e7e2fb1f481854760de2a8284aa": {
+    "query": "SELECT * FROM permission;",
+    "describe": {
+      "columns": [
+        {
+          "ordinal": 0,
+          "name": "id",
+          "type_info": "Bytea"
+        },
+        {
+          "ordinal": 1,
+          "name": "name",
+          "type_info": "Varchar"
         },
         {
           "ordinal": 2,
           "name": "description",
           "type_info": "Varchar"
-        },
-        {
-          "ordinal": 3,
-          "name": "owner_id",
-          "type_info": "Bytea"
-        }
-      ],
-      "parameters": {
-        "Left": [
-          "Bytea"
-        ]
-      },
-      "nullable": [
-        false,
-        false,
-        true,
-        false
-      ]
-    }
-  },
-  "35b8c34de1dcb2df4b41fa2f5699ad4740e04ee12a82258daf07c8b375ce56ed": {
-    "query": "SELECT CONCAT(personal_email.local, '@', domain.name) as \"email!: String\" FROM personal_email INNER JOIN domain ON personal_email.domain_id = domain.id WHERE personal_email.user_id = $1;",
-    "describe": {
-      "columns": [
-        {
-          "ordinal": 0,
-          "name": "email!: String",
-          "type_info": "Text"
-        }
-      ],
-      "parameters": {
-        "Left": [
-          "Bytea"
-        ]
-      },
-      "nullable": [
-        null
-      ]
-    }
-  },
-  "3617769bafd7eadca0d9e2f748b3c3a1c25d49edab4425862ed1ef69652b9e6f": {
-    "query": "INSERT INTO permission VALUES ($1, $2, NULL);",
-    "describe": {
-      "columns": [],
-      "parameters": {
-        "Left": [
-          "Bytea",
-          "Varchar"
-        ]
-      },
-      "nullable": []
-    }
-  },
-  "373f49a79215c14fff9b20f486d990ad59e47d670c7c95e11b2a205a3ff891cf": {
-    "query": "CREATE TABLE phone_number_country_code( country_code CHAR(2) CONSTRAINT phone_number_country_code_pk PRIMARY KEY CONSTRAINT phone_number_country_code_chk_country_code_is_upper_case CHECK( country_code = UPPER(country_code) ), phone_code VARCHAR(5) NOT NULL, country_name VARCHAR(80) NOT NULL );",
-<<<<<<< HEAD
-    "describe": {
-      "columns": [],
-      "parameters": {
-        "Left": []
-      },
-      "nullable": []
-    }
-  },
-  "390f20a9d6a405695f616c825cd50173af1dd47522a58a5b0a74d7e4812811ca": {
-    "query": "SELECT deployment.id, deployment.name, deployment.registry, deployment.repository_id, deployment.image_name, deployment.image_tag, deployment.status as \"status: _\", deployment.deployed_image, deployment.digital_ocean_app_id, deployment.region, deployment.domain_name FROM deployment INNER JOIN resource ON deployment.id = resource.id WHERE resource.id = deployment.id AND resource.owner_id = $1;",
-=======
->>>>>>> 8f01a325
+        }
+      ],
+      "parameters": {
+        "Left": []
+      },
+      "nullable": [
+        false,
+        false,
+        true
+      ]
+    }
+  },
+  "c1ffae2b8987f666c6b400b74c21ee1232c85b5ea6cb6996cd269b8d7547023d": {
+    "query": "SELECT deployment.id, deployment.name, deployment.registry, deployment.repository_id, deployment.image_name, deployment.image_tag, deployment.status as \"status: _\", deployment.deployed_image, deployment.digital_ocean_app_id, deployment.region, deployment.domain_name, deployment.horizontal_scale, deployment.machine_type as \"machine_type: _\" FROM deployment INNER JOIN resource ON deployment.id = resource.id WHERE resource.id = deployment.id AND resource.owner_id = $1;",
     "describe": {
       "columns": [
         {
@@ -1296,50 +4120,96 @@
           "ordinal": 10,
           "name": "domain_name",
           "type_info": "Varchar"
-        }
-      ],
-      "parameters": {
-        "Left": [
-          "Bytea"
-        ]
-      },
-      "nullable": [
-        false,
-        false,
-        false,
-        true,
-        true,
-        false,
-        false,
-        true,
-        true,
-        false,
-        true
-      ]
-    }
-  },
-  "3965581880bfbe752b776a4c3b8cd706b08ab342b24781170ad0025fd8133a5f": {
-    "query": "CREATE INDEX phone_number_country_code_idx_phone_code ON phone_number_country_code (phone_code);",
-    "describe": {
-      "columns": [],
-      "parameters": {
-        "Left": []
-      },
-      "nullable": []
-    }
-  },
-  "3a520b119fa3ee7b6704e7daa3e632b5f072223159051c10b2feb14e4af4f6af": {
-    "query": "ALTER TABLE docker_registry_repository ADD CONSTRAINT docker_registry_repository_fk_id_organisation_id FOREIGN KEY(id, organisation_id) REFERENCES resource(id, owner_id);",
-    "describe": {
-      "columns": [],
-      "parameters": {
-        "Left": []
-      },
-      "nullable": []
-    }
-  },
-  "3b6eab880413532e0812fc30a20ddb61b037543c908ea084b94c6da667bfeba9": {
-    "query": "SELECT * FROM \"user\" ORDER BY created LIMIT 1;",
+        },
+        {
+          "ordinal": 11,
+          "name": "horizontal_scale",
+          "type_info": "Int2"
+        },
+        {
+          "ordinal": 12,
+          "name": "machine_type: _",
+          "type_info": {
+            "Custom": {
+              "name": "deployment_machine_type",
+              "kind": {
+                "Enum": [
+                  "micro",
+                  "small",
+                  "medium",
+                  "large"
+                ]
+              }
+            }
+          }
+        }
+      ],
+      "parameters": {
+        "Left": [
+          "Bytea"
+        ]
+      },
+      "nullable": [
+        false,
+        false,
+        false,
+        true,
+        true,
+        false,
+        false,
+        true,
+        true,
+        false,
+        true,
+        false,
+        false
+      ]
+    }
+  },
+  "c3a925e8c3a743a9f0df880e374fc65d00f881df9da6d04730310f90894e407d": {
+    "query": "SELECT domain.name, personal_domain.id, personal_domain.domain_type as \"domain_type: _\" FROM personal_domain INNER JOIN domain ON domain.id = personal_domain.id WHERE domain.id = $1;",
+    "describe": {
+      "columns": [
+        {
+          "ordinal": 0,
+          "name": "name",
+          "type_info": "Varchar"
+        },
+        {
+          "ordinal": 1,
+          "name": "id",
+          "type_info": "Bytea"
+        },
+        {
+          "ordinal": 2,
+          "name": "domain_type: _",
+          "type_info": {
+            "Custom": {
+              "name": "resource_owner_type",
+              "kind": {
+                "Enum": [
+                  "personal",
+                  "organisation"
+                ]
+              }
+            }
+          }
+        }
+      ],
+      "parameters": {
+        "Left": [
+          "Bytea"
+        ]
+      },
+      "nullable": [
+        false,
+        false,
+        false
+      ]
+    }
+  },
+  "c706f88776dd35af922f33115ac478f5e3e546940063cc57c83440649196b860": {
+    "query": "SELECT \"user\".*, domain.name FROM organisation_domain INNER JOIN domain ON domain.id = organisation_domain.id INNER JOIN resource ON organisation_domain.id = resource.id INNER JOIN organisation ON resource.owner_id = organisation.id INNER JOIN \"user\" ON organisation.super_admin_id = \"user\".id WHERE organisation_domain.id = $1;",
     "describe": {
       "columns": [
         {
@@ -1406,21 +4276,341 @@
           "ordinal": 12,
           "name": "backup_phone_number",
           "type_info": "Varchar"
-        }
-      ],
-      "parameters": {
-        "Left": []
-      },
-      "nullable": [
-        false,
-        false,
-        false,
-        false,
-        false,
-        true,
-        true,
-        true,
-        false,
+        },
+        {
+          "ordinal": 13,
+          "name": "name",
+          "type_info": "Varchar"
+        }
+      ],
+      "parameters": {
+        "Left": [
+          "Bytea"
+        ]
+      },
+      "nullable": [
+        false,
+        false,
+        false,
+        false,
+        false,
+        true,
+        true,
+        true,
+        false,
+        true,
+        true,
+        true,
+        true,
+        false
+      ]
+    }
+  },
+  "c842c31eb3324dcb69e56439b24b7909057b220839e81bcc4638d2b4e4f27bdb": {
+    "query": "CREATE TABLE organisation_user( user_id BYTEA NOT NULL CONSTRAINT organisation_user_fk_user_id REFERENCES \"user\"(id), organisation_id BYTEA NOT NULL CONSTRAINT organisation_user_fk_organisation_id REFERENCES organisation(id), role_id BYTEA NOT NULL CONSTRAINT organisation_user_fk_role_id REFERENCES role(id), CONSTRAINT organisation_user_pk PRIMARY KEY(user_id, organisation_id, role_id) );",
+    "describe": {
+      "columns": [],
+      "parameters": {
+        "Left": []
+      },
+      "nullable": []
+    }
+  },
+  "caeb5f3b7381d0c70558202479f3bf4d45c58eaceca120e1cbf1bced01385f61": {
+    "query": "SELECT * FROM application WHERE id = $1;",
+    "describe": {
+      "columns": [
+        {
+          "ordinal": 0,
+          "name": "id",
+          "type_info": "Bytea"
+        },
+        {
+          "ordinal": 1,
+          "name": "name",
+          "type_info": "Varchar"
+        }
+      ],
+      "parameters": {
+        "Left": [
+          "Bytea"
+        ]
+      },
+      "nullable": [
+        false,
+        false
+      ]
+    }
+  },
+  "cfa94513c732ecea44c806b4463d826427db9b5bcf1b4ea508933de463f6329e": {
+    "query": "INSERT INTO user_phone_number VALUES ($1, $2, $3);",
+    "describe": {
+      "columns": [],
+      "parameters": {
+        "Left": [
+          "Bytea",
+          "Bpchar",
+          "Varchar"
+        ]
+      },
+      "nullable": []
+    }
+  },
+  "d053057cd4d2bef5776a82a37cdf49a8147fff23182d6d1254c9fc30f1def33b": {
+    "query": "ALTER TABLE \"user\" ADD CONSTRAINT user_fk_id_backup_email_local_backup_email_domain_id FOREIGN KEY ( id, backup_email_local, backup_email_domain_id ) REFERENCES personal_email ( user_id, local, domain_id ) DEFERRABLE INITIALLY IMMEDIATE;",
+    "describe": {
+      "columns": [],
+      "parameters": {
+        "Left": []
+      },
+      "nullable": []
+    }
+  },
+  "d0dd9c5b1cc93c475237438dde2881634d45de25872eb5ab1fcc222edd79c64e": {
+    "query": "INSERT INTO organisation_email VALUES ($1, $2, $3);",
+    "describe": {
+      "columns": [],
+      "parameters": {
+        "Left": [
+          "Bytea",
+          "Varchar",
+          "Bytea"
+        ]
+      },
+      "nullable": []
+    }
+  },
+  "d1fe46b2a74918c7f0ee963f4bf1d32bf30e3c2e09907c3ba4799eecb2589f8e": {
+    "query": "SELECT * FROM organisation_user WHERE user_id = $1 ORDER BY organisation_id;",
+    "describe": {
+      "columns": [
+        {
+          "ordinal": 0,
+          "name": "user_id",
+          "type_info": "Bytea"
+        },
+        {
+          "ordinal": 1,
+          "name": "organisation_id",
+          "type_info": "Bytea"
+        },
+        {
+          "ordinal": 2,
+          "name": "role_id",
+          "type_info": "Bytea"
+        }
+      ],
+      "parameters": {
+        "Left": [
+          "Bytea"
+        ]
+      },
+      "nullable": [
+        false,
+        false,
+        false
+      ]
+    }
+  },
+  "d24f3405713812e5f3a56f723fbeba72c6898abf46b150e1f3b7bf3e424a1d87": {
+    "query": "CREATE TABLE resource_type( id BYTEA CONSTRAINT resource_type_pk PRIMARY KEY, name VARCHAR(100) NOT NULL CONSTRAINT resource_type_uq_name UNIQUE, description VARCHAR(500) );",
+    "describe": {
+      "columns": [],
+      "parameters": {
+        "Left": []
+      },
+      "nullable": []
+    }
+  },
+  "d6a9b819a2cf94ca4692e43762d578ff055edb849c52899efb651bd4b466a23d": {
+    "query": "DELETE FROM deployment WHERE id = $1;",
+    "describe": {
+      "columns": [],
+      "parameters": {
+        "Left": [
+          "Bytea"
+        ]
+      },
+      "nullable": []
+    }
+  },
+  "d804031c51fffec0b41dda4db1854bf360dacedcbf11e61467b3f77546568db6": {
+    "query": "SELECT COUNT(personal_email.domain_id) as \"count!\" FROM personal_email WHERE personal_email.domain_id = $1;",
+    "describe": {
+      "columns": [
+        {
+          "ordinal": 0,
+          "name": "count!",
+          "type_info": "Int8"
+        }
+      ],
+      "parameters": {
+        "Left": [
+          "Bytea"
+        ]
+      },
+      "nullable": [
+        null
+      ]
+    }
+  },
+  "d9f1a85d68405c7372854b9141d5218b66253723fc52f51e42290323ed42f111": {
+    "query": "SELECT * FROM docker_registry_repository WHERE id = $1;",
+    "describe": {
+      "columns": [
+        {
+          "ordinal": 0,
+          "name": "id",
+          "type_info": "Bytea"
+        },
+        {
+          "ordinal": 1,
+          "name": "organisation_id",
+          "type_info": "Bytea"
+        },
+        {
+          "ordinal": 2,
+          "name": "name",
+          "type_info": "Varchar"
+        }
+      ],
+      "parameters": {
+        "Left": [
+          "Bytea"
+        ]
+      },
+      "nullable": [
+        false,
+        false,
+        false
+      ]
+    }
+  },
+  "dc3b3ef773e26c8df28ea1d57db35e8cf2adc36f4edf9f5cd5414c4e415370d7": {
+    "query": "CREATE TABLE application ( id BYTEA CONSTRAINT application_pk PRIMARY KEY, name VARCHAR(100) NOT NULL CONSTRAINT application_uq_name UNIQUE );",
+    "describe": {
+      "columns": [],
+      "parameters": {
+        "Left": []
+      },
+      "nullable": []
+    }
+  },
+  "dea649e4f9bfdbd55c4502fa51d5417cbfbec3b72543cc9c82c7acc7cadd6a37": {
+    "query": "INSERT INTO user_unverified_phone_number VALUES ($1, $2, $3, $4, $5) ON CONFLICT(country_code, phone_number) DO UPDATE SET user_id = EXCLUDED.user_id, verification_token_hash = EXCLUDED.verification_token_hash, verification_token_expiry = EXCLUDED.verification_token_expiry;",
+    "describe": {
+      "columns": [],
+      "parameters": {
+        "Left": [
+          "Bpchar",
+          "Varchar",
+          "Bytea",
+          "Text",
+          "Int8"
+        ]
+      },
+      "nullable": []
+    }
+  },
+  "df1ce9a576d9b85018ae7f57841bf1060679004429f62313ea42d4b95d4102f4": {
+    "query": "CREATE INDEX organisation_user_idx_user_id_organisation_id ON organisation_user (user_id, organisation_id);",
+    "describe": {
+      "columns": [],
+      "parameters": {
+        "Left": []
+      },
+      "nullable": []
+    }
+  },
+  "df36e2ceaf21f2d013406c873646c95c106b64e49665f309738b14201df9ec56": {
+    "query": "CREATE INDEX user_login_idx_user_id ON user_login (user_id);",
+    "describe": {
+      "columns": [],
+      "parameters": {
+        "Left": []
+      },
+      "nullable": []
+    }
+  },
+  "dff62e4a51297dcf1ab7b3b96a0c17501f37babb6150c67287986265c5580ef9": {
+    "query": "SELECT * FROM information_schema.tables WHERE table_catalog = $1 AND table_schema = 'public' AND table_type = 'BASE TABLE';",
+    "describe": {
+      "columns": [
+        {
+          "ordinal": 0,
+          "name": "table_catalog",
+          "type_info": "Name"
+        },
+        {
+          "ordinal": 1,
+          "name": "table_schema",
+          "type_info": "Name"
+        },
+        {
+          "ordinal": 2,
+          "name": "table_name",
+          "type_info": "Name"
+        },
+        {
+          "ordinal": 3,
+          "name": "table_type",
+          "type_info": "Varchar"
+        },
+        {
+          "ordinal": 4,
+          "name": "self_referencing_column_name",
+          "type_info": "Name"
+        },
+        {
+          "ordinal": 5,
+          "name": "reference_generation",
+          "type_info": "Varchar"
+        },
+        {
+          "ordinal": 6,
+          "name": "user_defined_type_catalog",
+          "type_info": "Name"
+        },
+        {
+          "ordinal": 7,
+          "name": "user_defined_type_schema",
+          "type_info": "Name"
+        },
+        {
+          "ordinal": 8,
+          "name": "user_defined_type_name",
+          "type_info": "Name"
+        },
+        {
+          "ordinal": 9,
+          "name": "is_insertable_into",
+          "type_info": "Varchar"
+        },
+        {
+          "ordinal": 10,
+          "name": "is_typed",
+          "type_info": "Varchar"
+        },
+        {
+          "ordinal": 11,
+          "name": "commit_action",
+          "type_info": "Varchar"
+        }
+      ],
+      "parameters": {
+        "Left": [
+          "Name"
+        ]
+      },
+      "nullable": [
+        true,
+        true,
+        true,
+        true,
+        true,
+        true,
+        true,
+        true,
         true,
         true,
         true,
@@ -1428,91 +4618,34 @@
       ]
     }
   },
-  "3be319c2ba802f3b5c8e3f3b262951a61f49aae4599de3f2a86d0ec4b3f86bf6": {
-    "query": "CREATE TABLE resource( id BYTEA CONSTRAINT resource_pk PRIMARY KEY, name VARCHAR(100) NOT NULL, resource_type_id BYTEA NOT NULL CONSTRAINT resource_fk_resource_type_id REFERENCES resource_type(id), owner_id BYTEA NOT NULL CONSTRAINT resource_fk_owner_id REFERENCES organisation(id) DEFERRABLE INITIALLY IMMEDIATE, created BIGINT NOT NULL CONSTRAINT organisation_created_chk_unsigned CHECK(created >= 0), CONSTRAINT resource_uq_id_owner_id UNIQUE(id, owner_id) );",
-    "describe": {
-      "columns": [],
-      "parameters": {
-        "Left": []
-      },
-      "nullable": []
-    }
-  },
-  "3cb20f213827519db975ea8e9b37a716ddbabeaba861ec1c9f7cb9485dded728": {
-    "query": "UPDATE organisation_domain SET is_verified = TRUE WHERE id = $1;",
-    "describe": {
-      "columns": [],
-      "parameters": {
-        "Left": [
-          "Bytea"
-        ]
-      },
-      "nullable": []
-    }
-  },
-  "3d7d9cb7f8508d11c312a20f5368b7c20bbe1cab40e6997c9db6700d408961f2": {
-    "query": "CREATE TABLE user_phone_number( user_id BYTEA NOT NULL CONSTRAINT user_phone_number_fk_user_id REFERENCES \"user\"(id) DEFERRABLE INITIALLY IMMEDIATE, country_code CHAR(2) NOT NULL CONSTRAINT user_phone_number_fk_country_code REFERENCES phone_number_country_code(country_code) CONSTRAINT user_phone_number_chk_country_code_is_upper_case CHECK( country_code = UPPER(country_code) ), number VARCHAR(15) NOT NULL CONSTRAINT user_phone_number_chk_number_valid CHECK( LENGTH(number) >= 7 AND LENGTH(number) <= 15 AND CAST(number AS BIGINT) > 0 ), CONSTRAINT user_phone_number_pk PRIMARY KEY(country_code, number), CONSTRAINT user_phone_number_uq_user_id_country_code_number UNIQUE(user_id, country_code, number) );",
-    "describe": {
-      "columns": [],
-      "parameters": {
-        "Left": []
-      },
-      "nullable": []
-    }
-  },
-  "3ea0f388cd41e76f3349d7261b9f084f31701b64ad3e3229ee4865709100d72c": {
-    "query": "UPDATE deployment SET digital_ocean_app_id = $1 WHERE id = $2;",
-    "describe": {
-      "columns": [],
-      "parameters": {
-        "Left": [
-          "Text",
-          "Bytea"
-        ]
-      },
-      "nullable": []
-    }
-  },
-  "3ea2adaf170e36688f0cacf60a3cd278db7ec604cbb48deb6d6a234085dec21c": {
-    "query": "CREATE TYPE DEPLOYMENT_MACHINE_TYPE AS ENUM( 'micro', 'small', 'medium', 'large' );",
-    "describe": {
-      "columns": [],
-      "parameters": {
-        "Left": []
-      },
-      "nullable": []
-    }
-  },
-  "3f3db5bf71dab7a287aa95fe76ec466e2fd65cb836c3c04dde424d244fc21cd4": {
-    "query": "UPDATE deployment SET status = $1 WHERE id = $2;",
-    "describe": {
-      "columns": [],
-      "parameters": {
-        "Left": [
-          {
-            "Custom": {
-              "name": "deployment_status",
-              "kind": {
-                "Enum": [
-                  "created",
-                  "pushed",
-                  "deploying",
-                  "running",
-                  "stopped",
-                  "errored",
-                  "deleted"
-                ]
-              }
-            }
-          },
-          "Bytea"
-        ]
-      },
-      "nullable": []
-    }
-  },
-  "3fbd9b47a0e71cafd415cdedcede741d2f2ad4ef76b7feb8ecf226cf69ec8c05": {
-    "query": "SELECT domain.name as \"name!\", organisation_domain.id as \"id!\", organisation_domain.domain_type as \"domain_type!: _\", organisation_domain.is_verified as \"is_verified!\" FROM organisation_domain INNER JOIN domain ON domain.id = organisation_domain.id WHERE is_verified = FALSE;",
+  "e1ccdf6aebae3eef774c9073a27f79aa581f9f096dac79fb8f5da81c6dc2307f": {
+    "query": "UPDATE \"user\" SET first_name = $1;",
+    "describe": {
+      "columns": [],
+      "parameters": {
+        "Left": [
+          "Varchar"
+        ]
+      },
+      "nullable": []
+    }
+  },
+  "e2db0a9168e8b5a614acb541de96cefe751c666b9a8380e039c6be6523e0dfc4": {
+    "query": "UPDATE \"user\" SET backup_phone_country_code = $1, backup_phone_number = $2 WHERE id = $3;",
+    "describe": {
+      "columns": [],
+      "parameters": {
+        "Left": [
+          "Bpchar",
+          "Varchar",
+          "Bytea"
+        ]
+      },
+      "nullable": []
+    }
+  },
+  "e309c91b247eb4c5951f85282ef01315387421e0f820cdf6e5070f2ff14d9cac": {
+    "query": "SELECT domain.name as \"name!\", organisation_domain.id as \"id!\", organisation_domain.domain_type as \"domain_type!: _\", organisation_domain.is_verified as \"is_verified!\" FROM organisation_domain INNER JOIN domain ON domain.id = organisation_domain.id WHERE is_verified = TRUE;",
     "describe": {
       "columns": [
         {
@@ -1557,30 +4690,20 @@
       ]
     }
   },
-  "3fd358a1ce65800e2194b888923a2346da3e63ce7ce91b99f8b8830a97e10346": {
-    "query": "UPDATE \"user\" SET dob = $1;",
-    "describe": {
-      "columns": [],
-      "parameters": {
-        "Left": [
-          "Int8"
-        ]
-      },
-      "nullable": []
-    }
-  },
-  "4128fbdbda6f6ae313616236827d29e3c8ee9c64acc78d91047b9bb9831d5d9f": {
-    "query": "CREATE TABLE organisation_domain ( id BYTEA CONSTRAINT organisation_domain_pk PRIMARY KEY, domain_type RESOURCE_OWNER_TYPE NOT NULL CONSTRAINT organisation_domain_chk_dmn_typ CHECK(domain_type = 'organisation'), is_verified BOOLEAN NOT NULL DEFAULT FALSE, CONSTRAINT organisation_domain_fk_id_domain_type FOREIGN KEY(id, domain_type) REFERENCES domain(id, type) );",
-    "describe": {
-      "columns": [],
-      "parameters": {
-        "Left": []
-      },
-      "nullable": []
-    }
-  },
-  "4392448087542f024ecd334131b2ac61819bcf022bd3d00987591ee21a26afbb": {
-    "query": "SELECT application.* FROM application INNER JOIN resource ON application.id = resource.id WHERE resource.owner_id = $1;",
+  "e313defa3d63bb79a1b84bbac09a430197050238b4076f03a1d8b90f0788f769": {
+    "query": "DELETE FROM domain WHERE id = $1;",
+    "describe": {
+      "columns": [],
+      "parameters": {
+        "Left": [
+          "Bytea"
+        ]
+      },
+      "nullable": []
+    }
+  },
+  "e55e29119f1536b6d47e809a8042ff6f7c376ace4be149cb87049ecd308278e0": {
+    "query": "SELECT * FROM organisation WHERE super_admin_id = $1;",
     "describe": {
       "columns": [
         {
@@ -1592,85 +4715,219 @@
           "ordinal": 1,
           "name": "name",
           "type_info": "Varchar"
-        }
-      ],
-      "parameters": {
-        "Left": [
-          "Bytea"
-        ]
-      },
-      "nullable": [
+        },
+        {
+          "ordinal": 2,
+          "name": "super_admin_id",
+          "type_info": "Bytea"
+        },
+        {
+          "ordinal": 3,
+          "name": "active",
+          "type_info": "Bool"
+        }
+      ],
+      "parameters": {
+        "Left": [
+          "Bytea"
+        ]
+      },
+      "nullable": [
+        false,
+        false,
         false,
         false
       ]
     }
   },
-  "45dbe8029a0350908f423cba4167b21b0b8c7c0fa6bc94d4df4687d61030f2ae": {
-    "query": "INSERT INTO deployment VALUES ($1, $2, 'registry.patr.cloud', $3, NULL, $4, 'created', NULL, NULL, $5, $6);",
+  "e575aca4066a7ed6cd69ba52e9b48168e8c7f0e22b62988182fa29d434b2158f": {
+    "query": "INSERT INTO role VALUES ($1, $2, $3, $4);",
     "describe": {
       "columns": [],
       "parameters": {
         "Left": [
           "Bytea",
           "Varchar",
+          "Varchar",
+          "Bytea"
+        ]
+      },
+      "nullable": []
+    }
+  },
+  "e5b59bd23f0d0544ef495cc3f23f98bcfb53b121fb4ac6e4d81ba52cc3625f2f": {
+    "query": "SELECT * FROM organisation WHERE id = $1;",
+    "describe": {
+      "columns": [
+        {
+          "ordinal": 0,
+          "name": "id",
+          "type_info": "Bytea"
+        },
+        {
+          "ordinal": 1,
+          "name": "name",
+          "type_info": "Varchar"
+        },
+        {
+          "ordinal": 2,
+          "name": "super_admin_id",
+          "type_info": "Bytea"
+        },
+        {
+          "ordinal": 3,
+          "name": "active",
+          "type_info": "Bool"
+        }
+      ],
+      "parameters": {
+        "Left": [
+          "Bytea"
+        ]
+      },
+      "nullable": [
+        false,
+        false,
+        false,
+        false
+      ]
+    }
+  },
+  "e784c3bf8fc613e812aee986db4120781c68821b15c3d6601b7eaa7dd986d0f1": {
+    "query": "UPDATE \"user\" SET bio = $1;",
+    "describe": {
+      "columns": [],
+      "parameters": {
+        "Left": [
+          "Varchar"
+        ]
+      },
+      "nullable": []
+    }
+  },
+  "e7a437100625d645f8b7ad6848df9ceba9aaaf280a0f139678058387b04d82e5": {
+    "query": "INSERT INTO personal_domain VALUES ($1, 'personal');",
+    "describe": {
+      "columns": [],
+      "parameters": {
+        "Left": [
+          "Bytea"
+        ]
+      },
+      "nullable": []
+    }
+  },
+  "e838972a49d95650b469757b993bedfd88a875d6ea455abb1d3e97ded2bb492c": {
+    "query": "CREATE INDEX personal_email_idx_user_id ON personal_email (user_id);",
+    "describe": {
+      "columns": [],
+      "parameters": {
+        "Left": []
+      },
+      "nullable": []
+    }
+  },
+  "e8476d5f9922fb82a5e249f9a4fc0ea4f3c2980892fcf79d236b2919941d250f": {
+    "query": "SELECT user_unverified_personal_email.* FROM user_unverified_personal_email INNER JOIN domain ON domain.id = user_unverified_personal_email.domain_id WHERE CONCAT(local, '@', domain.name) = $1;",
+    "describe": {
+      "columns": [
+        {
+          "ordinal": 0,
+          "name": "local",
+          "type_info": "Varchar"
+        },
+        {
+          "ordinal": 1,
+          "name": "domain_id",
+          "type_info": "Bytea"
+        },
+        {
+          "ordinal": 2,
+          "name": "user_id",
+          "type_info": "Bytea"
+        },
+        {
+          "ordinal": 3,
+          "name": "verification_token_hash",
+          "type_info": "Text"
+        },
+        {
+          "ordinal": 4,
+          "name": "verification_token_expiry",
+          "type_info": "Int8"
+        }
+      ],
+      "parameters": {
+        "Left": [
+          "Text"
+        ]
+      },
+      "nullable": [
+        false,
+        false,
+        false,
+        false,
+        false
+      ]
+    }
+  },
+  "e9190d8880f4128c2dd3c366e1e52de53a9552f30698c4da7d6085759af0938e": {
+    "query": "CREATE TABLE role_permissions_resource_type( role_id BYTEA CONSTRAINT role_permissions_resource_type_fk_role_id REFERENCES role(id), permission_id BYTEA CONSTRAINT role_permissions_resource_type_fk_permission_id REFERENCES permission(id), resource_type_id BYTEA CONSTRAINT role_permissions_resource_type_fk_resource_type_id REFERENCES resource_type(id), CONSTRAINT role_permissions_resource_type_pk PRIMARY KEY(role_id, permission_id, resource_type_id) );",
+    "describe": {
+      "columns": [],
+      "parameters": {
+        "Left": []
+      },
+      "nullable": []
+    }
+  },
+  "e91e543e8d8395c1862678749ecbb1a23ae3d2df055111d862745c8c7cb165e3": {
+    "query": "DELETE FROM user_login WHERE login_id = $1 AND user_id = $2;",
+    "describe": {
+      "columns": [],
+      "parameters": {
+        "Left": [
+          "Bytea",
+          "Bytea"
+        ]
+      },
+      "nullable": []
+    }
+  },
+  "ea2e3a024fbd1861c22fa4221fe28db777fb20a7b1704a84b096c53e2c2e32bc": {
+    "query": "INSERT INTO user_to_sign_up VALUES ( $1, 'personal', $2, $3, $4, $5, $6, $7, $8, NULL, NULL, NULL, $9, $10 ) ON CONFLICT(username) DO UPDATE SET account_type = 'personal', password = EXCLUDED.password, first_name = EXCLUDED.first_name, last_name = EXCLUDED.last_name, backup_email_local = EXCLUDED.backup_email_local, backup_email_domain_id = EXCLUDED.backup_email_domain_id, backup_phone_country_code = EXCLUDED.backup_phone_country_code, backup_phone_number = EXCLUDED.backup_phone_number, org_email_local = NULL, org_domain_name = NULL, organisation_name = NULL, otp_hash = EXCLUDED.otp_hash, otp_expiry = EXCLUDED.otp_expiry;",
+    "describe": {
+      "columns": [],
+      "parameters": {
+        "Left": [
+          "Varchar",
+          "Text",
+          "Varchar",
+          "Varchar",
+          "Varchar",
+          "Bytea",
+          "Bpchar",
+          "Varchar",
+          "Text",
+          "Int8"
+        ]
+      },
+      "nullable": []
+    }
+  },
+  "f088415e1d0ad9efd323a688e9af01e64b9ffe5f28d3c1926330b79ab0dc66ef": {
+    "query": "INSERT INTO deployment VALUES ($1, $2, $3, NULL, $4, $5, 'created', NULL, NULL, $6, $7, $8, $9);",
+    "describe": {
+      "columns": [],
+      "parameters": {
+        "Left": [
           "Bytea",
           "Varchar",
-          "Text",
-          "Varchar"
-        ]
-      },
-      "nullable": []
-    }
-  },
-  "465499cd312427f9daac7b5b6a05aa0c4e266f2e44e2a880626698aee28a2577": {
-    "query": "CREATE TABLE meta_data( id VARCHAR(100) CONSTRAINT meta_data_pk PRIMARY KEY, value TEXT NOT NULL );",
-    "describe": {
-      "columns": [],
-      "parameters": {
-        "Left": []
-      },
-      "nullable": []
-    }
-  },
-  "474246ff3b01e3c3b111c9eeb7430c532a8a65b3810e18c2af910eeae4e7a4a6": {
-    "query": "CREATE TABLE user_to_sign_up( username VARCHAR(100) CONSTRAINT user_to_sign_up_pk PRIMARY KEY CONSTRAINT user_to_sign_up_chk_username_is_lower_case CHECK( username = LOWER(username) ), account_type RESOURCE_OWNER_TYPE NOT NULL, password TEXT NOT NULL, first_name VARCHAR(100) NOT NULL, last_name VARCHAR(100) NOT NULL, /* Personal email address OR backup email */ backup_email_local VARCHAR(64) CONSTRAINT user_to_sign_up_chk_backup_email_is_lower_case CHECK( backup_email_local = LOWER(backup_email_local) ), backup_email_domain_id BYTEA CONSTRAINT user_to_sign_up_fk_backup_email_domain_id REFERENCES personal_domain(id), backup_phone_country_code CHAR(2) CONSTRAINT user_to_sign_up_fk_backup_phone_country_code REFERENCES phone_number_country_code(country_code) CONSTRAINT user_to_sign_up_chk_backup_phone_country_code_upper_case CHECK( backup_phone_country_code = UPPER(backup_phone_country_code) ), backup_phone_number VARCHAR(15) CONSTRAINT user_to_sign_up_chk_phone_number_valid CHECK( LENGTH(backup_phone_number) >= 7 AND LENGTH(backup_phone_number) <= 15 AND CAST(backup_phone_number AS BIGINT) > 0 ), /* Organisation email address */ org_email_local VARCHAR(64) CONSTRAINT user_to_sign_up_chk_org_email_is_lower_case CHECK( org_email_local = LOWER(org_email_local) ), org_domain_name VARCHAR(100) CONSTRAINT user_to_sign_up_chk_org_domain_name_is_lower_case CHECK( org_domain_name = LOWER(org_domain_name) ), organisation_name VARCHAR(100) CONSTRAINT user_to_sign_up_chk_org_name_is_lower_case CHECK( organisation_name = LOWER(organisation_name) ), otp_hash TEXT NOT NULL, otp_expiry BIGINT NOT NULL CONSTRAINT user_to_sign_up_chk_expiry_unsigned CHECK(otp_expiry >= 0), CONSTRAINT user_to_sign_up_chk_org_details_valid CHECK( ( account_type = 'personal' AND ( org_email_local IS NULL AND org_domain_name IS NULL AND organisation_name IS NULL ) ) OR ( account_type = 'organisation' AND ( org_email_local IS NOT NULL AND org_domain_name IS NOT NULL AND organisation_name IS NOT NULL ) ) ), CONSTRAINT user_to_sign_up_chk_backup_details CHECK( ( backup_email_local IS NOT NULL AND backup_email_domain_id IS NOT NULL AND backup_phone_country_code IS NULL AND backup_phone_number IS NULL ) OR ( backup_email_local IS NULL AND backup_email_domain_id IS NULL AND backup_phone_country_code IS NOT NULL AND backup_phone_number IS NOT NULL ) ) );",
-    "describe": {
-      "columns": [],
-      "parameters": {
-        "Left": []
-      },
-      "nullable": []
-    }
-  },
-  "4a55c7a7b6725fdea08a4ff86fd2117e83df1e51f604371a22ba046ba2aa66fd": {
-    "query": "INSERT INTO user_unverified_personal_email VALUES ($1, $2, $3, $4, $5) ON CONFLICT(local, domain_id) DO UPDATE SET user_id = EXCLUDED.user_id, verification_token_hash = EXCLUDED.verification_token_hash, verification_token_expiry = EXCLUDED.verification_token_expiry;",
-    "describe": {
-      "columns": [],
-      "parameters": {
-        "Left": [
           "Varchar",
-          "Bytea",
-          "Bytea",
-          "Text",
-          "Int8"
-        ]
-      },
-      "nullable": []
-    }
-  },
-<<<<<<< HEAD
-=======
-  "4ac85ae77acd687b683dbd63c8d546fcdfb5f68961ae94376056d74ac534e071": {
-    "query": "INSERT INTO deployment VALUES ($1, $2, 'registry.patr.cloud', $3, NULL, $4, 'created', NULL, NULL, $5, $6, $7);",
-    "describe": {
-      "columns": [],
-      "parameters": {
-        "Left": [
-          "Bytea",
           "Varchar",
-          "Bytea",
           "Varchar",
           "Text",
+          "Varchar",
           "Int2",
           {
             "Custom": {
@@ -1690,3485 +4947,6 @@
       "nullable": []
     }
   },
->>>>>>> 8f01a325
-  "4bd38a446e88105564de2b5688e40e52441945c7ebfcbded8d67ee77293a2d07": {
-    "query": "ALTER TABLE deployment ADD COLUMN region TEXT NOT NULL DEFAULT 'do-blr';",
-    "describe": {
-      "columns": [],
-      "parameters": {
-        "Left": []
-      },
-      "nullable": []
-    }
-  },
-  "4e1d0ecf66dd0b48a03cac5a39547ef34705ecbc7b0bc20e9e11fcdad7f7f97b": {
-    "query": "DELETE FROM organisation_user WHERE role_id = $1;",
-    "describe": {
-      "columns": [],
-      "parameters": {
-        "Left": [
-          "Bytea"
-        ]
-      },
-      "nullable": []
-    }
-  },
-  "4e8616d4daa9832e8fac49fad2745fed52cf8b10196cd4e04706b7c45ea0e307": {
-    "query": "SELECT \"user\".* FROM \"user\" LEFT JOIN personal_email ON personal_email.user_id = \"user\".id LEFT JOIN organisation_email ON organisation_email.user_id = \"user\".id LEFT JOIN domain ON domain.id = personal_email.domain_id OR domain.id = organisation_email.domain_id LEFT JOIN user_phone_number ON user_phone_number.user_id = \"user\".id LEFT JOIN phone_number_country_code ON phone_number_country_code.country_code = user_phone_number.country_code WHERE \"user\".username = $1 OR CONCAT(personal_email.local, '@', domain.name) = $1 OR CONCAT(organisation_email.local, '@', domain.name) = $1 OR CONCAT('+', phone_number_country_code.phone_code, user_phone_number.number) = $1;",
-    "describe": {
-      "columns": [
-        {
-          "ordinal": 0,
-          "name": "id",
-          "type_info": "Bytea"
-        },
-        {
-          "ordinal": 1,
-          "name": "username",
-          "type_info": "Varchar"
-        },
-        {
-          "ordinal": 2,
-          "name": "password",
-          "type_info": "Text"
-        },
-        {
-          "ordinal": 3,
-          "name": "first_name",
-          "type_info": "Varchar"
-        },
-        {
-          "ordinal": 4,
-          "name": "last_name",
-          "type_info": "Varchar"
-        },
-        {
-          "ordinal": 5,
-          "name": "dob",
-          "type_info": "Int8"
-        },
-        {
-          "ordinal": 6,
-          "name": "bio",
-          "type_info": "Varchar"
-        },
-        {
-          "ordinal": 7,
-          "name": "location",
-          "type_info": "Varchar"
-        },
-        {
-          "ordinal": 8,
-          "name": "created",
-          "type_info": "Int8"
-        },
-        {
-          "ordinal": 9,
-          "name": "backup_email_local",
-          "type_info": "Varchar"
-        },
-        {
-          "ordinal": 10,
-          "name": "backup_email_domain_id",
-          "type_info": "Bytea"
-        },
-        {
-          "ordinal": 11,
-          "name": "backup_phone_country_code",
-          "type_info": "Bpchar"
-        },
-        {
-          "ordinal": 12,
-          "name": "backup_phone_number",
-          "type_info": "Varchar"
-        }
-      ],
-      "parameters": {
-        "Left": [
-          "Text"
-        ]
-      },
-      "nullable": [
-        false,
-        false,
-        false,
-        false,
-        false,
-        true,
-        true,
-        true,
-        false,
-        true,
-        true,
-        true,
-        true
-      ]
-    }
-  },
-  "4f1a513b45750aa514a8928122a22edd728e7ae6bb07301dd58885e7ac3da3e4": {
-    "query": "DELETE FROM role_permissions_resource WHERE role_id = $1;",
-    "describe": {
-      "columns": [],
-      "parameters": {
-        "Left": [
-          "Bytea"
-        ]
-      },
-      "nullable": []
-    }
-  },
-  "506fd619b8a6ae7471fc2271a3b044b77e3d82f26f14168ae27e14397af1e052": {
-    "query": "SELECT user_unverified_personal_email.* FROM user_unverified_personal_email INNER JOIN domain ON domain.id = user_unverified_personal_email.domain_id WHERE user_id = $1 AND CONCAT(local, '@', domain.name) = $2;",
-    "describe": {
-      "columns": [
-        {
-          "ordinal": 0,
-          "name": "local",
-          "type_info": "Varchar"
-        },
-        {
-          "ordinal": 1,
-          "name": "domain_id",
-          "type_info": "Bytea"
-        },
-        {
-          "ordinal": 2,
-          "name": "user_id",
-          "type_info": "Bytea"
-        },
-        {
-          "ordinal": 3,
-          "name": "verification_token_hash",
-          "type_info": "Text"
-        },
-        {
-          "ordinal": 4,
-          "name": "verification_token_expiry",
-          "type_info": "Int8"
-        }
-      ],
-      "parameters": {
-        "Left": [
-          "Bytea",
-          "Text"
-        ]
-      },
-      "nullable": [
-        false,
-        false,
-        false,
-        false,
-        false
-      ]
-    }
-  },
-  "5077384c11f5fe95ca7b87498fdc22cadf66c2462b3bdec3da1b5f60b433e698": {
-    "query": "CREATE TABLE user_unverified_personal_email( local VARCHAR(64) NOT NULL CONSTRAINT user_unverified_personal_email_chk_local_is_lower_case CHECK( local = LOWER(local) ), domain_id BYTEA NOT NULL CONSTRAINT user_unverified_personal_email_fk_domain_id REFERENCES personal_domain(id), user_id BYTEA NOT NULL CONSTRAINT user_unverified_personal_email_fk_user_id REFERENCES \"user\"(id), verification_token_hash TEXT NOT NULL, verification_token_expiry BIGINT NOT NULL CONSTRAINT user_unverified_personal_email_chk_token_expiry_unsigned CHECK(verification_token_expiry >= 0), CONSTRAINT user_unverified_personal_email_pk PRIMARY KEY(local, domain_id), CONSTRAINT user_unverified_personal_email_uq_user_id_local_domain_id UNIQUE(user_id, local, domain_id) );",
-    "describe": {
-      "columns": [],
-      "parameters": {
-        "Left": []
-      },
-      "nullable": []
-    }
-  },
-  "53be1449d4e62132badd4f4a94a28ce4d26861a7e9fb7e82691621679adc186a": {
-    "query": "SELECT user_unverified_phone_number.* FROM user_unverified_phone_number INNER JOIN phone_number_country_code ON user_unverified_phone_number.country_code = phone_number_country_code.country_code WHERE user_id = $1 AND user_unverified_phone_number.country_code = $2 AND user_unverified_phone_number.phone_number = $3;",
-    "describe": {
-      "columns": [
-        {
-          "ordinal": 0,
-          "name": "country_code",
-          "type_info": "Bpchar"
-        },
-        {
-          "ordinal": 1,
-          "name": "phone_number",
-          "type_info": "Varchar"
-        },
-        {
-          "ordinal": 2,
-          "name": "user_id",
-          "type_info": "Bytea"
-        },
-        {
-          "ordinal": 3,
-          "name": "verification_token_hash",
-          "type_info": "Text"
-        },
-        {
-          "ordinal": 4,
-          "name": "verification_token_expiry",
-          "type_info": "Int8"
-        }
-      ],
-      "parameters": {
-        "Left": [
-          "Bytea",
-          "Bpchar",
-          "Text"
-        ]
-      },
-      "nullable": [
-        false,
-        false,
-        false,
-        false,
-        false
-      ]
-    }
-  },
-  "53f4c8103d51bb31a8b1c54ae329306072fc5d58df800e4c2a09c347021a04f4": {
-    "query": "SELECT username, account_type as \"account_type: ResourceOwnerType\", password, first_name, last_name, backup_email_local, backup_email_domain_id, backup_phone_country_code, backup_phone_number, org_email_local, org_domain_name, organisation_name, otp_hash, otp_expiry FROM user_to_sign_up WHERE username = $1;",
-    "describe": {
-      "columns": [
-        {
-          "ordinal": 0,
-          "name": "username",
-          "type_info": "Varchar"
-        },
-        {
-          "ordinal": 1,
-          "name": "account_type: ResourceOwnerType",
-          "type_info": {
-            "Custom": {
-              "name": "resource_owner_type",
-              "kind": {
-                "Enum": [
-                  "personal",
-                  "organisation"
-                ]
-              }
-            }
-          }
-        },
-        {
-          "ordinal": 2,
-          "name": "password",
-          "type_info": "Text"
-        },
-        {
-          "ordinal": 3,
-          "name": "first_name",
-          "type_info": "Varchar"
-        },
-        {
-          "ordinal": 4,
-          "name": "last_name",
-          "type_info": "Varchar"
-        },
-        {
-          "ordinal": 5,
-          "name": "backup_email_local",
-          "type_info": "Varchar"
-        },
-        {
-          "ordinal": 6,
-          "name": "backup_email_domain_id",
-          "type_info": "Bytea"
-        },
-        {
-          "ordinal": 7,
-          "name": "backup_phone_country_code",
-          "type_info": "Bpchar"
-        },
-        {
-          "ordinal": 8,
-          "name": "backup_phone_number",
-          "type_info": "Varchar"
-        },
-        {
-          "ordinal": 9,
-          "name": "org_email_local",
-          "type_info": "Varchar"
-        },
-        {
-          "ordinal": 10,
-          "name": "org_domain_name",
-          "type_info": "Varchar"
-        },
-        {
-          "ordinal": 11,
-          "name": "organisation_name",
-          "type_info": "Varchar"
-        },
-        {
-          "ordinal": 12,
-          "name": "otp_hash",
-          "type_info": "Text"
-        },
-        {
-          "ordinal": 13,
-          "name": "otp_expiry",
-          "type_info": "Int8"
-        }
-      ],
-      "parameters": {
-        "Left": [
-          "Text"
-        ]
-      },
-      "nullable": [
-        false,
-        false,
-        false,
-        false,
-        false,
-        true,
-        true,
-        true,
-        true,
-        true,
-        true,
-        true,
-        false,
-        false
-      ]
-    }
-  },
-  "5803e973fb5aebfccb8ab5bb6815d0e716808a3e76fdc97702662a0f20e8776a": {
-    "query": "SELECT application_id, version FROM application_version WHERE application_id = $1;",
-    "describe": {
-      "columns": [
-        {
-          "ordinal": 0,
-          "name": "application_id",
-          "type_info": "Bytea"
-        },
-        {
-          "ordinal": 1,
-          "name": "version",
-          "type_info": "Varchar"
-        }
-      ],
-      "parameters": {
-        "Left": [
-          "Bytea"
-        ]
-      },
-      "nullable": [
-        false,
-        false
-      ]
-    }
-  },
-  "58a62ba31db832c8901e6b2eae6676b999ea76084dfcfbb4ce5e57071f03abdf": {
-    "query": "CREATE INDEX portus_tunnel_idx_name ON portus_tunnel (name);",
-    "describe": {
-      "columns": [],
-      "parameters": {
-        "Left": []
-      },
-      "nullable": []
-    }
-  },
-  "590ff578a9c44722785786cad76db74663d69b9ed9a2ae1ec072eff2fbe20f5d": {
-    "query": "CREATE TABLE user_unverified_phone_number( country_code CHAR(2) NOT NULL CONSTRAINT user_unverified_phone_number_fk_country_code REFERENCES phone_number_country_code(country_code) CONSTRAINT user_unverified_phone_number_chk_country_code_is_upper_case CHECK( country_code = UPPER(country_code) ), phone_number VARCHAR(15) NOT NULL, user_id BYTEA NOT NULL CONSTRAINT user_unverified_phone_number_fk_user_id REFERENCES \"user\"(id), verification_token_hash TEXT NOT NULL, verification_token_expiry BIGINT NOT NULL CONSTRAINT user_unverified_phone_number_chk_token_expiry_unsigned CHECK(verification_token_expiry >= 0), CONSTRAINT user_univerified_phone_number_pk PRIMARY KEY(country_code, phone_number), CONSTRAINT user_univerified_phone_number_uq_country_code_phone_number UNIQUE(user_id, country_code, phone_number) );",
-    "describe": {
-      "columns": [],
-      "parameters": {
-        "Left": []
-      },
-      "nullable": []
-    }
-  },
-  "5b2c77ea3a5cb8b691f7a5ba6f122c2fe324137ef48330812aa7bc5776481e2d": {
-    "query": "INSERT INTO meta_data VALUES ('version_major', $1), ('version_minor', $2), ('version_patch', $3) ON CONFLICT(id) DO UPDATE SET value = EXCLUDED.value;",
-    "describe": {
-      "columns": [],
-      "parameters": {
-        "Left": [
-          "Text",
-          "Text",
-          "Text"
-        ]
-      },
-      "nullable": []
-    }
-  },
-  "5d39c74aa502ba075ac3532d29826cf1889b77fc4ff4aa587a7e2482f240f6c1": {
-    "query": "SELECT * FROM user_login WHERE login_id = $1 AND user_id = $2;",
-    "describe": {
-      "columns": [
-        {
-          "ordinal": 0,
-          "name": "login_id",
-          "type_info": "Bytea"
-        },
-        {
-          "ordinal": 1,
-          "name": "refresh_token",
-          "type_info": "Text"
-        },
-        {
-          "ordinal": 2,
-          "name": "token_expiry",
-          "type_info": "Int8"
-        },
-        {
-          "ordinal": 3,
-          "name": "user_id",
-          "type_info": "Bytea"
-        },
-        {
-          "ordinal": 4,
-          "name": "last_login",
-          "type_info": "Int8"
-        },
-        {
-          "ordinal": 5,
-          "name": "last_activity",
-          "type_info": "Int8"
-        }
-      ],
-      "parameters": {
-        "Left": [
-          "Bytea",
-          "Bytea"
-        ]
-      },
-      "nullable": [
-        false,
-        false,
-        false,
-        false,
-        false,
-        false
-      ]
-    }
-  },
-  "5da293f9bd84592d9bbf11fd8d5f143e65bb472d94ebf2792b51496c2a686d02": {
-    "query": "SELECT username, account_type as \"account_type: ResourceOwnerType\", password, first_name, last_name, backup_email_local, backup_email_domain_id, backup_phone_country_code, backup_phone_number, org_email_local, org_domain_name, organisation_name, otp_hash, otp_expiry FROM user_to_sign_up WHERE backup_phone_country_code = $1 AND backup_phone_number = $2;",
-    "describe": {
-      "columns": [
-        {
-          "ordinal": 0,
-          "name": "username",
-          "type_info": "Varchar"
-        },
-        {
-          "ordinal": 1,
-          "name": "account_type: ResourceOwnerType",
-          "type_info": {
-            "Custom": {
-              "name": "resource_owner_type",
-              "kind": {
-                "Enum": [
-                  "personal",
-                  "organisation"
-                ]
-              }
-            }
-          }
-        },
-        {
-          "ordinal": 2,
-          "name": "password",
-          "type_info": "Text"
-        },
-        {
-          "ordinal": 3,
-          "name": "first_name",
-          "type_info": "Varchar"
-        },
-        {
-          "ordinal": 4,
-          "name": "last_name",
-          "type_info": "Varchar"
-        },
-        {
-          "ordinal": 5,
-          "name": "backup_email_local",
-          "type_info": "Varchar"
-        },
-        {
-          "ordinal": 6,
-          "name": "backup_email_domain_id",
-          "type_info": "Bytea"
-        },
-        {
-          "ordinal": 7,
-          "name": "backup_phone_country_code",
-          "type_info": "Bpchar"
-        },
-        {
-          "ordinal": 8,
-          "name": "backup_phone_number",
-          "type_info": "Varchar"
-        },
-        {
-          "ordinal": 9,
-          "name": "org_email_local",
-          "type_info": "Varchar"
-        },
-        {
-          "ordinal": 10,
-          "name": "org_domain_name",
-          "type_info": "Varchar"
-        },
-        {
-          "ordinal": 11,
-          "name": "organisation_name",
-          "type_info": "Varchar"
-        },
-        {
-          "ordinal": 12,
-          "name": "otp_hash",
-          "type_info": "Text"
-        },
-        {
-          "ordinal": 13,
-          "name": "otp_expiry",
-          "type_info": "Int8"
-        }
-      ],
-      "parameters": {
-        "Left": [
-          "Bpchar",
-          "Text"
-        ]
-      },
-      "nullable": [
-        false,
-        false,
-        false,
-        false,
-        false,
-        true,
-        true,
-        true,
-        true,
-        true,
-        true,
-        true,
-        false,
-        false
-      ]
-    }
-  },
-  "5f148eb2cfd81e700bc78ededf4dfd92702fcf36992957a1ae5ad82aaecb57a1": {
-    "query": "INSERT INTO password_reset_request VALUES ($1, $2, $3) ON CONFLICT(user_id) DO UPDATE SET token = EXCLUDED.token, token_expiry = EXCLUDED.token_expiry;",
-    "describe": {
-      "columns": [],
-      "parameters": {
-        "Left": [
-          "Bytea",
-          "Text",
-          "Int8"
-        ]
-      },
-      "nullable": []
-    }
-  },
-  "5f4da81e11690f78c860744212e2d92c210d50982c52e97afe27b96c070caa27": {
-    "query": "SELECT * FROM resource WHERE id = $1;",
-    "describe": {
-      "columns": [
-        {
-          "ordinal": 0,
-          "name": "id",
-          "type_info": "Bytea"
-        },
-        {
-          "ordinal": 1,
-          "name": "name",
-          "type_info": "Varchar"
-        },
-        {
-          "ordinal": 2,
-          "name": "resource_type_id",
-          "type_info": "Bytea"
-        },
-        {
-          "ordinal": 3,
-          "name": "owner_id",
-          "type_info": "Bytea"
-        },
-        {
-          "ordinal": 4,
-          "name": "created",
-          "type_info": "Int8"
-        }
-      ],
-      "parameters": {
-        "Left": [
-          "Bytea"
-        ]
-      },
-      "nullable": [
-        false,
-        false,
-        false,
-        false,
-        false
-      ]
-    }
-  },
-  "5fc2a16315f643c674608b60a4ed62f25ee2dd758d71f7bd865c9ccebe8e1df0": {
-    "query": "SELECT id, name, type as \"type: _\" FROM domain WHERE name = $1;",
-    "describe": {
-      "columns": [
-        {
-          "ordinal": 0,
-          "name": "id",
-          "type_info": "Bytea"
-        },
-        {
-          "ordinal": 1,
-          "name": "name",
-          "type_info": "Varchar"
-        },
-        {
-          "ordinal": 2,
-          "name": "type: _",
-          "type_info": {
-            "Custom": {
-              "name": "resource_owner_type",
-              "kind": {
-                "Enum": [
-                  "personal",
-                  "organisation"
-                ]
-              }
-            }
-          }
-        }
-      ],
-      "parameters": {
-        "Left": [
-          "Text"
-        ]
-      },
-      "nullable": [
-        false,
-        false,
-        false
-      ]
-    }
-  },
-  "60052c09546b142087edbb8c7677a63a9567bbdc0ae3a6cb1626a3fd3b520c67": {
-    "query": "SELECT * FROM \"user\" WHERE id = $1;",
-    "describe": {
-      "columns": [
-        {
-          "ordinal": 0,
-          "name": "id",
-          "type_info": "Bytea"
-        },
-        {
-          "ordinal": 1,
-          "name": "username",
-          "type_info": "Varchar"
-        },
-        {
-          "ordinal": 2,
-          "name": "password",
-          "type_info": "Text"
-        },
-        {
-          "ordinal": 3,
-          "name": "first_name",
-          "type_info": "Varchar"
-        },
-        {
-          "ordinal": 4,
-          "name": "last_name",
-          "type_info": "Varchar"
-        },
-        {
-          "ordinal": 5,
-          "name": "dob",
-          "type_info": "Int8"
-        },
-        {
-          "ordinal": 6,
-          "name": "bio",
-          "type_info": "Varchar"
-        },
-        {
-          "ordinal": 7,
-          "name": "location",
-          "type_info": "Varchar"
-        },
-        {
-          "ordinal": 8,
-          "name": "created",
-          "type_info": "Int8"
-        },
-        {
-          "ordinal": 9,
-          "name": "backup_email_local",
-          "type_info": "Varchar"
-        },
-        {
-          "ordinal": 10,
-          "name": "backup_email_domain_id",
-          "type_info": "Bytea"
-        },
-        {
-          "ordinal": 11,
-          "name": "backup_phone_country_code",
-          "type_info": "Bpchar"
-        },
-        {
-          "ordinal": 12,
-          "name": "backup_phone_number",
-          "type_info": "Varchar"
-        }
-      ],
-      "parameters": {
-        "Left": [
-          "Bytea"
-        ]
-      },
-      "nullable": [
-        false,
-        false,
-        false,
-        false,
-        false,
-        true,
-        true,
-        true,
-        false,
-        true,
-        true,
-        true,
-        true
-      ]
-    }
-  },
-  "64ee3e30253dd21f030ad8dd3047dca1ac5dcd8e080942cc25bc21a75bad37ed": {
-    "query": "SELECT username, account_type as \"account_type: ResourceOwnerType\", password, first_name, last_name, backup_email_local, backup_email_domain_id, backup_phone_country_code, backup_phone_number, org_email_local, org_domain_name, organisation_name, otp_hash, otp_expiry FROM user_to_sign_up WHERE org_domain_name = $1;",
-    "describe": {
-      "columns": [
-        {
-          "ordinal": 0,
-          "name": "username",
-          "type_info": "Varchar"
-        },
-        {
-          "ordinal": 1,
-          "name": "account_type: ResourceOwnerType",
-          "type_info": {
-            "Custom": {
-              "name": "resource_owner_type",
-              "kind": {
-                "Enum": [
-                  "personal",
-                  "organisation"
-                ]
-              }
-            }
-          }
-        },
-        {
-          "ordinal": 2,
-          "name": "password",
-          "type_info": "Text"
-        },
-        {
-          "ordinal": 3,
-          "name": "first_name",
-          "type_info": "Varchar"
-        },
-        {
-          "ordinal": 4,
-          "name": "last_name",
-          "type_info": "Varchar"
-        },
-        {
-          "ordinal": 5,
-          "name": "backup_email_local",
-          "type_info": "Varchar"
-        },
-        {
-          "ordinal": 6,
-          "name": "backup_email_domain_id",
-          "type_info": "Bytea"
-        },
-        {
-          "ordinal": 7,
-          "name": "backup_phone_country_code",
-          "type_info": "Bpchar"
-        },
-        {
-          "ordinal": 8,
-          "name": "backup_phone_number",
-          "type_info": "Varchar"
-        },
-        {
-          "ordinal": 9,
-          "name": "org_email_local",
-          "type_info": "Varchar"
-        },
-        {
-          "ordinal": 10,
-          "name": "org_domain_name",
-          "type_info": "Varchar"
-        },
-        {
-          "ordinal": 11,
-          "name": "organisation_name",
-          "type_info": "Varchar"
-        },
-        {
-          "ordinal": 12,
-          "name": "otp_hash",
-          "type_info": "Text"
-        },
-        {
-          "ordinal": 13,
-          "name": "otp_expiry",
-          "type_info": "Int8"
-        }
-      ],
-      "parameters": {
-        "Left": [
-          "Text"
-        ]
-      },
-      "nullable": [
-        false,
-        false,
-        false,
-        false,
-        false,
-        true,
-        true,
-        true,
-        true,
-        true,
-        true,
-        true,
-        false,
-        false
-      ]
-    }
-  },
-  "6505122d8c40c26849eb3a6144e2de08388b087d10d049cdbba7a1742fefc5de": {
-    "query": "CREATE INDEX role_permissions_resource_idx_role_id ON role_permissions_resource (role_id);",
-    "describe": {
-      "columns": [],
-      "parameters": {
-        "Left": []
-      },
-      "nullable": []
-    }
-  },
-  "6bd5d67fbe304eccde2080ea1e55e16b9742e882933eaa80e63aacaf0c606ca8": {
-    "query": "SELECT id, name, registry, repository_id, image_name, image_tag, status as \"status: _\", deployed_image, digital_ocean_app_id, deployment.region, domain_name FROM deployment WHERE id = $1;",
-    "describe": {
-      "columns": [
-        {
-          "ordinal": 0,
-          "name": "id",
-          "type_info": "Bytea"
-        },
-        {
-          "ordinal": 1,
-          "name": "name",
-          "type_info": "Varchar"
-        },
-        {
-          "ordinal": 2,
-          "name": "registry",
-          "type_info": "Varchar"
-        },
-        {
-          "ordinal": 3,
-          "name": "repository_id",
-          "type_info": "Bytea"
-        },
-        {
-          "ordinal": 4,
-          "name": "image_name",
-          "type_info": "Varchar"
-        },
-        {
-          "ordinal": 5,
-          "name": "image_tag",
-          "type_info": "Varchar"
-        },
-        {
-          "ordinal": 6,
-          "name": "status: _",
-          "type_info": {
-            "Custom": {
-              "name": "deployment_status",
-              "kind": {
-                "Enum": [
-                  "created",
-                  "pushed",
-                  "deploying",
-                  "running",
-                  "stopped",
-                  "errored",
-                  "deleted"
-                ]
-              }
-            }
-          }
-        },
-        {
-          "ordinal": 7,
-          "name": "deployed_image",
-          "type_info": "Text"
-        },
-        {
-          "ordinal": 8,
-          "name": "digital_ocean_app_id",
-          "type_info": "Text"
-        },
-        {
-          "ordinal": 9,
-          "name": "region",
-          "type_info": "Text"
-        },
-        {
-          "ordinal": 10,
-          "name": "domain_name",
-          "type_info": "Varchar"
-        }
-      ],
-      "parameters": {
-        "Left": [
-          "Bytea"
-        ]
-      },
-      "nullable": [
-        false,
-        false,
-        false,
-        true,
-        true,
-        false,
-        false,
-        true,
-        true,
-        false,
-        true
-      ]
-    }
-  },
-  "6c358b1315434f217977f83c02a85672f43f7cb251a4594f25cc1616d91cd64b": {
-    "query": "CREATE TABLE password_reset_request( user_id BYTEA CONSTRAINT password_reset_request_pk PRIMARY KEY CONSTRAINT password_reset_request_fk_user_id REFERENCES \"user\"(id), token TEXT NOT NULL, token_expiry BIGINT NOT NULL CONSTRAINT password_reset_request_token_expiry_chk_unsigned CHECK(token_expiry >= 0) );",
-    "describe": {
-      "columns": [],
-      "parameters": {
-        "Left": []
-      },
-      "nullable": []
-    }
-  },
-  "6e3a486525330c72b9c3f74b391246cbe883ee761d6b19654a714a2e4fca8302": {
-    "query": "SELECT * FROM role_permissions_resource_type INNER JOIN permission ON role_permissions_resource_type.permission_id = permission.id WHERE role_permissions_resource_type.role_id = $1;",
-    "describe": {
-      "columns": [
-        {
-          "ordinal": 0,
-          "name": "role_id",
-          "type_info": "Bytea"
-        },
-        {
-          "ordinal": 1,
-          "name": "permission_id",
-          "type_info": "Bytea"
-        },
-        {
-          "ordinal": 2,
-          "name": "resource_type_id",
-          "type_info": "Bytea"
-        },
-        {
-          "ordinal": 3,
-          "name": "id",
-          "type_info": "Bytea"
-        },
-        {
-          "ordinal": 4,
-          "name": "name",
-          "type_info": "Varchar"
-        },
-        {
-          "ordinal": 5,
-          "name": "description",
-          "type_info": "Varchar"
-        }
-      ],
-      "parameters": {
-        "Left": [
-          "Bytea"
-        ]
-      },
-      "nullable": [
-        false,
-        false,
-        false,
-        false,
-        false,
-        true
-      ]
-    }
-  },
-  "6fd4fa1501e306f9affc53e7cd5ac69dd0030d431edb5148d0ba49524d3e57e4": {
-    "query": "INSERT INTO organisation_domain VALUES ($1, 'organisation', FALSE);",
-    "describe": {
-      "columns": [],
-      "parameters": {
-        "Left": [
-          "Bytea"
-        ]
-      },
-      "nullable": []
-    }
-  },
-  "71ff08322f8de97449cd587405c9ee718a6ecd559e60fa30ec584d455f6bfb05": {
-    "query": "CREATE TABLE personal_email( user_id BYTEA NOT NULL CONSTRAINT personal_email_fk_user_id REFERENCES \"user\"(id) DEFERRABLE INITIALLY IMMEDIATE, local VARCHAR(64) NOT NULL CONSTRAINT personal_email_chk_local_is_lower_case CHECK( local = LOWER(local) ), domain_id BYTEA NOT NULL CONSTRAINT personal_email_fk_domain_id REFERENCES personal_domain(id), CONSTRAINT personal_email_pk PRIMARY KEY(local, domain_id), CONSTRAINT personal_email_uq_user_id_local_domain_id UNIQUE(user_id, local, domain_id) );",
-    "describe": {
-      "columns": [],
-      "parameters": {
-        "Left": []
-      },
-      "nullable": []
-    }
-  },
-  "7295608182b46ec27e844f5ea11527047aece89adb58dc9bcdb1a3c4eda3418c": {
-    "query": "SELECT * FROM role WHERE owner_id = $1;",
-    "describe": {
-      "columns": [
-        {
-          "ordinal": 0,
-          "name": "id",
-          "type_info": "Bytea"
-        },
-        {
-          "ordinal": 1,
-          "name": "name",
-          "type_info": "Varchar"
-        },
-        {
-          "ordinal": 2,
-          "name": "description",
-          "type_info": "Varchar"
-        },
-        {
-          "ordinal": 3,
-          "name": "owner_id",
-          "type_info": "Bytea"
-        }
-      ],
-      "parameters": {
-        "Left": [
-          "Bytea"
-        ]
-      },
-      "nullable": [
-        false,
-        false,
-        true,
-        false
-      ]
-    }
-  },
-  "72c096aa3b93c9ff181107d858a3f414083391d839451f7acf0e5fe828acbdc0": {
-    "query": "INSERT INTO resource_type VALUES ($1, $2, NULL);",
-    "describe": {
-      "columns": [],
-      "parameters": {
-        "Left": [
-          "Bytea",
-          "Varchar"
-        ]
-      },
-      "nullable": []
-    }
-  },
-  "7414a406e3775cac0027e82259514f634af2152883e86cb7d1b199e6c6b3c559": {
-    "query": "INSERT INTO organisation VALUES ($1, $2, $3, $4);",
-    "describe": {
-      "columns": [],
-      "parameters": {
-        "Left": [
-          "Bytea",
-          "Varchar",
-          "Bytea",
-          "Bool"
-        ]
-      },
-      "nullable": []
-    }
-  },
-  "75bc2c480c7392db5ed625f6156487964d30fe4abbc7b81e45773a34073271f2": {
-    "query": "ALTER TABLE file ADD CONSTRAINT file_fk_id FOREIGN KEY(id) REFERENCES resource(id);",
-    "describe": {
-      "columns": [],
-      "parameters": {
-        "Left": []
-      },
-      "nullable": []
-    }
-  },
-  "799f1b78ac4c1bd45251b83af9dea7179be61357e5241533c66406c1cf0b60de": {
-    "query": "DELETE FROM user_unverified_personal_email WHERE user_id = $1 AND local = $2 AND domain_id = $3;",
-    "describe": {
-      "columns": [],
-      "parameters": {
-        "Left": [
-          "Bytea",
-          "Text",
-          "Bytea"
-        ]
-      },
-      "nullable": []
-    }
-  },
-  "7b8d453d01b73cb8f7ca2909c91528bb28fca9b17cbb5dcf0ec247563df1dcc7": {
-    "query": "SELECT * FROM portus_tunnel WHERE id = $1;",
-    "describe": {
-      "columns": [
-        {
-          "ordinal": 0,
-          "name": "id",
-          "type_info": "Bytea"
-        },
-        {
-          "ordinal": 1,
-          "name": "username",
-          "type_info": "Varchar"
-        },
-        {
-          "ordinal": 2,
-          "name": "ssh_port",
-          "type_info": "Int4"
-        },
-        {
-          "ordinal": 3,
-          "name": "exposed_port",
-          "type_info": "Int4"
-        },
-        {
-          "ordinal": 4,
-          "name": "name",
-          "type_info": "Varchar"
-        }
-      ],
-      "parameters": {
-        "Left": [
-          "Bytea"
-        ]
-      },
-      "nullable": [
-        false,
-        false,
-        false,
-        false,
-        false
-      ]
-    }
-  },
-  "7d4f82ad1a647d0bcb90321774d7e4261578091c7822d00cef3ec66a8a4f0174": {
-    "query": "CREATE INDEX role_permissions_resource_type_idx_role_id_resource_type_id ON role_permissions_resource_type (role_id, resource_type_id);",
-    "describe": {
-      "columns": [],
-      "parameters": {
-        "Left": []
-      },
-      "nullable": []
-    }
-  },
-  "7d5f9aa70e270166b2b87cc4b473d5fcbfa4e9a57260e09560a63128dcb3a6d5": {
-    "query": "UPDATE \"user\" SET location = $1;",
-    "describe": {
-      "columns": [],
-      "parameters": {
-        "Left": [
-          "Varchar"
-        ]
-      },
-      "nullable": []
-    }
-  },
-  "7e17958477bd7ad188f0ba54242933d7faea76c9eae1b57c441912867ec72959": {
-    "query": "CREATE TABLE deployment( id BYTEA CONSTRAINT deployment_pk PRIMARY KEY, name VARCHAR(255) NOT NULL, registry VARCHAR(255) NOT NULL DEFAULT 'registry.patr.cloud', repository_id BYTEA CONSTRAINT deployment_fk_repository_id REFERENCES docker_registry_repository(id), image_name VARCHAR(512), image_tag VARCHAR(255) NOT NULL, status DEPLOYMENT_STATUS NOT NULL DEFAULT 'created', deployed_image TEXT, digital_ocean_app_id TEXT CONSTRAINT deployment_uq_digital_ocean_app_id UNIQUE, region TEXT NOT NULL DEFAULT 'do-blr', horizontal_scale SMALLINT NOT NULL CONSTRAINT deployment_chk_horizontal_scale_u8 CHECK( horizontal_scale >= 0 AND horizontal_scale <= 256 ) DEFAULT 1, machine_type DEPLOYMENT_MACHINE_TYPE NOT NULL DEFAULT 'small', CONSTRAINT deployment_chk_repository_id_is_valid CHECK( ( registry = 'registry.patr.cloud' AND image_name IS NULL AND repository_id IS NOT NULL ) OR ( registry != 'registry.patr.cloud' AND image_name IS NOT NULL AND repository_id IS NULL ) ) );",
-    "describe": {
-      "columns": [],
-      "parameters": {
-        "Left": []
-      },
-      "nullable": []
-    }
-  },
-  "8038e82b88abf353ef3e60bac7d76d66c8ec63e16a7afa0eac39148ed349c9f5": {
-    "query": "INSERT INTO deployment_environment_variable VALUES ($1, $2, $3);",
-    "describe": {
-      "columns": [],
-      "parameters": {
-        "Left": [
-          "Bytea",
-          "Varchar",
-          "Text"
-        ]
-      },
-      "nullable": []
-    }
-  },
-  "806d8ffb3f6de78af43ad472fe58308b0f0cb0d822f8dbf40cc9f018bc70f220": {
-    "query": "SELECT * FROM password_reset_request WHERE user_id = $1;",
-    "describe": {
-      "columns": [
-        {
-          "ordinal": 0,
-          "name": "user_id",
-          "type_info": "Bytea"
-        },
-        {
-          "ordinal": 1,
-          "name": "token",
-          "type_info": "Text"
-        },
-        {
-          "ordinal": 2,
-          "name": "token_expiry",
-          "type_info": "Int8"
-        }
-      ],
-      "parameters": {
-        "Left": [
-          "Bytea"
-        ]
-      },
-      "nullable": [
-        false,
-        false,
-        false
-      ]
-    }
-  },
-  "81176c7e3e4b2d05c35514e25f56b3f3a94ebc3c737323d2359e22d82c0f8fe8": {
-    "query": "CREATE TABLE file ( id BYTEA CONSTRAINT file_pk PRIMARY KEY, name VARCHAR(250) NOT NULL );",
-    "describe": {
-      "columns": [],
-      "parameters": {
-        "Left": []
-      },
-      "nullable": []
-    }
-  },
-  "840642ff60df5797a9282585bdf849c8737ae4ab983f6af14d3b189a05cab472": {
-    "query": "SELECT * FROM portus_tunnel WHERE name = $1;",
-    "describe": {
-      "columns": [
-        {
-          "ordinal": 0,
-          "name": "id",
-          "type_info": "Bytea"
-        },
-        {
-          "ordinal": 1,
-          "name": "username",
-          "type_info": "Varchar"
-        },
-        {
-          "ordinal": 2,
-          "name": "ssh_port",
-          "type_info": "Int4"
-        },
-        {
-          "ordinal": 3,
-          "name": "exposed_port",
-          "type_info": "Int4"
-        },
-        {
-          "ordinal": 4,
-          "name": "name",
-          "type_info": "Varchar"
-        }
-      ],
-      "parameters": {
-        "Left": [
-          "Text"
-        ]
-      },
-      "nullable": [
-        false,
-        false,
-        false,
-        false,
-        false
-      ]
-    }
-  },
-  "8431b12442899e35157ab1cae767055bc2ce134e9b6704615114d02bcd0f4fea": {
-    "query": "SELECT domain.name, organisation_domain.id, organisation_domain.domain_type as \"domain_type: _\", organisation_domain.is_verified FROM organisation_domain INNER JOIN domain ON domain.id = organisation_domain.id WHERE domain.id = $1;",
-    "describe": {
-      "columns": [
-        {
-          "ordinal": 0,
-          "name": "name",
-          "type_info": "Varchar"
-        },
-        {
-          "ordinal": 1,
-          "name": "id",
-          "type_info": "Bytea"
-        },
-        {
-          "ordinal": 2,
-          "name": "domain_type: _",
-          "type_info": {
-            "Custom": {
-              "name": "resource_owner_type",
-              "kind": {
-                "Enum": [
-                  "personal",
-                  "organisation"
-                ]
-              }
-            }
-          }
-        },
-        {
-          "ordinal": 3,
-          "name": "is_verified",
-          "type_info": "Bool"
-        }
-      ],
-      "parameters": {
-        "Left": [
-          "Bytea"
-        ]
-      },
-      "nullable": [
-        false,
-        false,
-        false,
-        false
-      ]
-    }
-  },
-  "860c561776aaf1f078eb0392b11b2be437f2cf6847a00b4d7214a158514664c4": {
-    "query": "CREATE INDEX role_permissions_resource_idx_role_id_resource_id ON role_permissions_resource (role_id, resource_id);",
-    "describe": {
-      "columns": [],
-      "parameters": {
-        "Left": []
-      },
-      "nullable": []
-    }
-  },
-  "86de4c8193df4ddaa97ee03f5b58d3cfa0f548c5ed7541b3c6d2b583859f9818": {
-    "query": "SELECT * FROM organisation WHERE name = $1;",
-    "describe": {
-      "columns": [
-        {
-          "ordinal": 0,
-          "name": "id",
-          "type_info": "Bytea"
-        },
-        {
-          "ordinal": 1,
-          "name": "name",
-          "type_info": "Varchar"
-        },
-        {
-          "ordinal": 2,
-          "name": "super_admin_id",
-          "type_info": "Bytea"
-        },
-        {
-          "ordinal": 3,
-          "name": "active",
-          "type_info": "Bool"
-        }
-      ],
-      "parameters": {
-        "Left": [
-          "Text"
-        ]
-      },
-      "nullable": [
-        false,
-        false,
-        false,
-        false
-      ]
-    }
-  },
-  "873d6d3789fe5ca0d11c2b14280e2e6e7dad6162dd2c74c5108e77916face3ad": {
-    "query": "INSERT INTO phone_number_country_code VALUES ($$AF$$, $$93$$, $$Afghanistan$$), ($$AX$$, $$358$$, $$Aland Islands$$), ($$AL$$, $$355$$, $$Albania$$), ($$DZ$$, $$213$$, $$Algeria$$), ($$AS$$, $$1684$$, $$American Samoa$$), ($$AD$$, $$376$$, $$Andorra$$), ($$AO$$, $$244$$, $$Angola$$), ($$AI$$, $$1264$$, $$Anguilla$$), ($$AQ$$, $$672$$, $$Antarctica$$), ($$AG$$, $$1268$$, $$Antigua and Barbuda$$), ($$AR$$, $$54$$, $$Argentina$$), ($$AM$$, $$374$$, $$Armenia$$), ($$AW$$, $$297$$, $$Aruba$$), ($$AU$$, $$61$$, $$Australia$$), ($$AT$$, $$43$$, $$Austria$$), ($$AZ$$, $$994$$, $$Azerbaijan$$), ($$BS$$, $$1242$$, $$Bahamas$$), ($$BH$$, $$973$$, $$Bahrain$$), ($$BD$$, $$880$$, $$Bangladesh$$), ($$BB$$, $$1246$$, $$Barbados$$), ($$BY$$, $$375$$, $$Belarus$$), ($$BE$$, $$32$$, $$Belgium$$), ($$BZ$$, $$501$$, $$Belize$$), ($$BJ$$, $$229$$, $$Benin$$), ($$BM$$, $$1441$$, $$Bermuda$$), ($$BT$$, $$975$$, $$Bhutan$$), ($$BO$$, $$591$$, $$Bolivia$$), ($$BQ$$, $$599$$, $$Bonaire, Sint Eustatius and Saba$$), ($$BA$$, $$387$$, $$Bosnia and Herzegovina$$), ($$BW$$, $$267$$, $$Botswana$$), ($$BV$$, $$55$$, $$Bouvet Island$$), ($$BR$$, $$55$$, $$Brazil$$), ($$IO$$, $$246$$, $$British Indian Ocean Territory$$), ($$BN$$, $$673$$, $$Brunei Darussalam$$), ($$BG$$, $$359$$, $$Bulgaria$$), ($$BF$$, $$226$$, $$Burkina Faso$$), ($$BI$$, $$257$$, $$Burundi$$), ($$KH$$, $$855$$, $$Cambodia$$), ($$CM$$, $$237$$, $$Cameroon$$), ($$CA$$, $$1$$, $$Canada$$), ($$CV$$, $$238$$, $$Cape Verde$$), ($$KY$$, $$1345$$, $$Cayman Islands$$), ($$CF$$, $$236$$, $$Central African Republic$$), ($$TD$$, $$235$$, $$Chad$$), ($$CL$$, $$56$$, $$Chile$$), ($$CN$$, $$86$$, $$China$$), ($$CX$$, $$61$$, $$Christmas Island$$), ($$CC$$, $$672$$, $$Cocos (Keeling) Islands$$), ($$CO$$, $$57$$, $$Colombia$$), ($$KM$$, $$269$$, $$Comoros$$), ($$CG$$, $$242$$, $$Congo$$), ($$CD$$, $$242$$, $$Congo, Democratic Republic of the Congo$$), ($$CK$$, $$682$$, $$Cook Islands$$), ($$CR$$, $$506$$, $$Costa Rica$$), ($$CI$$, $$225$$, $$Cote D'Ivoire$$), ($$HR$$, $$385$$, $$Croatia$$), ($$CU$$, $$53$$, $$Cuba$$), ($$CW$$, $$599$$, $$Curacao$$), ($$CY$$, $$357$$, $$Cyprus$$), ($$CZ$$, $$420$$, $$Czech Republic$$), ($$DK$$, $$45$$, $$Denmark$$), ($$DJ$$, $$253$$, $$Djibouti$$), ($$DM$$, $$1767$$, $$Dominica$$), ($$DO$$, $$1809$$, $$Dominican Republic$$), ($$EC$$, $$593$$, $$Ecuador$$), ($$EG$$, $$20$$, $$Egypt$$), ($$SV$$, $$503$$, $$El Salvador$$), ($$GQ$$, $$240$$, $$Equatorial Guinea$$), ($$ER$$, $$291$$, $$Eritrea$$), ($$EE$$, $$372$$, $$Estonia$$), ($$ET$$, $$251$$, $$Ethiopia$$), ($$FK$$, $$500$$, $$Falkland Islands (Malvinas)$$), ($$FO$$, $$298$$, $$Faroe Islands$$), ($$FJ$$, $$679$$, $$Fiji$$), ($$FI$$, $$358$$, $$Finland$$), ($$FR$$, $$33$$, $$France$$), ($$GF$$, $$594$$, $$French Guiana$$), ($$PF$$, $$689$$, $$French Polynesia$$), ($$TF$$, $$262$$, $$French Southern Territories$$), ($$GA$$, $$241$$, $$Gabon$$), ($$GM$$, $$220$$, $$Gambia$$), ($$GE$$, $$995$$, $$Georgia$$), ($$DE$$, $$49$$, $$Germany$$), ($$GH$$, $$233$$, $$Ghana$$), ($$GI$$, $$350$$, $$Gibraltar$$), ($$GR$$, $$30$$, $$Greece$$), ($$GL$$, $$299$$, $$Greenland$$), ($$GD$$, $$1473$$, $$Grenada$$), ($$GP$$, $$590$$, $$Guadeloupe$$), ($$GU$$, $$1671$$, $$Guam$$), ($$GT$$, $$502$$, $$Guatemala$$), ($$GG$$, $$44$$, $$Guernsey$$), ($$GN$$, $$224$$, $$Guinea$$), ($$GW$$, $$245$$, $$Guinea-Bissau$$), ($$GY$$, $$592$$, $$Guyana$$), ($$HT$$, $$509$$, $$Haiti$$), ($$HM$$, $$0$$, $$Heard Island and Mcdonald Islands$$), ($$VA$$, $$39$$, $$Holy See (Vatican City State)$$), ($$HN$$, $$504$$, $$Honduras$$), ($$HK$$, $$852$$, $$Hong Kong$$), ($$HU$$, $$36$$, $$Hungary$$), ($$IS$$, $$354$$, $$Iceland$$), ($$IN$$, $$91$$, $$India$$), ($$ID$$, $$62$$, $$Indonesia$$), ($$IR$$, $$98$$, $$Iran, Islamic Republic of$$), ($$IQ$$, $$964$$, $$Iraq$$), ($$IE$$, $$353$$, $$Ireland$$), ($$IM$$, $$44$$, $$Isle of Man$$), ($$IL$$, $$972$$, $$Israel$$), ($$IT$$, $$39$$, $$Italy$$), ($$JM$$, $$1876$$, $$Jamaica$$), ($$JP$$, $$81$$, $$Japan$$), ($$JE$$, $$44$$, $$Jersey$$), ($$JO$$, $$962$$, $$Jordan$$), ($$KZ$$, $$7$$, $$Kazakhstan$$), ($$KE$$, $$254$$, $$Kenya$$), ($$KI$$, $$686$$, $$Kiribati$$), ($$KP$$, $$850$$, $$Korea, Democratic People's Republic of$$), ($$KR$$, $$82$$, $$Korea, Republic of$$), ($$XK$$, $$381$$, $$Kosovo$$), ($$KW$$, $$965$$, $$Kuwait$$), ($$KG$$, $$996$$, $$Kyrgyzstan$$), ($$LA$$, $$856$$, $$Lao People's Democratic Republic$$), ($$LV$$, $$371$$, $$Latvia$$), ($$LB$$, $$961$$, $$Lebanon$$), ($$LS$$, $$266$$, $$Lesotho$$), ($$LR$$, $$231$$, $$Liberia$$), ($$LY$$, $$218$$, $$Libyan Arab Jamahiriya$$), ($$LI$$, $$423$$, $$Liechtenstein$$), ($$LT$$, $$370$$, $$Lithuania$$), ($$LU$$, $$352$$, $$Luxembourg$$), ($$MO$$, $$853$$, $$Macao$$), ($$MK$$, $$389$$, $$Macedonia, the Former Yugoslav Republic of$$), ($$MG$$, $$261$$, $$Madagascar$$), ($$MW$$, $$265$$, $$Malawi$$), ($$MY$$, $$60$$, $$Malaysia$$), ($$MV$$, $$960$$, $$Maldives$$), ($$ML$$, $$223$$, $$Mali$$), ($$MT$$, $$356$$, $$Malta$$), ($$MH$$, $$692$$, $$Marshall Islands$$), ($$MQ$$, $$596$$, $$Martinique$$), ($$MR$$, $$222$$, $$Mauritania$$), ($$MU$$, $$230$$, $$Mauritius$$), ($$YT$$, $$269$$, $$Mayotte$$), ($$MX$$, $$52$$, $$Mexico$$), ($$FM$$, $$691$$, $$Micronesia, Federated States of$$), ($$MD$$, $$373$$, $$Moldova, Republic of$$), ($$MC$$, $$377$$, $$Monaco$$), ($$MN$$, $$976$$, $$Mongolia$$), ($$ME$$, $$382$$, $$Montenegro$$), ($$MS$$, $$1664$$, $$Montserrat$$), ($$MA$$, $$212$$, $$Morocco$$), ($$MZ$$, $$258$$, $$Mozambique$$), ($$MM$$, $$95$$, $$Myanmar$$), ($$NA$$, $$264$$, $$Namibia$$), ($$NR$$, $$674$$, $$Nauru$$), ($$NP$$, $$977$$, $$Nepal$$), ($$NL$$, $$31$$, $$Netherlands$$), ($$AN$$, $$599$$, $$Netherlands Antilles$$), ($$NC$$, $$687$$, $$New Caledonia$$), ($$NZ$$, $$64$$, $$New Zealand$$), ($$NI$$, $$505$$, $$Nicaragua$$), ($$NE$$, $$227$$, $$Niger$$), ($$NG$$, $$234$$, $$Nigeria$$), ($$NU$$, $$683$$, $$Niue$$), ($$NF$$, $$672$$, $$Norfolk Island$$), ($$MP$$, $$1670$$, $$Northern Mariana Islands$$), ($$NO$$, $$47$$, $$Norway$$), ($$OM$$, $$968$$, $$Oman$$), ($$PK$$, $$92$$, $$Pakistan$$), ($$PW$$, $$680$$, $$Palau$$), ($$PS$$, $$970$$, $$Palestinian Territory, Occupied$$), ($$PA$$, $$507$$, $$Panama$$), ($$PG$$, $$675$$, $$Papua New Guinea$$), ($$PY$$, $$595$$, $$Paraguay$$), ($$PE$$, $$51$$, $$Peru$$), ($$PH$$, $$63$$, $$Philippines$$), ($$PN$$, $$64$$, $$Pitcairn$$), ($$PL$$, $$48$$, $$Poland$$), ($$PT$$, $$351$$, $$Portugal$$), ($$PR$$, $$1787$$, $$Puerto Rico$$), ($$QA$$, $$974$$, $$Qatar$$), ($$RE$$, $$262$$, $$Reunion$$), ($$RO$$, $$40$$, $$Romania$$), ($$RU$$, $$70$$, $$Russian Federation$$), ($$RW$$, $$250$$, $$Rwanda$$), ($$BL$$, $$590$$, $$Saint Barthelemy$$), ($$SH$$, $$290$$, $$Saint Helena$$), ($$KN$$, $$1869$$, $$Saint Kitts and Nevis$$), ($$LC$$, $$1758$$, $$Saint Lucia$$), ($$MF$$, $$590$$, $$Saint Martin$$), ($$PM$$, $$508$$, $$Saint Pierre and Miquelon$$), ($$VC$$, $$1784$$, $$Saint Vincent and the Grenadines$$), ($$WS$$, $$684$$, $$Samoa$$), ($$SM$$, $$378$$, $$San Marino$$), ($$ST$$, $$239$$, $$Sao Tome and Principe$$), ($$SA$$, $$966$$, $$Saudi Arabia$$), ($$SN$$, $$221$$, $$Senegal$$), ($$RS$$, $$381$$, $$Serbia$$), ($$CS$$, $$381$$, $$Serbia and Montenegro$$), ($$SC$$, $$248$$, $$Seychelles$$), ($$SL$$, $$232$$, $$Sierra Leone$$), ($$SG$$, $$65$$, $$Singapore$$), ($$SX$$, $$1$$, $$Sint Maarten$$), ($$SK$$, $$421$$, $$Slovakia$$), ($$SI$$, $$386$$, $$Slovenia$$), ($$SB$$, $$677$$, $$Solomon Islands$$), ($$SO$$, $$252$$, $$Somalia$$), ($$ZA$$, $$27$$, $$South Africa$$), ($$GS$$, $$500$$, $$South Georgia and the South Sandwich Islands$$), ($$SS$$, $$211$$, $$South Sudan$$), ($$ES$$, $$34$$, $$Spain$$), ($$LK$$, $$94$$, $$Sri Lanka$$), ($$SD$$, $$249$$, $$Sudan$$), ($$SR$$, $$597$$, $$Suriname$$), ($$SJ$$, $$47$$, $$Svalbard and Jan Mayen$$), ($$SZ$$, $$268$$, $$Swaziland$$), ($$SE$$, $$46$$, $$Sweden$$), ($$CH$$, $$41$$, $$Switzerland$$), ($$SY$$, $$963$$, $$Syrian Arab Republic$$), ($$TW$$, $$886$$, $$Taiwan, Province of China$$), ($$TJ$$, $$992$$, $$Tajikistan$$), ($$TZ$$, $$255$$, $$Tanzania, United Republic of$$), ($$TH$$, $$66$$, $$Thailand$$), ($$TL$$, $$670$$, $$Timor-Leste$$), ($$TG$$, $$228$$, $$Togo$$), ($$TK$$, $$690$$, $$Tokelau$$), ($$TO$$, $$676$$, $$Tonga$$), ($$TT$$, $$1868$$, $$Trinidad and Tobago$$), ($$TN$$, $$216$$, $$Tunisia$$), ($$TR$$, $$90$$, $$Turkey$$), ($$TM$$, $$7370$$, $$Turkmenistan$$), ($$TC$$, $$1649$$, $$Turks and Caicos Islands$$), ($$TV$$, $$688$$, $$Tuvalu$$), ($$UG$$, $$256$$, $$Uganda$$), ($$UA$$, $$380$$, $$Ukraine$$), ($$AE$$, $$971$$, $$United Arab Emirates$$), ($$GB$$, $$44$$, $$United Kingdom$$), ($$US$$, $$1$$, $$United States$$), ($$UM$$, $$1$$, $$United States Minor Outlying Islands$$), ($$UY$$, $$598$$, $$Uruguay$$), ($$UZ$$, $$998$$, $$Uzbekistan$$), ($$VU$$, $$678$$, $$Vanuatu$$), ($$VE$$, $$58$$, $$Venezuela$$), ($$VN$$, $$84$$, $$Viet Nam$$), ($$VG$$, $$1284$$, $$Virgin Islands, British$$), ($$VI$$, $$1340$$, $$Virgin Islands, U.s.$$), ($$WF$$, $$681$$, $$Wallis and Futuna$$), ($$EH$$, $$212$$, $$Western Sahara$$), ($$YE$$, $$967$$, $$Yemen$$), ($$ZM$$, $$260$$, $$Zambia$$), ($$ZW$$, $$263$$, $$Zimbabwe$$);",
-    "describe": {
-      "columns": [],
-      "parameters": {
-        "Left": []
-      },
-      "nullable": []
-    }
-  },
-  "87bca736fca728f58dad62df4bc2c4973eaad8c008f9b456c629907210a26ce3": {
-    "query": "DELETE FROM personal_email WHERE user_id = $1 AND local = $2 AND domain_id = $3;",
-    "describe": {
-      "columns": [],
-      "parameters": {
-        "Left": [
-          "Bytea",
-          "Text",
-          "Bytea"
-        ]
-      },
-      "nullable": []
-    }
-  },
-  "8900ed9f8b98bca306f1abb236ad79db5f8adc6c8178e9749ca03a0da091e0b0": {
-    "query": "SELECT * FROM user_login WHERE user_id = $1;",
-    "describe": {
-      "columns": [
-        {
-          "ordinal": 0,
-          "name": "login_id",
-          "type_info": "Bytea"
-        },
-        {
-          "ordinal": 1,
-          "name": "refresh_token",
-          "type_info": "Text"
-        },
-        {
-          "ordinal": 2,
-          "name": "token_expiry",
-          "type_info": "Int8"
-        },
-        {
-          "ordinal": 3,
-          "name": "user_id",
-          "type_info": "Bytea"
-        },
-        {
-          "ordinal": 4,
-          "name": "last_login",
-          "type_info": "Int8"
-        },
-        {
-          "ordinal": 5,
-          "name": "last_activity",
-          "type_info": "Int8"
-        }
-      ],
-      "parameters": {
-        "Left": [
-          "Bytea"
-        ]
-      },
-      "nullable": [
-        false,
-        false,
-        false,
-        false,
-        false,
-        false
-      ]
-    }
-  },
-  "8bd7a7d2e3ce79c168936248e93fdc28f92810a4435eac91b59c2fe1d83b765c": {
-    "query": "ALTER TABLE organisation_domain ADD CONSTRAINT organisation_domain_fk_id FOREIGN KEY(id) REFERENCES resource(id);",
-    "describe": {
-      "columns": [],
-      "parameters": {
-        "Left": []
-      },
-      "nullable": []
-    }
-  },
-  "8cb6670b215102202242b6d68955a7bc913f3995df415bf4f8796eb8732e3c08": {
-    "query": "SELECT * FROM \"user\" WHERE username = $1;",
-    "describe": {
-      "columns": [
-        {
-          "ordinal": 0,
-          "name": "id",
-          "type_info": "Bytea"
-        },
-        {
-          "ordinal": 1,
-          "name": "username",
-          "type_info": "Varchar"
-        },
-        {
-          "ordinal": 2,
-          "name": "password",
-          "type_info": "Text"
-        },
-        {
-          "ordinal": 3,
-          "name": "first_name",
-          "type_info": "Varchar"
-        },
-        {
-          "ordinal": 4,
-          "name": "last_name",
-          "type_info": "Varchar"
-        },
-        {
-          "ordinal": 5,
-          "name": "dob",
-          "type_info": "Int8"
-        },
-        {
-          "ordinal": 6,
-          "name": "bio",
-          "type_info": "Varchar"
-        },
-        {
-          "ordinal": 7,
-          "name": "location",
-          "type_info": "Varchar"
-        },
-        {
-          "ordinal": 8,
-          "name": "created",
-          "type_info": "Int8"
-        },
-        {
-          "ordinal": 9,
-          "name": "backup_email_local",
-          "type_info": "Varchar"
-        },
-        {
-          "ordinal": 10,
-          "name": "backup_email_domain_id",
-          "type_info": "Bytea"
-        },
-        {
-          "ordinal": 11,
-          "name": "backup_phone_country_code",
-          "type_info": "Bpchar"
-        },
-        {
-          "ordinal": 12,
-          "name": "backup_phone_number",
-          "type_info": "Varchar"
-        }
-      ],
-      "parameters": {
-        "Left": [
-          "Text"
-        ]
-      },
-      "nullable": [
-        false,
-        false,
-        false,
-        false,
-        false,
-        true,
-        true,
-        true,
-        false,
-        true,
-        true,
-        true,
-        true
-      ]
-    }
-  },
-  "8d72ae0818e4164c031c48aefd83eab24188d066b54ef81050d670d08804ff7e": {
-    "query": "DELETE FROM deployment_environment_variable WHERE deployment_id = $1;",
-    "describe": {
-      "columns": [],
-      "parameters": {
-        "Left": [
-          "Bytea"
-        ]
-      },
-      "nullable": []
-    }
-  },
-  "8e8442a69038da41e5966a479775fb1d9dbe1408096ccc93695d0c4713eb59b1": {
-    "query": "DELETE FROM user_to_sign_up WHERE username = $1;",
-    "describe": {
-      "columns": [],
-      "parameters": {
-        "Left": [
-          "Text"
-        ]
-      },
-      "nullable": []
-    }
-  },
-<<<<<<< HEAD
-  "9074e096dfede5cb33579024b8259a835b5f641b60eca882b4dde3ac93bbd0dd": {
-    "query": "INSERT INTO user_to_sign_up VALUES ( $1, 'organisation', $2, $3, $4, $5, $6, $7, $8, $9, $10, $11, $12, $13 ) ON CONFLICT(username) DO UPDATE SET account_type = 'organisation', password = EXCLUDED.password, first_name = EXCLUDED.first_name, last_name = EXCLUDED.last_name, backup_email_local = EXCLUDED.backup_email_local, backup_email_domain_id = EXCLUDED.backup_email_domain_id, backup_phone_country_code = EXCLUDED.backup_phone_country_code, backup_phone_number = EXCLUDED.backup_phone_number, org_email_local = EXCLUDED.org_email_local, org_domain_name = EXCLUDED.org_domain_name, organisation_name = EXCLUDED.organisation_name, otp_hash = EXCLUDED.otp_hash, otp_expiry = EXCLUDED.otp_expiry;",
-    "describe": {
-      "columns": [],
-      "parameters": {
-        "Left": [
-          "Varchar",
-          "Text",
-          "Varchar",
-          "Varchar",
-          "Varchar",
-          "Bytea",
-          "Bpchar",
-          "Varchar",
-          "Varchar",
-          "Varchar",
-          "Varchar",
-          "Text",
-          "Int8"
-        ]
-      },
-      "nullable": []
-    }
-  },
-  "9186f2b1c4478b0bd198eca9e513bfb69799d4ce6a12371c3334bc33e8c71f60": {
-    "query": "INSERT INTO personal_email VALUES ($1, $2, $3);",
-    "describe": {
-      "columns": [],
-      "parameters": {
-        "Left": [
-          "Bytea",
-          "Varchar",
-          "Bytea"
-        ]
-      },
-      "nullable": []
-    }
-  },
-  "922c0014cb3a5c7e3278e43133434a90f830d92e6e0e021635f1623879ce94e8": {
-    "query": "SELECT deployment.id, deployment.name, deployment.registry, deployment.repository_id, deployment.image_name, deployment.image_tag, deployment.status as \"status: _\", deployment.deployed_image, deployment.digital_ocean_app_id, deployment.region, deployment.domain_name FROM deployment INNER JOIN resource ON deployment.id = resource.id LEFT JOIN docker_registry_repository ON docker_registry_repository.id = deployment.repository_id WHERE ( ( registry = 'registry.patr.cloud' AND docker_registry_repository.name = $1 ) OR ( registry != 'registry.patr.cloud' AND image_name = $1 ) ) AND image_tag = $2 AND resource.owner_id = $3;",
-=======
-  "8e97dec16cefe3224b377e0baba916f096da0f0674b6ad153b40b8b2f945ad34": {
-    "query": "SELECT deployment.id, deployment.name, deployment.registry, deployment.repository_id, deployment.image_name, deployment.image_tag, deployment.status as \"status: _\", deployment.deployed_image, deployment.digital_ocean_app_id, deployment.region, deployment.horizontal_scale, deployment.machine_type as \"machine_type: _\" FROM deployment INNER JOIN resource ON deployment.id = resource.id LEFT JOIN docker_registry_repository ON docker_registry_repository.id = deployment.repository_id WHERE ( ( registry = 'registry.patr.cloud' AND docker_registry_repository.name = $1 ) OR ( registry != 'registry.patr.cloud' AND image_name = $1 ) ) AND image_tag = $2 AND resource.owner_id = $3;",
->>>>>>> 8f01a325
-    "describe": {
-      "columns": [
-        {
-          "ordinal": 0,
-          "name": "id",
-          "type_info": "Bytea"
-        },
-        {
-          "ordinal": 1,
-          "name": "name",
-          "type_info": "Varchar"
-        },
-        {
-          "ordinal": 2,
-          "name": "registry",
-          "type_info": "Varchar"
-        },
-        {
-          "ordinal": 3,
-          "name": "repository_id",
-          "type_info": "Bytea"
-        },
-        {
-          "ordinal": 4,
-          "name": "image_name",
-          "type_info": "Varchar"
-        },
-        {
-          "ordinal": 5,
-          "name": "image_tag",
-          "type_info": "Varchar"
-        },
-        {
-          "ordinal": 6,
-          "name": "status: _",
-          "type_info": {
-            "Custom": {
-              "name": "deployment_status",
-              "kind": {
-                "Enum": [
-                  "created",
-                  "pushed",
-                  "deploying",
-                  "running",
-                  "stopped",
-                  "errored",
-                  "deleted"
-                ]
-              }
-            }
-          }
-        },
-        {
-          "ordinal": 7,
-          "name": "deployed_image",
-          "type_info": "Text"
-        },
-        {
-          "ordinal": 8,
-          "name": "digital_ocean_app_id",
-          "type_info": "Text"
-        },
-        {
-          "ordinal": 9,
-          "name": "region",
-          "type_info": "Text"
-        },
-        {
-          "ordinal": 10,
-<<<<<<< HEAD
-          "name": "domain_name",
-          "type_info": "Varchar"
-=======
-          "name": "horizontal_scale",
-          "type_info": "Int2"
-        },
-        {
-          "ordinal": 11,
-          "name": "machine_type: _",
-          "type_info": {
-            "Custom": {
-              "name": "deployment_machine_type",
-              "kind": {
-                "Enum": [
-                  "micro",
-                  "small",
-                  "medium",
-                  "large"
-                ]
-              }
-            }
-          }
->>>>>>> 8f01a325
-        }
-      ],
-      "parameters": {
-        "Left": [
-          "Text",
-          "Text",
-          "Bytea"
-        ]
-      },
-      "nullable": [
-        false,
-        false,
-        false,
-        true,
-        true,
-        false,
-        false,
-        true,
-        true,
-        false,
-<<<<<<< HEAD
-        true
-      ]
-    }
-  },
-  "927aceafdc77e7658f7637ccbfb5d84ee5f2b63a43816cf69e06bc4e50e72ec4": {
-    "query": "INSERT INTO portus_tunnel VALUES ($1, $2, $3, $4, $5);",
-=======
-        false,
-        false
-      ]
-    }
-  },
-  "9074e096dfede5cb33579024b8259a835b5f641b60eca882b4dde3ac93bbd0dd": {
-    "query": "INSERT INTO user_to_sign_up VALUES ( $1, 'organisation', $2, $3, $4, $5, $6, $7, $8, $9, $10, $11, $12, $13 ) ON CONFLICT(username) DO UPDATE SET account_type = 'organisation', password = EXCLUDED.password, first_name = EXCLUDED.first_name, last_name = EXCLUDED.last_name, backup_email_local = EXCLUDED.backup_email_local, backup_email_domain_id = EXCLUDED.backup_email_domain_id, backup_phone_country_code = EXCLUDED.backup_phone_country_code, backup_phone_number = EXCLUDED.backup_phone_number, org_email_local = EXCLUDED.org_email_local, org_domain_name = EXCLUDED.org_domain_name, organisation_name = EXCLUDED.organisation_name, otp_hash = EXCLUDED.otp_hash, otp_expiry = EXCLUDED.otp_expiry;",
->>>>>>> 8f01a325
-    "describe": {
-      "columns": [],
-      "parameters": {
-        "Left": [
-<<<<<<< HEAD
-          "Bytea",
-          "Varchar",
-          "Int4",
-          "Int4",
-          "Varchar"
-=======
-          "Varchar",
-          "Text",
-          "Varchar",
-          "Varchar",
-          "Varchar",
-          "Bytea",
-          "Bpchar",
-          "Varchar",
-          "Varchar",
-          "Varchar",
-          "Varchar",
-          "Text",
-          "Int8"
-        ]
-      },
-      "nullable": []
-    }
-  },
-  "9186f2b1c4478b0bd198eca9e513bfb69799d4ce6a12371c3334bc33e8c71f60": {
-    "query": "INSERT INTO personal_email VALUES ($1, $2, $3);",
-    "describe": {
-      "columns": [],
-      "parameters": {
-        "Left": [
-          "Bytea",
-          "Varchar",
-          "Bytea"
->>>>>>> 8f01a325
-        ]
-      },
-      "nullable": []
-    }
-  },
-<<<<<<< HEAD
-  "92af64a1d45777c3b4c37d3e6f9d3bd72994886fcddc4084e33090bdace5b0c6": {
-    "query": "CREATE TABLE deployment( id BYTEA CONSTRAINT deployment_pk PRIMARY KEY, name VARCHAR(255) NOT NULL, registry VARCHAR(255) NOT NULL DEFAULT 'registry.patr.cloud', repository_id BYTEA CONSTRAINT deployment_fk_repository_id REFERENCES docker_registry_repository(id), image_name VARCHAR(512), image_tag VARCHAR(255) NOT NULL, status DEPLOYMENT_STATUS NOT NULL DEFAULT 'created', deployed_image TEXT, digital_ocean_app_id TEXT CONSTRAINT deployment_uq_digital_ocean_app_id UNIQUE, region TEXT NOT NULL DEFAULT 'do-blr', domain_name VARCHAR(255) CONSTRAINT domain_name_uq UNIQUE CONSTRAINT domain_chk_name_is_lower_case CHECK( name = LOWER(name) ), CONSTRAINT deployment_chk_repository_id_is_valid CHECK( ( registry = 'registry.patr.cloud' AND image_name IS NULL AND repository_id IS NOT NULL ) OR ( registry != 'registry.patr.cloud' AND image_name IS NOT NULL AND repository_id IS NULL ) ) );",
-    "describe": {
-      "columns": [],
-      "parameters": {
-        "Left": []
-=======
-  "927aceafdc77e7658f7637ccbfb5d84ee5f2b63a43816cf69e06bc4e50e72ec4": {
-    "query": "INSERT INTO portus_tunnel VALUES ($1, $2, $3, $4, $5);",
-    "describe": {
-      "columns": [],
-      "parameters": {
-        "Left": [
-          "Bytea",
-          "Varchar",
-          "Int4",
-          "Int4",
-          "Varchar"
-        ]
->>>>>>> 8f01a325
-      },
-      "nullable": []
-    }
-  },
-  "9354bef44024be196abb0a45c596031609b49d3f39ebaba9d2986f0e0763b7c1": {
-    "query": "INSERT INTO role_permissions_resource VALUES ($1, $2, $3);",
-    "describe": {
-      "columns": [],
-      "parameters": {
-        "Left": [
-          "Bytea",
-          "Bytea",
-          "Bytea"
-        ]
-      },
-      "nullable": []
-    }
-  },
-  "9581388fb7bb98001ffa0a401a9b5e263bea871ef4cb5f1305b65af163ed3205": {
-    "query": "CREATE INDEX deployment_idx_image_name_image_tag ON deployment (image_name, image_tag);",
-    "describe": {
-      "columns": [],
-      "parameters": {
-        "Left": []
-      },
-      "nullable": []
-    }
-  },
-  "9619d6b989536b51299ed94b0c88316ac91290cd6bfcee615f9f252699f77add": {
-    "query": "DELETE FROM user_unverified_phone_number WHERE user_id = $1 AND country_code = $2 AND phone_number = $3;",
-    "describe": {
-      "columns": [],
-      "parameters": {
-        "Left": [
-          "Bytea",
-          "Bpchar",
-          "Text"
-        ]
-      },
-      "nullable": []
-    }
-  },
-  "9a3de7f88487616a70b025316dfa10b5ec412d40d7c15567e0dd9d19c369a3c1": {
-    "query": "SELECT * FROM user_login WHERE login_id = $1;",
-    "describe": {
-      "columns": [
-        {
-          "ordinal": 0,
-          "name": "login_id",
-          "type_info": "Bytea"
-        },
-        {
-          "ordinal": 1,
-          "name": "refresh_token",
-          "type_info": "Text"
-        },
-        {
-          "ordinal": 2,
-          "name": "token_expiry",
-          "type_info": "Int8"
-        },
-        {
-          "ordinal": 3,
-          "name": "user_id",
-          "type_info": "Bytea"
-        },
-        {
-          "ordinal": 4,
-          "name": "last_login",
-          "type_info": "Int8"
-        },
-        {
-          "ordinal": 5,
-          "name": "last_activity",
-          "type_info": "Int8"
-        }
-      ],
-      "parameters": {
-        "Left": [
-          "Bytea"
-        ]
-      },
-      "nullable": [
-        false,
-        false,
-        false,
-        false,
-        false,
-        false
-      ]
-    }
-  },
-  "9a7541654f9aea4a24830f06ff49a9a5e1126d4241b91470436470b47d3f2798": {
-    "query": "SELECT * FROM role_permissions_resource INNER JOIN permission ON role_permissions_resource.permission_id = permission.id WHERE role_permissions_resource.role_id = $1;",
-    "describe": {
-      "columns": [
-        {
-          "ordinal": 0,
-          "name": "role_id",
-          "type_info": "Bytea"
-        },
-        {
-          "ordinal": 1,
-          "name": "permission_id",
-          "type_info": "Bytea"
-        },
-        {
-          "ordinal": 2,
-          "name": "resource_id",
-          "type_info": "Bytea"
-        },
-        {
-          "ordinal": 3,
-          "name": "id",
-          "type_info": "Bytea"
-        },
-        {
-          "ordinal": 4,
-          "name": "name",
-          "type_info": "Varchar"
-        },
-        {
-          "ordinal": 5,
-          "name": "description",
-          "type_info": "Varchar"
-        }
-      ],
-      "parameters": {
-        "Left": [
-          "Bytea"
-        ]
-      },
-      "nullable": [
-        false,
-        false,
-        false,
-        false,
-        false,
-        true
-      ]
-    }
-  },
-  "9ab703b7dba385117fc129020c6af0d7bb0d282665d474842e8edf69dc505bbc": {
-    "query": "ALTER TABLE deployment ADD COLUMN horizontal_scale SMALLINT NOT NULL CONSTRAINT deployment_chk_horizontal_scale_u8 CHECK( horizontal_scale >= 0 AND horizontal_scale <= 256 ) DEFAULT 1;",
-    "describe": {
-      "columns": [],
-      "parameters": {
-        "Left": []
-      },
-      "nullable": []
-    }
-  },
-  "9be2a69720307f37f933698ee344364f79a4c4ccf00c36bbac4ebd28232853ff": {
-    "query": "CREATE TABLE organisation( id BYTEA CONSTRAINT organisation_pk PRIMARY KEY, name VARCHAR(100) NOT NULL CONSTRAINT organisation_uq_name UNIQUE, super_admin_id BYTEA NOT NULL CONSTRAINT organisation_super_admin_id_fk_user_id REFERENCES \"user\"(id), active BOOLEAN NOT NULL DEFAULT FALSE );",
-    "describe": {
-      "columns": [],
-      "parameters": {
-        "Left": []
-      },
-      "nullable": []
-    }
-  },
-  "9c3a8439eb72bacedd686bc01944398392c09f761ddc8fc7fac2fa3e97f74f3b": {
-    "query": "CREATE INDEX role_permissions_resource_type_idx_role_id ON role_permissions_resource_type (role_id);",
-    "describe": {
-      "columns": [],
-      "parameters": {
-        "Left": []
-      },
-      "nullable": []
-    }
-  },
-  "9c84ef771789c50d93bc91888a8bcf1ef45e2323a552757ae1e8587b7d5c06f2": {
-    "query": "CREATE TABLE permission( id BYTEA CONSTRAINT permission_pk PRIMARY KEY, name VARCHAR(100) NOT NULL, description VARCHAR(500) );",
-    "describe": {
-      "columns": [],
-      "parameters": {
-        "Left": []
-      },
-      "nullable": []
-    }
-  },
-  "9d566dc2f404887f143fbd18aca765672fed95b3f46f11f72c60bb42cfda1f2a": {
-    "query": "CREATE INDEX organisation_user_idx_user_id ON organisation_user (user_id);",
-    "describe": {
-      "columns": [],
-      "parameters": {
-        "Left": []
-      },
-      "nullable": []
-    }
-  },
-  "9e8e2ff3a720e95dfb284e5fe053621df3a009d454eb5c571d73782e59507efb": {
-    "query": "DELETE FROM docker_registry_repository WHERE id = $1;",
-    "describe": {
-      "columns": [],
-      "parameters": {
-        "Left": [
-          "Bytea"
-        ]
-      },
-      "nullable": []
-    }
-  },
-  "9eb0993ca671ecb32e1ed2303b5bd741a025fb8b0c7ce6a1600cc64f57eb8002": {
-    "query": "DELETE FROM personal_domain WHERE id = $1;",
-    "describe": {
-      "columns": [],
-      "parameters": {
-        "Left": [
-          "Bytea"
-        ]
-      },
-      "nullable": []
-    }
-  },
-  "a3abf15ceb610eac63cbccf25ff04116545f97f57c3c36a7fe9e75a139e74bd8": {
-    "query": "ALTER TABLE \"user\" ADD CONSTRAINT user_fk_id_backup_phone_country_code_backup_phone_number FOREIGN KEY ( id, backup_phone_country_code, backup_phone_number ) REFERENCES user_phone_number ( user_id, country_code, number ) DEFERRABLE INITIALLY IMMEDIATE;",
-    "describe": {
-      "columns": [],
-      "parameters": {
-        "Left": []
-      },
-      "nullable": []
-    }
-  },
-  "a590b5c660e50cc4082d307ebf9d44fb334867b533dab88ac7b1546456bcbce2": {
-    "query": "SELECT * FROM deployment_environment_variable WHERE deployment_id = $1;",
-    "describe": {
-      "columns": [
-        {
-          "ordinal": 0,
-          "name": "deployment_id",
-          "type_info": "Bytea"
-        },
-        {
-          "ordinal": 1,
-          "name": "name",
-          "type_info": "Varchar"
-        },
-        {
-          "ordinal": 2,
-          "name": "value",
-          "type_info": "Text"
-        }
-      ],
-      "parameters": {
-        "Left": [
-          "Bytea"
-        ]
-      },
-      "nullable": [
-        false,
-        false,
-        false
-      ]
-    }
-  },
-  "a75826977d9c2e910a6d6e5639dab576257381dd1aa718aa67e9bd7b8dd69fe4": {
-    "query": "ALTER TABLE application ADD CONSTRAINT application_fk_id FOREIGN KEY(id) REFERENCES resource(id);",
-    "describe": {
-      "columns": [],
-      "parameters": {
-        "Left": []
-      },
-      "nullable": []
-    }
-  },
-  "a780a4512b2ca58787f293e3033771d289cd7b0308573b4271865e3d63121215": {
-    "query": "DELETE FROM password_reset_request WHERE user_id = $1;",
-    "describe": {
-      "columns": [],
-      "parameters": {
-        "Left": [
-          "Bytea"
-        ]
-      },
-      "nullable": []
-    }
-  },
-  "a794dcad3259ed1b706fcf59441297d3e6a03628a9b965b64c2684032d50d364": {
-    "query": "ALTER TABLE organisation ADD CONSTRAINT organisation_fk_id FOREIGN KEY(id) REFERENCES resource(id) DEFERRABLE INITIALLY IMMEDIATE;",
-    "describe": {
-      "columns": [],
-      "parameters": {
-        "Left": []
-      },
-      "nullable": []
-    }
-  },
-  "ab946fe7f8938408e571a2117c1542bfa8898dc0e5dccef8d39d26a3a94b8225": {
-    "query": "CREATE INDEX organisation_email_idx_user_id ON organisation_email (user_id);",
-    "describe": {
-      "columns": [],
-      "parameters": {
-        "Left": []
-      },
-      "nullable": []
-    }
-  },
-  "ab9818828949b1fe311d15f45c8993bbad228c6a88accf65f19acb8263223808": {
-    "query": "SELECT \"user\".* FROM \"user\" LEFT JOIN personal_email ON personal_email.user_id = \"user\".id LEFT JOIN organisation_email ON organisation_email.user_id = \"user\".id LEFT JOIN domain ON domain.id = personal_email.domain_id OR domain.id = organisation_email.domain_id WHERE CONCAT(personal_email.local, '@', domain.name) = $1 OR CONCAT(organisation_email.local, '@', domain.name) = $1;",
-    "describe": {
-      "columns": [
-        {
-          "ordinal": 0,
-          "name": "id",
-          "type_info": "Bytea"
-        },
-        {
-          "ordinal": 1,
-          "name": "username",
-          "type_info": "Varchar"
-        },
-        {
-          "ordinal": 2,
-          "name": "password",
-          "type_info": "Text"
-        },
-        {
-          "ordinal": 3,
-          "name": "first_name",
-          "type_info": "Varchar"
-        },
-        {
-          "ordinal": 4,
-          "name": "last_name",
-          "type_info": "Varchar"
-        },
-        {
-          "ordinal": 5,
-          "name": "dob",
-          "type_info": "Int8"
-        },
-        {
-          "ordinal": 6,
-          "name": "bio",
-          "type_info": "Varchar"
-        },
-        {
-          "ordinal": 7,
-          "name": "location",
-          "type_info": "Varchar"
-        },
-        {
-          "ordinal": 8,
-          "name": "created",
-          "type_info": "Int8"
-        },
-        {
-          "ordinal": 9,
-          "name": "backup_email_local",
-          "type_info": "Varchar"
-        },
-        {
-          "ordinal": 10,
-          "name": "backup_email_domain_id",
-          "type_info": "Bytea"
-        },
-        {
-          "ordinal": 11,
-          "name": "backup_phone_country_code",
-          "type_info": "Bpchar"
-        },
-        {
-          "ordinal": 12,
-          "name": "backup_phone_number",
-          "type_info": "Varchar"
-        }
-      ],
-      "parameters": {
-        "Left": [
-          "Text"
-        ]
-      },
-      "nullable": [
-        false,
-        false,
-        false,
-        false,
-        false,
-        true,
-        true,
-        true,
-        false,
-        true,
-        true,
-        true,
-        true
-      ]
-    }
-  },
-  "ad30e9730afeef0abc70df130392faa83d081a0ec35c52cf724a6e8700811443": {
-    "query": "UPDATE deployment SET horizontal_scale = $1 WHERE id = $2;",
-    "describe": {
-      "columns": [],
-      "parameters": {
-        "Left": [
-          "Int2",
-          "Bytea"
-        ]
-      },
-      "nullable": []
-    }
-  },
-  "ad518f514ee3b113ee29f433b52f6acbf2e50a93050913fdc37b7cefd519efcc": {
-    "query": "CREATE TABLE organisation_email( user_id BYTEA NOT NULL CONSTRAINT organisation_email_fk_user_id REFERENCES \"user\"(id), local VARCHAR(64) NOT NULL CONSTRAINT organisation_email_chk_local_is_lower_case CHECK( local = LOWER(local) ), domain_id BYTEA NOT NULL CONSTRAINT organisation_email_fk_domain_id REFERENCES organisation_domain(id), CONSTRAINT organisation_email_pk PRIMARY KEY(local, domain_id) );",
-    "describe": {
-      "columns": [],
-      "parameters": {
-        "Left": []
-      },
-      "nullable": []
-    }
-  },
-  "af913aec69d766d4ab7de4da868f037ff3a725153e05b5578291eda005172a04": {
-    "query": "INSERT INTO deployment VALUES ($1, $2, $3, NULL, $4, $5, 'created', NULL, NULL, $6, NULL);",
-    "describe": {
-      "columns": [],
-      "parameters": {
-        "Left": [
-          "Bytea",
-          "Varchar",
-          "Varchar",
-          "Varchar",
-          "Varchar",
-          "Text"
-        ]
-      },
-      "nullable": []
-    }
-  },
-  "b00c3a7fbe255cf3b72fa3272bcb337bf8e7caf17e64cc884f0e1a39305a26b3": {
-    "query": "CREATE TABLE application_version_platform ( application_id BYTEA NOT NULL, version VARCHAR(32) NOT NULL, platform VARCHAR(60) NOT NULL, CONSTRAINT application_version_platform_pk PRIMARY KEY(application_id, version, platform), CONSTRAINT application_version_platform_fk_application_id_version FOREIGN KEY(application_id, version) REFERENCES application_version(application_id, version) );",
-    "describe": {
-      "columns": [],
-      "parameters": {
-        "Left": []
-      },
-      "nullable": []
-    }
-  },
-  "b0f9ddd3982bfc24fbe6d8f7a06617d038818c52ed9e462b7404f324fd0a804f": {
-    "query": "CREATE TABLE user_login( login_id BYTEA CONSTRAINT user_login_uq_login_id UNIQUE, refresh_token TEXT NOT NULL, token_expiry BIGINT NOT NULL CONSTRAINT user_login_chk_token_expiry_unsigned CHECK(token_expiry >= 0), user_id BYTEA NOT NULL CONSTRAINT user_login_fk_user_id REFERENCES \"user\"(id), last_login BIGINT NOT NULL CONSTRAINT user_login_chk_last_login_unsigned CHECK(last_login >= 0), last_activity BIGINT NOT NULL CONSTRAINT user_login_chk_last_activity_unsigned CHECK(last_activity >= 0), CONSTRAINT user_login_pk PRIMARY KEY(login_id, user_id) );",
-    "describe": {
-      "columns": [],
-      "parameters": {
-        "Left": []
-      },
-      "nullable": []
-    }
-  },
-  "b27e78f8804b797ac37d45e828f0070405b23e9018b59ad40534b6fe8b853527": {
-    "query": "UPDATE \"user\" SET password = $1 WHERE id = $2;",
-    "describe": {
-      "columns": [],
-      "parameters": {
-        "Left": [
-          "Text",
-          "Bytea"
-        ]
-      },
-      "nullable": []
-    }
-  },
-  "b2fdf60a7346c285cacdc083afb3a525d7de1d09a3835bcb046d1eb32e5700e0": {
-    "query": "UPDATE user_login SET token_expiry = $1, last_activity = $2 WHERE login_id = $3;",
-    "describe": {
-      "columns": [],
-      "parameters": {
-        "Left": [
-          "Int8",
-          "Int8",
-          "Bytea"
-        ]
-      },
-      "nullable": []
-    }
-  },
-  "b3ff3cce11d6b122157d91051f361b29ebe5b7c66547235081607dcaf93bc6cf": {
-    "query": "SELECT domain.name, organisation_domain.id, organisation_domain.domain_type as \"domain_type: _\", organisation_domain.is_verified FROM domain INNER JOIN organisation_domain ON organisation_domain.id = domain.id INNER JOIN resource ON domain.id = resource.id WHERE resource.owner_id = $1;",
-    "describe": {
-      "columns": [
-        {
-          "ordinal": 0,
-          "name": "name",
-          "type_info": "Varchar"
-        },
-        {
-          "ordinal": 1,
-          "name": "id",
-          "type_info": "Bytea"
-        },
-        {
-          "ordinal": 2,
-          "name": "domain_type: _",
-          "type_info": {
-            "Custom": {
-              "name": "resource_owner_type",
-              "kind": {
-                "Enum": [
-                  "personal",
-                  "organisation"
-                ]
-              }
-            }
-          }
-        },
-        {
-          "ordinal": 3,
-          "name": "is_verified",
-          "type_info": "Bool"
-        }
-      ],
-      "parameters": {
-        "Left": [
-          "Bytea"
-        ]
-      },
-      "nullable": [
-        false,
-        false,
-        false,
-        false
-      ]
-    }
-  },
-  "b4d622915f6f0f0d5765d48e13394a021569866553db2c1935025cd26c4d268a": {
-    "query": "SELECT * FROM docker_registry_repository WHERE organisation_id = $1;",
-    "describe": {
-      "columns": [
-        {
-          "ordinal": 0,
-          "name": "id",
-          "type_info": "Bytea"
-        },
-        {
-          "ordinal": 1,
-          "name": "organisation_id",
-          "type_info": "Bytea"
-        },
-        {
-          "ordinal": 2,
-          "name": "name",
-          "type_info": "Varchar"
-        }
-      ],
-      "parameters": {
-        "Left": [
-          "Bytea"
-        ]
-      },
-      "nullable": [
-        false,
-        false,
-        false
-      ]
-    }
-  },
-  "b80c3e5c6e1620ccee068d08214bc0c787967400a6a10f45c6065ba22bea4369": {
-    "query": "SET CONSTRAINTS ALL DEFERRED;",
-    "describe": {
-      "columns": [],
-      "parameters": {
-        "Left": []
-      },
-      "nullable": []
-    }
-  },
-  "b9d97701e22c7948c38793c3124de8a5e0224d85d918ea202ecc90bb1236a829": {
-    "query": "CREATE INDEX deployment_idx_name ON deployment (name);",
-    "describe": {
-      "columns": [],
-      "parameters": {
-        "Left": []
-      },
-      "nullable": []
-    }
-  },
-  "ba880271509f42c4b057a3aff90364ecb175af96fbd909885726821bb2c22a4c": {
-    "query": "CREATE INDEX organisation_idx_active ON organisation (active);",
-    "describe": {
-      "columns": [],
-      "parameters": {
-        "Left": []
-      },
-      "nullable": []
-    }
-  },
-  "ba9bd7a1dc576127a8132d0fbada1e9242c2b2b8441f29a131eed0537bbbdfc8": {
-    "query": "SET CONSTRAINTS ALL IMMEDIATE;",
-    "describe": {
-      "columns": [],
-      "parameters": {
-        "Left": []
-      },
-      "nullable": []
-    }
-  },
-  "baf8c3ed596de5ee5a358bd0e1d98f2f92a6e83cf9b53d2f246e89447f30846f": {
-    "query": "CREATE TABLE application_version ( application_id BYTEA NOT NULL CONSTRAINT application_version_fk_application_id REFERENCES application(id), version VARCHAR(32) NOT NULL, CONSTRAINT application_version_pk PRIMARY KEY(application_id, version) );",
-    "describe": {
-      "columns": [],
-      "parameters": {
-        "Left": []
-      },
-      "nullable": []
-    }
-  },
-  "bb2040c78ea42c68299e31bb5c106ea414e43974f93da426c1f5b1c4b9ef2f85": {
-    "query": "CREATE TABLE deployment_environment_variable( deployment_id BYTEA CONSTRAINT deploymment_environment_variable_fk_deployment_id REFERENCES deployment(id), name VARCHAR(256) NOT NULL, value TEXT NOT NULL, CONSTRAINT deployment_environment_variable_pk PRIMARY KEY(deployment_id, name) );",
-    "describe": {
-      "columns": [],
-      "parameters": {
-        "Left": []
-      },
-      "nullable": []
-    }
-  },
-  "bc99fb8fb755978abf04e2db1da08b6236b07afd722505bd031cbc1e6a1f281e": {
-    "query": "CREATE INDEX user_to_sign_up_idx_username_otp_expiry ON user_to_sign_up (username, otp_expiry);",
-    "describe": {
-      "columns": [],
-      "parameters": {
-        "Left": []
-      },
-      "nullable": []
-    }
-  },
-  "bd4b428ee994d1f154a88d77761c317d8a7714b61f74b401529b2b1c8ed20b85": {
-    "query": "SELECT user_to_sign_up.username, user_to_sign_up.account_type as \"account_type: ResourceOwnerType\", user_to_sign_up.password, user_to_sign_up.first_name, user_to_sign_up.last_name, user_to_sign_up.backup_email_local, user_to_sign_up.backup_email_domain_id, user_to_sign_up.backup_phone_country_code, user_to_sign_up.backup_phone_number, user_to_sign_up.org_email_local, user_to_sign_up.org_domain_name, user_to_sign_up.organisation_name, user_to_sign_up.otp_hash, user_to_sign_up.otp_expiry FROM user_to_sign_up INNER JOIN domain ON domain.id = user_to_sign_up.backup_email_domain_id WHERE CONCAT(user_to_sign_up.backup_email_local, '@', domain.name) = $1;",
-    "describe": {
-      "columns": [
-        {
-          "ordinal": 0,
-          "name": "username",
-          "type_info": "Varchar"
-        },
-        {
-          "ordinal": 1,
-          "name": "account_type: ResourceOwnerType",
-          "type_info": {
-            "Custom": {
-              "name": "resource_owner_type",
-              "kind": {
-                "Enum": [
-                  "personal",
-                  "organisation"
-                ]
-              }
-            }
-          }
-        },
-        {
-          "ordinal": 2,
-          "name": "password",
-          "type_info": "Text"
-        },
-        {
-          "ordinal": 3,
-          "name": "first_name",
-          "type_info": "Varchar"
-        },
-        {
-          "ordinal": 4,
-          "name": "last_name",
-          "type_info": "Varchar"
-        },
-        {
-          "ordinal": 5,
-          "name": "backup_email_local",
-          "type_info": "Varchar"
-        },
-        {
-          "ordinal": 6,
-          "name": "backup_email_domain_id",
-          "type_info": "Bytea"
-        },
-        {
-          "ordinal": 7,
-          "name": "backup_phone_country_code",
-          "type_info": "Bpchar"
-        },
-        {
-          "ordinal": 8,
-          "name": "backup_phone_number",
-          "type_info": "Varchar"
-        },
-        {
-          "ordinal": 9,
-          "name": "org_email_local",
-          "type_info": "Varchar"
-        },
-        {
-          "ordinal": 10,
-          "name": "org_domain_name",
-          "type_info": "Varchar"
-        },
-        {
-          "ordinal": 11,
-          "name": "organisation_name",
-          "type_info": "Varchar"
-        },
-        {
-          "ordinal": 12,
-          "name": "otp_hash",
-          "type_info": "Text"
-        },
-        {
-          "ordinal": 13,
-          "name": "otp_expiry",
-          "type_info": "Int8"
-        }
-      ],
-      "parameters": {
-        "Left": [
-          "Text"
-        ]
-      },
-      "nullable": [
-        false,
-        false,
-        false,
-        false,
-        false,
-        true,
-        true,
-        true,
-        true,
-        true,
-        true,
-        true,
-        false,
-        false
-      ]
-    }
-  },
-  "be45f80365dd7a2afa99973e5c5d058fc4cefd64fa1b8a81c5bf94e5701ca009": {
-    "query": "CREATE TABLE domain( id BYTEA CONSTRAINT domain_pk PRIMARY KEY, name VARCHAR(255) NOT NULL CONSTRAINT domain_uq_name UNIQUE CONSTRAINT domain_chk_name_is_lower_case CHECK( name = LOWER(name) ), type RESOURCE_OWNER_TYPE NOT NULL, CONSTRAINT domain_uq_name_type UNIQUE(id, type) );",
-    "describe": {
-      "columns": [],
-      "parameters": {
-        "Left": []
-      },
-      "nullable": []
-    }
-  },
-  "c15856afd2d20efc5c583ab00efa4bb41de007cffffaf361ee2715a73f5546d1": {
-    "query": "SELECT \"user\".* FROM \"user\" INNER JOIN user_phone_number ON \"user\".id = user_phone_number.user_id WHERE user_phone_number.country_code = $1 AND user_phone_number.number = $2;",
-    "describe": {
-      "columns": [
-        {
-          "ordinal": 0,
-          "name": "id",
-          "type_info": "Bytea"
-        },
-        {
-          "ordinal": 1,
-          "name": "username",
-          "type_info": "Varchar"
-        },
-        {
-          "ordinal": 2,
-          "name": "password",
-          "type_info": "Text"
-        },
-        {
-          "ordinal": 3,
-          "name": "first_name",
-          "type_info": "Varchar"
-        },
-        {
-          "ordinal": 4,
-          "name": "last_name",
-          "type_info": "Varchar"
-        },
-        {
-          "ordinal": 5,
-          "name": "dob",
-          "type_info": "Int8"
-        },
-        {
-          "ordinal": 6,
-          "name": "bio",
-          "type_info": "Varchar"
-        },
-        {
-          "ordinal": 7,
-          "name": "location",
-          "type_info": "Varchar"
-        },
-        {
-          "ordinal": 8,
-          "name": "created",
-          "type_info": "Int8"
-        },
-        {
-          "ordinal": 9,
-          "name": "backup_email_local",
-          "type_info": "Varchar"
-        },
-        {
-          "ordinal": 10,
-          "name": "backup_email_domain_id",
-          "type_info": "Bytea"
-        },
-        {
-          "ordinal": 11,
-          "name": "backup_phone_country_code",
-          "type_info": "Bpchar"
-        },
-        {
-          "ordinal": 12,
-          "name": "backup_phone_number",
-          "type_info": "Varchar"
-        }
-      ],
-      "parameters": {
-        "Left": [
-          "Bpchar",
-          "Text"
-        ]
-      },
-      "nullable": [
-        false,
-        false,
-        false,
-        false,
-        false,
-        true,
-        true,
-        true,
-        false,
-        true,
-        true,
-        true,
-        true
-      ]
-    }
-  },
-  "c17460773d9b52491bd2ad7e8f6db5ae04391e7e2fb1f481854760de2a8284aa": {
-    "query": "SELECT * FROM permission;",
-    "describe": {
-      "columns": [
-        {
-          "ordinal": 0,
-          "name": "id",
-          "type_info": "Bytea"
-        },
-        {
-          "ordinal": 1,
-          "name": "name",
-          "type_info": "Varchar"
-        },
-        {
-          "ordinal": 2,
-          "name": "description",
-          "type_info": "Varchar"
-        }
-      ],
-      "parameters": {
-        "Left": []
-      },
-      "nullable": [
-        false,
-        false,
-        true
-      ]
-    }
-  },
-  "c3a925e8c3a743a9f0df880e374fc65d00f881df9da6d04730310f90894e407d": {
-    "query": "SELECT domain.name, personal_domain.id, personal_domain.domain_type as \"domain_type: _\" FROM personal_domain INNER JOIN domain ON domain.id = personal_domain.id WHERE domain.id = $1;",
-    "describe": {
-      "columns": [
-        {
-          "ordinal": 0,
-          "name": "name",
-          "type_info": "Varchar"
-        },
-        {
-          "ordinal": 1,
-          "name": "id",
-          "type_info": "Bytea"
-        },
-        {
-          "ordinal": 2,
-          "name": "domain_type: _",
-          "type_info": {
-            "Custom": {
-              "name": "resource_owner_type",
-              "kind": {
-                "Enum": [
-                  "personal",
-                  "organisation"
-                ]
-              }
-            }
-          }
-        }
-      ],
-      "parameters": {
-        "Left": [
-          "Bytea"
-        ]
-      },
-      "nullable": [
-        false,
-        false,
-        false
-      ]
-    }
-  },
-  "c706f88776dd35af922f33115ac478f5e3e546940063cc57c83440649196b860": {
-    "query": "SELECT \"user\".*, domain.name FROM organisation_domain INNER JOIN domain ON domain.id = organisation_domain.id INNER JOIN resource ON organisation_domain.id = resource.id INNER JOIN organisation ON resource.owner_id = organisation.id INNER JOIN \"user\" ON organisation.super_admin_id = \"user\".id WHERE organisation_domain.id = $1;",
-    "describe": {
-      "columns": [
-        {
-          "ordinal": 0,
-          "name": "id",
-          "type_info": "Bytea"
-        },
-        {
-          "ordinal": 1,
-          "name": "username",
-          "type_info": "Varchar"
-        },
-        {
-          "ordinal": 2,
-          "name": "password",
-          "type_info": "Text"
-        },
-        {
-          "ordinal": 3,
-          "name": "first_name",
-          "type_info": "Varchar"
-        },
-        {
-          "ordinal": 4,
-          "name": "last_name",
-          "type_info": "Varchar"
-        },
-        {
-          "ordinal": 5,
-          "name": "dob",
-          "type_info": "Int8"
-        },
-        {
-          "ordinal": 6,
-          "name": "bio",
-          "type_info": "Varchar"
-        },
-        {
-          "ordinal": 7,
-          "name": "location",
-          "type_info": "Varchar"
-        },
-        {
-          "ordinal": 8,
-          "name": "created",
-          "type_info": "Int8"
-        },
-        {
-          "ordinal": 9,
-          "name": "backup_email_local",
-          "type_info": "Varchar"
-        },
-        {
-          "ordinal": 10,
-          "name": "backup_email_domain_id",
-          "type_info": "Bytea"
-        },
-        {
-          "ordinal": 11,
-          "name": "backup_phone_country_code",
-          "type_info": "Bpchar"
-        },
-        {
-          "ordinal": 12,
-          "name": "backup_phone_number",
-          "type_info": "Varchar"
-        },
-        {
-          "ordinal": 13,
-          "name": "name",
-          "type_info": "Varchar"
-        }
-      ],
-      "parameters": {
-        "Left": [
-          "Bytea"
-        ]
-      },
-      "nullable": [
-        false,
-        false,
-        false,
-        false,
-        false,
-        true,
-        true,
-        true,
-        false,
-        true,
-        true,
-        true,
-        true,
-        false
-      ]
-    }
-  },
-  "c842c31eb3324dcb69e56439b24b7909057b220839e81bcc4638d2b4e4f27bdb": {
-    "query": "CREATE TABLE organisation_user( user_id BYTEA NOT NULL CONSTRAINT organisation_user_fk_user_id REFERENCES \"user\"(id), organisation_id BYTEA NOT NULL CONSTRAINT organisation_user_fk_organisation_id REFERENCES organisation(id), role_id BYTEA NOT NULL CONSTRAINT organisation_user_fk_role_id REFERENCES role(id), CONSTRAINT organisation_user_pk PRIMARY KEY(user_id, organisation_id, role_id) );",
-    "describe": {
-      "columns": [],
-      "parameters": {
-        "Left": []
-      },
-      "nullable": []
-    }
-  },
-  "caeb5f3b7381d0c70558202479f3bf4d45c58eaceca120e1cbf1bced01385f61": {
-    "query": "SELECT * FROM application WHERE id = $1;",
-    "describe": {
-      "columns": [
-        {
-          "ordinal": 0,
-          "name": "id",
-          "type_info": "Bytea"
-        },
-        {
-          "ordinal": 1,
-          "name": "name",
-          "type_info": "Varchar"
-        }
-      ],
-      "parameters": {
-        "Left": [
-          "Bytea"
-        ]
-      },
-      "nullable": [
-        false,
-        false
-      ]
-    }
-  },
-  "cfa6a476640b808a8fe38c1c68bdca720e17b30d5a8b18c2e34060d41f1f2989": {
-    "query": "INSERT INTO deployment VALUES ($1, $2, 'registry.patr.cloud', $3, NULL, $4, 'created', NULL, NULL, $5, NULL);",
-    "describe": {
-      "columns": [],
-      "parameters": {
-        "Left": [
-          "Bytea",
-          "Varchar",
-          "Bytea",
-          "Varchar",
-          "Text"
-        ]
-      },
-      "nullable": []
-    }
-  },
-  "cfa94513c732ecea44c806b4463d826427db9b5bcf1b4ea508933de463f6329e": {
-    "query": "INSERT INTO user_phone_number VALUES ($1, $2, $3);",
-    "describe": {
-      "columns": [],
-      "parameters": {
-        "Left": [
-          "Bytea",
-          "Bpchar",
-          "Varchar"
-        ]
-      },
-      "nullable": []
-    }
-  },
-  "d053057cd4d2bef5776a82a37cdf49a8147fff23182d6d1254c9fc30f1def33b": {
-    "query": "ALTER TABLE \"user\" ADD CONSTRAINT user_fk_id_backup_email_local_backup_email_domain_id FOREIGN KEY ( id, backup_email_local, backup_email_domain_id ) REFERENCES personal_email ( user_id, local, domain_id ) DEFERRABLE INITIALLY IMMEDIATE;",
-    "describe": {
-      "columns": [],
-      "parameters": {
-        "Left": []
-      },
-      "nullable": []
-    }
-  },
-  "d0dd9c5b1cc93c475237438dde2881634d45de25872eb5ab1fcc222edd79c64e": {
-    "query": "INSERT INTO organisation_email VALUES ($1, $2, $3);",
-    "describe": {
-      "columns": [],
-      "parameters": {
-        "Left": [
-          "Bytea",
-          "Varchar",
-          "Bytea"
-        ]
-      },
-      "nullable": []
-    }
-  },
-  "d1fe46b2a74918c7f0ee963f4bf1d32bf30e3c2e09907c3ba4799eecb2589f8e": {
-    "query": "SELECT * FROM organisation_user WHERE user_id = $1 ORDER BY organisation_id;",
-    "describe": {
-      "columns": [
-        {
-          "ordinal": 0,
-          "name": "user_id",
-          "type_info": "Bytea"
-        },
-        {
-          "ordinal": 1,
-          "name": "organisation_id",
-          "type_info": "Bytea"
-        },
-        {
-          "ordinal": 2,
-          "name": "role_id",
-          "type_info": "Bytea"
-        }
-      ],
-      "parameters": {
-        "Left": [
-          "Bytea"
-        ]
-      },
-      "nullable": [
-        false,
-        false,
-        false
-      ]
-    }
-  },
-  "d24f3405713812e5f3a56f723fbeba72c6898abf46b150e1f3b7bf3e424a1d87": {
-    "query": "CREATE TABLE resource_type( id BYTEA CONSTRAINT resource_type_pk PRIMARY KEY, name VARCHAR(100) NOT NULL CONSTRAINT resource_type_uq_name UNIQUE, description VARCHAR(500) );",
-    "describe": {
-      "columns": [],
-      "parameters": {
-        "Left": []
-      },
-      "nullable": []
-    }
-  },
-  "d6a9b819a2cf94ca4692e43762d578ff055edb849c52899efb651bd4b466a23d": {
-    "query": "DELETE FROM deployment WHERE id = $1;",
-    "describe": {
-      "columns": [],
-      "parameters": {
-        "Left": [
-          "Bytea"
-        ]
-      },
-      "nullable": []
-    }
-  },
-  "d804031c51fffec0b41dda4db1854bf360dacedcbf11e61467b3f77546568db6": {
-    "query": "SELECT COUNT(personal_email.domain_id) as \"count!\" FROM personal_email WHERE personal_email.domain_id = $1;",
-    "describe": {
-      "columns": [
-        {
-          "ordinal": 0,
-          "name": "count!",
-          "type_info": "Int8"
-        }
-      ],
-      "parameters": {
-        "Left": [
-          "Bytea"
-        ]
-      },
-      "nullable": [
-        null
-      ]
-    }
-  },
-  "d9f1a85d68405c7372854b9141d5218b66253723fc52f51e42290323ed42f111": {
-    "query": "SELECT * FROM docker_registry_repository WHERE id = $1;",
-    "describe": {
-      "columns": [
-        {
-          "ordinal": 0,
-          "name": "id",
-          "type_info": "Bytea"
-        },
-        {
-          "ordinal": 1,
-          "name": "organisation_id",
-          "type_info": "Bytea"
-        },
-        {
-          "ordinal": 2,
-          "name": "name",
-          "type_info": "Varchar"
-        }
-      ],
-      "parameters": {
-        "Left": [
-          "Bytea"
-        ]
-      },
-      "nullable": [
-        false,
-        false,
-        false
-      ]
-    }
-  },
-  "dc3b3ef773e26c8df28ea1d57db35e8cf2adc36f4edf9f5cd5414c4e415370d7": {
-    "query": "CREATE TABLE application ( id BYTEA CONSTRAINT application_pk PRIMARY KEY, name VARCHAR(100) NOT NULL CONSTRAINT application_uq_name UNIQUE );",
-    "describe": {
-      "columns": [],
-      "parameters": {
-        "Left": []
-      },
-      "nullable": []
-    }
-  },
-  "dea649e4f9bfdbd55c4502fa51d5417cbfbec3b72543cc9c82c7acc7cadd6a37": {
-    "query": "INSERT INTO user_unverified_phone_number VALUES ($1, $2, $3, $4, $5) ON CONFLICT(country_code, phone_number) DO UPDATE SET user_id = EXCLUDED.user_id, verification_token_hash = EXCLUDED.verification_token_hash, verification_token_expiry = EXCLUDED.verification_token_expiry;",
-    "describe": {
-      "columns": [],
-      "parameters": {
-        "Left": [
-          "Bpchar",
-          "Varchar",
-          "Bytea",
-          "Text",
-          "Int8"
-        ]
-      },
-      "nullable": []
-    }
-  },
-  "df1ce9a576d9b85018ae7f57841bf1060679004429f62313ea42d4b95d4102f4": {
-    "query": "CREATE INDEX organisation_user_idx_user_id_organisation_id ON organisation_user (user_id, organisation_id);",
-    "describe": {
-      "columns": [],
-      "parameters": {
-        "Left": []
-      },
-      "nullable": []
-    }
-  },
-  "df36e2ceaf21f2d013406c873646c95c106b64e49665f309738b14201df9ec56": {
-    "query": "CREATE INDEX user_login_idx_user_id ON user_login (user_id);",
-    "describe": {
-      "columns": [],
-      "parameters": {
-        "Left": []
-      },
-      "nullable": []
-    }
-  },
-  "dff62e4a51297dcf1ab7b3b96a0c17501f37babb6150c67287986265c5580ef9": {
-    "query": "SELECT * FROM information_schema.tables WHERE table_catalog = $1 AND table_schema = 'public' AND table_type = 'BASE TABLE';",
-    "describe": {
-      "columns": [
-        {
-          "ordinal": 0,
-          "name": "table_catalog",
-          "type_info": "Name"
-        },
-        {
-          "ordinal": 1,
-          "name": "table_schema",
-          "type_info": "Name"
-        },
-        {
-          "ordinal": 2,
-          "name": "table_name",
-          "type_info": "Name"
-        },
-        {
-          "ordinal": 3,
-          "name": "table_type",
-          "type_info": "Varchar"
-        },
-        {
-          "ordinal": 4,
-          "name": "self_referencing_column_name",
-          "type_info": "Name"
-        },
-        {
-          "ordinal": 5,
-          "name": "reference_generation",
-          "type_info": "Varchar"
-        },
-        {
-          "ordinal": 6,
-          "name": "user_defined_type_catalog",
-          "type_info": "Name"
-        },
-        {
-          "ordinal": 7,
-          "name": "user_defined_type_schema",
-          "type_info": "Name"
-        },
-        {
-          "ordinal": 8,
-          "name": "user_defined_type_name",
-          "type_info": "Name"
-        },
-        {
-          "ordinal": 9,
-          "name": "is_insertable_into",
-          "type_info": "Varchar"
-        },
-        {
-          "ordinal": 10,
-          "name": "is_typed",
-          "type_info": "Varchar"
-        },
-        {
-          "ordinal": 11,
-          "name": "commit_action",
-          "type_info": "Varchar"
-        }
-      ],
-      "parameters": {
-        "Left": [
-          "Name"
-        ]
-      },
-      "nullable": [
-        true,
-        true,
-        true,
-        true,
-        true,
-        true,
-        true,
-        true,
-        true,
-        true,
-        true,
-        true
-      ]
-    }
-  },
-  "e1ccdf6aebae3eef774c9073a27f79aa581f9f096dac79fb8f5da81c6dc2307f": {
-    "query": "UPDATE \"user\" SET first_name = $1;",
-    "describe": {
-      "columns": [],
-      "parameters": {
-        "Left": [
-          "Varchar"
-        ]
-      },
-      "nullable": []
-    }
-  },
-  "e2db0a9168e8b5a614acb541de96cefe751c666b9a8380e039c6be6523e0dfc4": {
-    "query": "UPDATE \"user\" SET backup_phone_country_code = $1, backup_phone_number = $2 WHERE id = $3;",
-    "describe": {
-      "columns": [],
-      "parameters": {
-        "Left": [
-          "Bpchar",
-          "Varchar",
-          "Bytea"
-        ]
-      },
-      "nullable": []
-    }
-  },
-  "e309c91b247eb4c5951f85282ef01315387421e0f820cdf6e5070f2ff14d9cac": {
-    "query": "SELECT domain.name as \"name!\", organisation_domain.id as \"id!\", organisation_domain.domain_type as \"domain_type!: _\", organisation_domain.is_verified as \"is_verified!\" FROM organisation_domain INNER JOIN domain ON domain.id = organisation_domain.id WHERE is_verified = TRUE;",
-    "describe": {
-      "columns": [
-        {
-          "ordinal": 0,
-          "name": "name!",
-          "type_info": "Varchar"
-        },
-        {
-          "ordinal": 1,
-          "name": "id!",
-          "type_info": "Bytea"
-        },
-        {
-          "ordinal": 2,
-          "name": "domain_type!: _",
-          "type_info": {
-            "Custom": {
-              "name": "resource_owner_type",
-              "kind": {
-                "Enum": [
-                  "personal",
-                  "organisation"
-                ]
-              }
-            }
-          }
-        },
-        {
-          "ordinal": 3,
-          "name": "is_verified!",
-          "type_info": "Bool"
-        }
-      ],
-      "parameters": {
-        "Left": []
-      },
-      "nullable": [
-        true,
-        true,
-        true,
-        true
-      ]
-    }
-  },
-  "e313defa3d63bb79a1b84bbac09a430197050238b4076f03a1d8b90f0788f769": {
-    "query": "DELETE FROM domain WHERE id = $1;",
-    "describe": {
-      "columns": [],
-      "parameters": {
-        "Left": [
-          "Bytea"
-        ]
-      },
-      "nullable": []
-    }
-  },
-  "e55e29119f1536b6d47e809a8042ff6f7c376ace4be149cb87049ecd308278e0": {
-    "query": "SELECT * FROM organisation WHERE super_admin_id = $1;",
-    "describe": {
-      "columns": [
-        {
-          "ordinal": 0,
-          "name": "id",
-          "type_info": "Bytea"
-        },
-        {
-          "ordinal": 1,
-          "name": "name",
-          "type_info": "Varchar"
-        },
-        {
-          "ordinal": 2,
-          "name": "super_admin_id",
-          "type_info": "Bytea"
-        },
-        {
-          "ordinal": 3,
-          "name": "active",
-          "type_info": "Bool"
-        }
-      ],
-      "parameters": {
-        "Left": [
-          "Bytea"
-        ]
-      },
-      "nullable": [
-        false,
-        false,
-        false,
-        false
-      ]
-    }
-  },
-  "e575aca4066a7ed6cd69ba52e9b48168e8c7f0e22b62988182fa29d434b2158f": {
-    "query": "INSERT INTO role VALUES ($1, $2, $3, $4);",
-    "describe": {
-      "columns": [],
-      "parameters": {
-        "Left": [
-          "Bytea",
-          "Varchar",
-          "Varchar",
-          "Bytea"
-        ]
-      },
-      "nullable": []
-    }
-  },
-  "e5b59bd23f0d0544ef495cc3f23f98bcfb53b121fb4ac6e4d81ba52cc3625f2f": {
-    "query": "SELECT * FROM organisation WHERE id = $1;",
-    "describe": {
-      "columns": [
-        {
-          "ordinal": 0,
-          "name": "id",
-          "type_info": "Bytea"
-        },
-        {
-          "ordinal": 1,
-          "name": "name",
-          "type_info": "Varchar"
-        },
-        {
-          "ordinal": 2,
-          "name": "super_admin_id",
-          "type_info": "Bytea"
-        },
-        {
-          "ordinal": 3,
-          "name": "active",
-          "type_info": "Bool"
-        }
-      ],
-      "parameters": {
-        "Left": [
-          "Bytea"
-        ]
-      },
-      "nullable": [
-        false,
-        false,
-        false,
-        false
-      ]
-    }
-  },
-  "e784c3bf8fc613e812aee986db4120781c68821b15c3d6601b7eaa7dd986d0f1": {
-    "query": "UPDATE \"user\" SET bio = $1;",
-    "describe": {
-      "columns": [],
-      "parameters": {
-        "Left": [
-          "Varchar"
-        ]
-      },
-      "nullable": []
-    }
-  },
-  "e7a437100625d645f8b7ad6848df9ceba9aaaf280a0f139678058387b04d82e5": {
-    "query": "INSERT INTO personal_domain VALUES ($1, 'personal');",
-    "describe": {
-      "columns": [],
-      "parameters": {
-        "Left": [
-          "Bytea"
-        ]
-      },
-      "nullable": []
-    }
-  },
-  "e838972a49d95650b469757b993bedfd88a875d6ea455abb1d3e97ded2bb492c": {
-    "query": "CREATE INDEX personal_email_idx_user_id ON personal_email (user_id);",
-    "describe": {
-      "columns": [],
-      "parameters": {
-        "Left": []
-      },
-      "nullable": []
-    }
-  },
-  "e8476d5f9922fb82a5e249f9a4fc0ea4f3c2980892fcf79d236b2919941d250f": {
-    "query": "SELECT user_unverified_personal_email.* FROM user_unverified_personal_email INNER JOIN domain ON domain.id = user_unverified_personal_email.domain_id WHERE CONCAT(local, '@', domain.name) = $1;",
-    "describe": {
-      "columns": [
-        {
-          "ordinal": 0,
-          "name": "local",
-          "type_info": "Varchar"
-        },
-        {
-          "ordinal": 1,
-          "name": "domain_id",
-          "type_info": "Bytea"
-        },
-        {
-          "ordinal": 2,
-          "name": "user_id",
-          "type_info": "Bytea"
-        },
-        {
-          "ordinal": 3,
-          "name": "verification_token_hash",
-          "type_info": "Text"
-        },
-        {
-          "ordinal": 4,
-          "name": "verification_token_expiry",
-          "type_info": "Int8"
-        }
-      ],
-      "parameters": {
-        "Left": [
-          "Text"
-        ]
-      },
-      "nullable": [
-        false,
-        false,
-        false,
-        false,
-        false
-      ]
-    }
-  },
-  "e9190d8880f4128c2dd3c366e1e52de53a9552f30698c4da7d6085759af0938e": {
-    "query": "CREATE TABLE role_permissions_resource_type( role_id BYTEA CONSTRAINT role_permissions_resource_type_fk_role_id REFERENCES role(id), permission_id BYTEA CONSTRAINT role_permissions_resource_type_fk_permission_id REFERENCES permission(id), resource_type_id BYTEA CONSTRAINT role_permissions_resource_type_fk_resource_type_id REFERENCES resource_type(id), CONSTRAINT role_permissions_resource_type_pk PRIMARY KEY(role_id, permission_id, resource_type_id) );",
-    "describe": {
-      "columns": [],
-      "parameters": {
-        "Left": []
-      },
-      "nullable": []
-    }
-  },
-  "e91e543e8d8395c1862678749ecbb1a23ae3d2df055111d862745c8c7cb165e3": {
-    "query": "DELETE FROM user_login WHERE login_id = $1 AND user_id = $2;",
-    "describe": {
-      "columns": [],
-      "parameters": {
-        "Left": [
-          "Bytea",
-          "Bytea"
-        ]
-      },
-      "nullable": []
-    }
-  },
-  "ea2e3a024fbd1861c22fa4221fe28db777fb20a7b1704a84b096c53e2c2e32bc": {
-    "query": "INSERT INTO user_to_sign_up VALUES ( $1, 'personal', $2, $3, $4, $5, $6, $7, $8, NULL, NULL, NULL, $9, $10 ) ON CONFLICT(username) DO UPDATE SET account_type = 'personal', password = EXCLUDED.password, first_name = EXCLUDED.first_name, last_name = EXCLUDED.last_name, backup_email_local = EXCLUDED.backup_email_local, backup_email_domain_id = EXCLUDED.backup_email_domain_id, backup_phone_country_code = EXCLUDED.backup_phone_country_code, backup_phone_number = EXCLUDED.backup_phone_number, org_email_local = NULL, org_domain_name = NULL, organisation_name = NULL, otp_hash = EXCLUDED.otp_hash, otp_expiry = EXCLUDED.otp_expiry;",
-    "describe": {
-      "columns": [],
-      "parameters": {
-        "Left": [
-          "Varchar",
-          "Text",
-          "Varchar",
-          "Varchar",
-          "Varchar",
-          "Bytea",
-          "Bpchar",
-          "Varchar",
-          "Text",
-          "Int8"
-        ]
-      },
-      "nullable": []
-    }
-  },
   "f5b7bf00eb407d889619e638614750a5deab18378edd398c074adb012b209f75": {
     "query": "CREATE INDEX user_idx_created ON \"user\" (created);",
     "describe": {
