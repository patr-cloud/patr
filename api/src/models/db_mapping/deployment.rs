use std::{fmt::Display, str::FromStr};

use eve_rs::AsError;
use serde::{Deserialize, Serialize};

use crate::{db, error, service, utils::Error, Database};

pub struct DockerRepository {
	pub id: Vec<u8>,
	pub workspace_id: Vec<u8>,
	pub name: String,
}

#[derive(Serialize, Deserialize, Clone, Debug, Default)]
#[serde(rename_all = "camelCase")]
pub struct EventData {
	pub events: Vec<Event>,
}

#[derive(Serialize, Deserialize, Clone, Debug, Default)]
#[serde(default, rename_all = "camelCase")]
pub struct Event {
	pub id: String,
	pub timestamp: String,
	pub action: String,
	pub target: Target,
	pub request: Request,
}

#[derive(Serialize, Deserialize, Clone, Debug, Default)]
#[serde(default, rename_all = "camelCase")]
pub struct Target {
	pub media_type: String,
	pub size: i64,
	pub digest: String,
	pub length: u64,
	pub repository: String,
	pub url: String,
	pub tag: String,
}

#[derive(Serialize, Deserialize, Clone, Debug, Default)]
#[serde(default, rename_all = "camelCase")]
pub struct Request {
	pub id: String,
	pub addr: String,
	pub host: String,
	pub method: String,
	pub useragent: String,
}

pub struct Deployment {
	pub id: Vec<u8>,
	pub name: String,
	pub registry: String,
	pub repository_id: Option<Vec<u8>>,
	pub image_name: Option<String>,
	pub image_tag: String,
	pub status: DeploymentStatus,
	pub deployed_image: Option<String>,
	pub digitalocean_app_id: Option<String>,
	pub region: String,
	pub domain_name: Option<String>,
	pub horizontal_scale: i16,
	pub machine_type: DeploymentMachineType,
	pub workspace_id: Vec<u8>,
}

impl Deployment {
	pub async fn get_full_image(
		&self,
		connection: &mut <Database as sqlx::Database>::Connection,
	) -> Result<String, Error> {
		if self.registry == "registry.patr.cloud" {
			let docker_repository = db::get_docker_repository_by_id(
				&mut *connection,
				self.repository_id
					.as_ref()
					.status(500)
					.body(error!(SERVER_ERROR).to_string())?,
			)
			.await?
			.status(500)
			.body(error!(SERVER_ERROR).to_string())?;

			let workspace = db::get_workspace_info(
				&mut *connection,
				&docker_repository.workspace_id,
			)
			.await?
			.status(500)
			.body(error!(SERVER_ERROR).to_string())?;

			Ok(format!(
				"{}/{}/{}",
<<<<<<< HEAD
				"registry.patr.cloud", workspace.name, docker_repository.name
=======
				service::get_settings().docker_registry.registry_url,
				organisation.name,
				docker_repository.name
>>>>>>> 71baa861
			))
		} else {
			Ok(format!(
				"{}/{}",
				self.registry,
				self.image_name
					.as_ref()
					.status(500)
					.body(error!(SERVER_ERROR).to_string())?
			))
		}
	}
}

#[allow(dead_code)]
pub struct DeploymentRequestLogs {
	id: i64,
	deplyoment_id: Vec<u8>,
	timestamp: u64,
	ip_address: String,
	ip_address_location: (f64, f64),
	method: DeploymentRequestMethod,
	host: String,
	protocol: DeploymentRequestProtocol,
	path: String,
	response_time: f64,
}

#[derive(sqlx::Type, Debug)]
#[sqlx(type_name = "DEPLOYMENT_STATUS", rename_all = "lowercase")]
pub enum DeploymentStatus {
	Created,
	Pushed,
	Deploying,
	Running,
	Stopped,
	Errored,
	Deleted,
}

impl Display for DeploymentStatus {
	fn fmt(&self, f: &mut std::fmt::Formatter<'_>) -> std::fmt::Result {
		match self {
			Self::Created => write!(f, "created"),
			Self::Pushed => write!(f, "pushed"),
			Self::Deploying => write!(f, "deploying"),
			Self::Running => write!(f, "running"),
			Self::Stopped => write!(f, "stopped"),
			Self::Errored => write!(f, "errored"),
			Self::Deleted => write!(f, "deleted"),
		}
	}
}

impl FromStr for DeploymentStatus {
	type Err = Error;

	fn from_str(s: &str) -> Result<Self, Self::Err> {
		match s.to_lowercase().as_str() {
			"created" => Ok(Self::Created),
			"pushed" => Ok(Self::Pushed),
			"deploying" => Ok(Self::Deploying),
			"running" => Ok(Self::Running),
			"stopped" => Ok(Self::Stopped),
			"errored" => Ok(Self::Errored),
			"deleted" => Ok(Self::Deleted),
			_ => Error::as_result()
				.status(500)
				.body(error!(WRONG_PARAMETERS).to_string()),
		}
	}
}

#[derive(Serialize, Deserialize, Clone, sqlx::Type, Debug, PartialEq)]
pub enum CloudPlatform {
	Aws,
	DigitalOcean,
}

impl Display for CloudPlatform {
	fn fmt(&self, f: &mut std::fmt::Formatter<'_>) -> std::fmt::Result {
		match self {
			Self::Aws => write!(f, "aws"),
			Self::DigitalOcean => write!(f, "do"),
		}
	}
}

impl FromStr for CloudPlatform {
	type Err = Error;

	fn from_str(s: &str) -> Result<Self, Self::Err> {
		match s.to_lowercase().as_str() {
			"aws" | "amazon" | "amazon_web_services" => Ok(Self::Aws),
			"do" | "digitalocean" | "digital_ocean" => Ok(Self::DigitalOcean),
			_ => Error::as_result()
				.status(500)
				.body(error!(WRONG_PARAMETERS).to_string()),
		}
	}
}

#[derive(Serialize, Deserialize, Clone, Debug, Default)]
#[serde(default, rename_all = "camelCase")]
pub struct CNameRecord {
	pub cname: String,
	pub value: String,
}

#[derive(sqlx::Type, Debug)]
#[sqlx(type_name = "DEPLOYMENT_MACHINE_TYPE", rename_all = "lowercase")]
pub enum DeploymentMachineType {
	Micro,
	Small,
	Medium,
	Large,
}

impl Display for DeploymentMachineType {
	fn fmt(&self, f: &mut std::fmt::Formatter<'_>) -> std::fmt::Result {
		match self {
			Self::Micro => write!(f, "micro"),
			Self::Small => write!(f, "small"),
			Self::Medium => write!(f, "medium"),
			Self::Large => write!(f, "large"),
		}
	}
}

impl FromStr for DeploymentMachineType {
	type Err = Error;

	fn from_str(s: &str) -> Result<Self, Self::Err> {
		match s.to_lowercase().as_str() {
			"micro" => Ok(Self::Micro),
			"small" => Ok(Self::Small),
			"medium" => Ok(Self::Medium),
			"large" => Ok(Self::Large),
			_ => Error::as_result()
				.status(500)
				.body(error!(WRONG_PARAMETERS).to_string()),
		}
	}
}

#[derive(sqlx::Type, Debug)]
#[sqlx(type_name = "DEPLOYMENT_REQUEST_PROTOCOL", rename_all = "lowercase")]
pub enum DeploymentRequestProtocol {
	Http,
	Https,
}

impl Display for DeploymentRequestProtocol {
	fn fmt(&self, f: &mut std::fmt::Formatter<'_>) -> std::fmt::Result {
		match self {
			Self::Http => write!(f, "http"),
			Self::Https => write!(f, "https"),
		}
	}
}

impl FromStr for DeploymentRequestProtocol {
	type Err = Error;

	fn from_str(s: &str) -> Result<Self, Self::Err> {
		match s.to_lowercase().as_str() {
			"http" => Ok(Self::Http),
			"https" => Ok(Self::Https),
			_ => Error::as_result()
				.status(500)
				.body(error!(WRONG_PARAMETERS).to_string()),
		}
	}
}

#[derive(sqlx::Type, Debug)]
#[sqlx(type_name = "DEPLOYMENT_REQUEST_METHOD", rename_all = "lowercase")]
pub enum DeploymentRequestMethod {
	Get,
	Post,
	Put,
	Delete,
	Head,
	Options,
	Connect,
	Patch,
}

impl Display for DeploymentRequestMethod {
	fn fmt(&self, f: &mut std::fmt::Formatter<'_>) -> std::fmt::Result {
		match self {
			Self::Get => write!(f, "get"),
			Self::Post => write!(f, "post"),
			Self::Put => write!(f, "put"),
			Self::Delete => write!(f, "delete"),
			Self::Head => write!(f, "head"),
			Self::Options => write!(f, "options"),
			Self::Connect => write!(f, "connect"),
			Self::Patch => write!(f, "patch"),
		}
	}
}

impl FromStr for DeploymentRequestMethod {
	type Err = Error;

	fn from_str(s: &str) -> Result<Self, Self::Err> {
		match s.to_lowercase().as_str() {
			"get" => Ok(Self::Get),
			"post" => Ok(Self::Post),
			"put" => Ok(Self::Put),
			"delete" => Ok(Self::Delete),
			"head" => Ok(Self::Head),
			"options" => Ok(Self::Options),
			"connect" => Ok(Self::Connect),
			"patch" => Ok(Self::Patch),
			_ => Error::as_result()
				.status(500)
				.body(error!(WRONG_PARAMETERS).to_string()),
		}
	}
}

#[derive(Debug, Deserialize, Serialize)]
pub struct IpResponse {
	pub status: String,
	#[serde(default)]
	pub message: String,
	pub lat: f64,
	pub lon: f64,
}

#[derive(Debug, Deserialize, Serialize)]
pub struct AvgDistance {
	pub region: String,
	pub avg_distance: f64,
}<|MERGE_RESOLUTION|>--- conflicted
+++ resolved
@@ -93,13 +93,9 @@
 
 			Ok(format!(
 				"{}/{}/{}",
-<<<<<<< HEAD
-				"registry.patr.cloud", workspace.name, docker_repository.name
-=======
 				service::get_settings().docker_registry.registry_url,
-				organisation.name,
+				workspace.name,
 				docker_repository.name
->>>>>>> 71baa861
 			))
 		} else {
 			Ok(format!(
