use api_models::{
	models::workspace::infrastructure::deployment::DeploymentStatus,
	utils::Uuid,
};
use eve_rs::AsError;

use crate::{db, error, service, utils::Error, Database};

pub struct DockerRepository {
	pub id: Uuid,
	pub workspace_id: Uuid,
	pub name: String,
}

pub struct Deployment {
	pub id: Uuid,
	pub name: String,
	pub registry: String,
	pub repository_id: Option<Uuid>,
	pub image_name: Option<String>,
	pub image_tag: String,
	pub status: DeploymentStatus,
	pub workspace_id: Uuid,
	pub region: Uuid,
	pub min_horizontal_scale: i16,
	pub max_horizontal_scale: i16,
	pub machine_type: Uuid,
	pub deploy_on_push: bool,
}

impl Deployment {
	pub async fn get_full_image(
		&self,
		connection: &mut <Database as sqlx::Database>::Connection,
	) -> Result<String, Error> {
		if self.registry == "registry.patr.cloud" {
			let docker_repository = db::get_docker_repository_by_id(
				&mut *connection,
				self.repository_id
					.as_ref()
					.status(500)
					.body(error!(SERVER_ERROR).to_string())?,
			)
			.await?
			.status(500)
			.body(error!(SERVER_ERROR).to_string())?;

			let workspace = db::get_workspace_info(
				&mut *connection,
				&docker_repository.workspace_id,
			)
			.await?
			.status(500)
			.body(error!(SERVER_ERROR).to_string())?;

			Ok(format!(
				"{}/{}/{}",
				service::get_settings().docker_registry.registry_url,
				workspace.name,
				docker_repository.name
			))
		} else {
			Ok(format!(
				"{}/{}",
				self.registry,
				self.image_name
					.as_ref()
					.status(500)
					.body(error!(SERVER_ERROR).to_string())?
			))
		}
	}
<<<<<<< HEAD
}

#[allow(dead_code)]
pub struct DeploymentRequestLogs {
	id: i64,
	deplyoment_id: Vec<u8>,
	timestamp: u64,
	ip_address: String,
	ip_address_location: (f64, f64),
	method: DeploymentRequestMethod,
	host: String,
	protocol: DeploymentRequestProtocol,
	path: String,
	response_time: f64,
}

#[derive(sqlx::Type, Debug)]
#[sqlx(type_name = "DEPLOYMENT_STATUS", rename_all = "lowercase")]
pub enum DeploymentStatus {
	Created,
	Pushed,
	Deploying,
	Running,
	Stopped,
	Errored,
	Deleted,
}

impl Display for DeploymentStatus {
	fn fmt(&self, f: &mut std::fmt::Formatter<'_>) -> std::fmt::Result {
		match self {
			Self::Created => write!(f, "created"),
			Self::Pushed => write!(f, "pushed"),
			Self::Deploying => write!(f, "deploying"),
			Self::Running => write!(f, "running"),
			Self::Stopped => write!(f, "stopped"),
			Self::Errored => write!(f, "errored"),
			Self::Deleted => write!(f, "deleted"),
		}
	}
}

impl FromStr for DeploymentStatus {
	type Err = Error;

	fn from_str(s: &str) -> Result<Self, Self::Err> {
		match s.to_lowercase().as_str() {
			"created" => Ok(Self::Created),
			"pushed" => Ok(Self::Pushed),
			"deploying" => Ok(Self::Deploying),
			"running" => Ok(Self::Running),
			"stopped" => Ok(Self::Stopped),
			"errored" => Ok(Self::Errored),
			"deleted" => Ok(Self::Deleted),
			_ => Error::as_result()
				.status(500)
				.body(error!(WRONG_PARAMETERS).to_string()),
		}
	}
}

#[derive(Serialize, Deserialize, Clone, sqlx::Type, Debug, PartialEq)]
pub enum CloudPlatform {
	Aws,
	DigitalOcean,
}

impl Display for CloudPlatform {
	fn fmt(&self, f: &mut std::fmt::Formatter<'_>) -> std::fmt::Result {
		match self {
			Self::Aws => write!(f, "aws"),
			Self::DigitalOcean => write!(f, "do"),
		}
	}
}

impl FromStr for CloudPlatform {
	type Err = Error;

	fn from_str(s: &str) -> Result<Self, Self::Err> {
		match s.to_lowercase().as_str() {
			"aws" | "amazon" | "amazon_web_services" => Ok(Self::Aws),
			"do" | "digitalocean" | "digital_ocean" => Ok(Self::DigitalOcean),
			_ => Error::as_result()
				.status(500)
				.body(error!(WRONG_PARAMETERS).to_string()),
		}
	}
}

#[derive(Serialize, Deserialize, Clone, Debug, Default)]
#[serde(default, rename_all = "camelCase")]
pub struct CNameRecord {
	pub cname: String,
	pub value: String,
}

#[derive(sqlx::Type, Debug)]
#[sqlx(type_name = "DEPLOYMENT_MACHINE_TYPE", rename_all = "lowercase")]
pub enum DeploymentMachineType {
	Micro,
	Small,
	Medium,
	Large,
}

impl Display for DeploymentMachineType {
	fn fmt(&self, f: &mut std::fmt::Formatter<'_>) -> std::fmt::Result {
		match self {
			Self::Micro => write!(f, "micro"),
			Self::Small => write!(f, "small"),
			Self::Medium => write!(f, "medium"),
			Self::Large => write!(f, "large"),
		}
	}
}

impl FromStr for DeploymentMachineType {
	type Err = Error;

	fn from_str(s: &str) -> Result<Self, Self::Err> {
		match s.to_lowercase().as_str() {
			"micro" => Ok(Self::Micro),
			"small" => Ok(Self::Small),
			"medium" => Ok(Self::Medium),
			"large" => Ok(Self::Large),
			_ => Error::as_result()
				.status(500)
				.body(error!(WRONG_PARAMETERS).to_string()),
		}
	}
}

#[derive(sqlx::Type, Debug)]
#[sqlx(type_name = "DEPLOYMENT_REQUEST_PROTOCOL", rename_all = "lowercase")]
pub enum DeploymentRequestProtocol {
	Http,
	Https,
}

impl Display for DeploymentRequestProtocol {
	fn fmt(&self, f: &mut std::fmt::Formatter<'_>) -> std::fmt::Result {
		match self {
			Self::Http => write!(f, "http"),
			Self::Https => write!(f, "https"),
		}
	}
}

impl FromStr for DeploymentRequestProtocol {
	type Err = Error;

	fn from_str(s: &str) -> Result<Self, Self::Err> {
		match s.to_lowercase().as_str() {
			"http" => Ok(Self::Http),
			"https" => Ok(Self::Https),
			_ => Error::as_result()
				.status(500)
				.body(error!(WRONG_PARAMETERS).to_string()),
		}
	}
}

#[derive(sqlx::Type, Debug)]
#[sqlx(type_name = "DEPLOYMENT_REQUEST_METHOD", rename_all = "lowercase")]
pub enum DeploymentRequestMethod {
	Get,
	Post,
	Put,
	Delete,
	Head,
	Options,
	Connect,
	Patch,
}

impl Display for DeploymentRequestMethod {
	fn fmt(&self, f: &mut std::fmt::Formatter<'_>) -> std::fmt::Result {
		match self {
			Self::Get => write!(f, "get"),
			Self::Post => write!(f, "post"),
			Self::Put => write!(f, "put"),
			Self::Delete => write!(f, "delete"),
			Self::Head => write!(f, "head"),
			Self::Options => write!(f, "options"),
			Self::Connect => write!(f, "connect"),
			Self::Patch => write!(f, "patch"),
		}
	}
}

impl FromStr for DeploymentRequestMethod {
	type Err = Error;

	fn from_str(s: &str) -> Result<Self, Self::Err> {
		match s.to_lowercase().as_str() {
			"get" => Ok(Self::Get),
			"post" => Ok(Self::Post),
			"put" => Ok(Self::Put),
			"delete" => Ok(Self::Delete),
			"head" => Ok(Self::Head),
			"options" => Ok(Self::Options),
			"connect" => Ok(Self::Connect),
			"patch" => Ok(Self::Patch),
			_ => Error::as_result()
				.status(500)
				.body(error!(WRONG_PARAMETERS).to_string()),
		}
	}
}

#[derive(Debug, Deserialize, Serialize)]
pub struct IpResponse {
	pub status: String,
	#[serde(default)]
	pub message: String,
	pub lat: f64,
	pub lon: f64,
}

#[derive(Debug, Deserialize, Serialize)]
pub struct DeploymentEntryPoint {
	pub domain_id: Vec<u8>,
	pub sub_domain: String,
	pub path: String,
	pub deployment_id: Vec<u8>,
=======
>>>>>>> 9bb70fa3
}<|MERGE_RESOLUTION|>--- conflicted
+++ resolved
@@ -70,233 +70,4 @@
 			))
 		}
 	}
-<<<<<<< HEAD
-}
-
-#[allow(dead_code)]
-pub struct DeploymentRequestLogs {
-	id: i64,
-	deplyoment_id: Vec<u8>,
-	timestamp: u64,
-	ip_address: String,
-	ip_address_location: (f64, f64),
-	method: DeploymentRequestMethod,
-	host: String,
-	protocol: DeploymentRequestProtocol,
-	path: String,
-	response_time: f64,
-}
-
-#[derive(sqlx::Type, Debug)]
-#[sqlx(type_name = "DEPLOYMENT_STATUS", rename_all = "lowercase")]
-pub enum DeploymentStatus {
-	Created,
-	Pushed,
-	Deploying,
-	Running,
-	Stopped,
-	Errored,
-	Deleted,
-}
-
-impl Display for DeploymentStatus {
-	fn fmt(&self, f: &mut std::fmt::Formatter<'_>) -> std::fmt::Result {
-		match self {
-			Self::Created => write!(f, "created"),
-			Self::Pushed => write!(f, "pushed"),
-			Self::Deploying => write!(f, "deploying"),
-			Self::Running => write!(f, "running"),
-			Self::Stopped => write!(f, "stopped"),
-			Self::Errored => write!(f, "errored"),
-			Self::Deleted => write!(f, "deleted"),
-		}
-	}
-}
-
-impl FromStr for DeploymentStatus {
-	type Err = Error;
-
-	fn from_str(s: &str) -> Result<Self, Self::Err> {
-		match s.to_lowercase().as_str() {
-			"created" => Ok(Self::Created),
-			"pushed" => Ok(Self::Pushed),
-			"deploying" => Ok(Self::Deploying),
-			"running" => Ok(Self::Running),
-			"stopped" => Ok(Self::Stopped),
-			"errored" => Ok(Self::Errored),
-			"deleted" => Ok(Self::Deleted),
-			_ => Error::as_result()
-				.status(500)
-				.body(error!(WRONG_PARAMETERS).to_string()),
-		}
-	}
-}
-
-#[derive(Serialize, Deserialize, Clone, sqlx::Type, Debug, PartialEq)]
-pub enum CloudPlatform {
-	Aws,
-	DigitalOcean,
-}
-
-impl Display for CloudPlatform {
-	fn fmt(&self, f: &mut std::fmt::Formatter<'_>) -> std::fmt::Result {
-		match self {
-			Self::Aws => write!(f, "aws"),
-			Self::DigitalOcean => write!(f, "do"),
-		}
-	}
-}
-
-impl FromStr for CloudPlatform {
-	type Err = Error;
-
-	fn from_str(s: &str) -> Result<Self, Self::Err> {
-		match s.to_lowercase().as_str() {
-			"aws" | "amazon" | "amazon_web_services" => Ok(Self::Aws),
-			"do" | "digitalocean" | "digital_ocean" => Ok(Self::DigitalOcean),
-			_ => Error::as_result()
-				.status(500)
-				.body(error!(WRONG_PARAMETERS).to_string()),
-		}
-	}
-}
-
-#[derive(Serialize, Deserialize, Clone, Debug, Default)]
-#[serde(default, rename_all = "camelCase")]
-pub struct CNameRecord {
-	pub cname: String,
-	pub value: String,
-}
-
-#[derive(sqlx::Type, Debug)]
-#[sqlx(type_name = "DEPLOYMENT_MACHINE_TYPE", rename_all = "lowercase")]
-pub enum DeploymentMachineType {
-	Micro,
-	Small,
-	Medium,
-	Large,
-}
-
-impl Display for DeploymentMachineType {
-	fn fmt(&self, f: &mut std::fmt::Formatter<'_>) -> std::fmt::Result {
-		match self {
-			Self::Micro => write!(f, "micro"),
-			Self::Small => write!(f, "small"),
-			Self::Medium => write!(f, "medium"),
-			Self::Large => write!(f, "large"),
-		}
-	}
-}
-
-impl FromStr for DeploymentMachineType {
-	type Err = Error;
-
-	fn from_str(s: &str) -> Result<Self, Self::Err> {
-		match s.to_lowercase().as_str() {
-			"micro" => Ok(Self::Micro),
-			"small" => Ok(Self::Small),
-			"medium" => Ok(Self::Medium),
-			"large" => Ok(Self::Large),
-			_ => Error::as_result()
-				.status(500)
-				.body(error!(WRONG_PARAMETERS).to_string()),
-		}
-	}
-}
-
-#[derive(sqlx::Type, Debug)]
-#[sqlx(type_name = "DEPLOYMENT_REQUEST_PROTOCOL", rename_all = "lowercase")]
-pub enum DeploymentRequestProtocol {
-	Http,
-	Https,
-}
-
-impl Display for DeploymentRequestProtocol {
-	fn fmt(&self, f: &mut std::fmt::Formatter<'_>) -> std::fmt::Result {
-		match self {
-			Self::Http => write!(f, "http"),
-			Self::Https => write!(f, "https"),
-		}
-	}
-}
-
-impl FromStr for DeploymentRequestProtocol {
-	type Err = Error;
-
-	fn from_str(s: &str) -> Result<Self, Self::Err> {
-		match s.to_lowercase().as_str() {
-			"http" => Ok(Self::Http),
-			"https" => Ok(Self::Https),
-			_ => Error::as_result()
-				.status(500)
-				.body(error!(WRONG_PARAMETERS).to_string()),
-		}
-	}
-}
-
-#[derive(sqlx::Type, Debug)]
-#[sqlx(type_name = "DEPLOYMENT_REQUEST_METHOD", rename_all = "lowercase")]
-pub enum DeploymentRequestMethod {
-	Get,
-	Post,
-	Put,
-	Delete,
-	Head,
-	Options,
-	Connect,
-	Patch,
-}
-
-impl Display for DeploymentRequestMethod {
-	fn fmt(&self, f: &mut std::fmt::Formatter<'_>) -> std::fmt::Result {
-		match self {
-			Self::Get => write!(f, "get"),
-			Self::Post => write!(f, "post"),
-			Self::Put => write!(f, "put"),
-			Self::Delete => write!(f, "delete"),
-			Self::Head => write!(f, "head"),
-			Self::Options => write!(f, "options"),
-			Self::Connect => write!(f, "connect"),
-			Self::Patch => write!(f, "patch"),
-		}
-	}
-}
-
-impl FromStr for DeploymentRequestMethod {
-	type Err = Error;
-
-	fn from_str(s: &str) -> Result<Self, Self::Err> {
-		match s.to_lowercase().as_str() {
-			"get" => Ok(Self::Get),
-			"post" => Ok(Self::Post),
-			"put" => Ok(Self::Put),
-			"delete" => Ok(Self::Delete),
-			"head" => Ok(Self::Head),
-			"options" => Ok(Self::Options),
-			"connect" => Ok(Self::Connect),
-			"patch" => Ok(Self::Patch),
-			_ => Error::as_result()
-				.status(500)
-				.body(error!(WRONG_PARAMETERS).to_string()),
-		}
-	}
-}
-
-#[derive(Debug, Deserialize, Serialize)]
-pub struct IpResponse {
-	pub status: String,
-	#[serde(default)]
-	pub message: String,
-	pub lat: f64,
-	pub lon: f64,
-}
-
-#[derive(Debug, Deserialize, Serialize)]
-pub struct DeploymentEntryPoint {
-	pub domain_id: Vec<u8>,
-	pub sub_domain: String,
-	pub path: String,
-	pub deployment_id: Vec<u8>,
-=======
->>>>>>> 9bb70fa3
 }