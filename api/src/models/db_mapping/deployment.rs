--- conflicted
+++ resolved
@@ -110,18 +110,6 @@
 	}
 }
 
-<<<<<<< HEAD
-// TODO: retireve logs
-#[allow(dead_code)]
-pub struct DeploymentRequestLogs {
-	id: Vec<u8>,
-	deplyoment_id: Vec<u8>,
-	ip_address: String,
-	ip_address_location: (f64, f64),
-	method: Method,
-	domain_name: String,
-	protocol: Protocol,
-=======
 #[allow(dead_code)]
 pub struct DeploymentRequestLogs {
 	id: i64,
@@ -132,7 +120,6 @@
 	method: DeploymentRequestMethod,
 	host: String,
 	protocol: DeploymentRequestProtocol,
->>>>>>> 41547bd0
 	path: String,
 	response_time: f64,
 }
@@ -255,22 +242,13 @@
 }
 
 #[derive(sqlx::Type, Debug)]
-<<<<<<< HEAD
-#[sqlx(type_name = "PROTOCOL", rename_all = "lowercase")]
-pub enum Protocol {
-=======
 #[sqlx(type_name = "DEPLOYMENT_REQUEST_PROTOCOL", rename_all = "lowercase")]
 pub enum DeploymentRequestProtocol {
->>>>>>> 41547bd0
 	Http,
 	Https,
 }
 
-<<<<<<< HEAD
-impl Display for Protocol {
-=======
 impl Display for DeploymentRequestProtocol {
->>>>>>> 41547bd0
 	fn fmt(&self, f: &mut std::fmt::Formatter<'_>) -> std::fmt::Result {
 		match self {
 			Self::Http => write!(f, "http"),
@@ -279,11 +257,7 @@
 	}
 }
 
-<<<<<<< HEAD
-impl FromStr for Protocol {
-=======
 impl FromStr for DeploymentRequestProtocol {
->>>>>>> 41547bd0
 	type Err = Error;
 
 	fn from_str(s: &str) -> Result<Self, Self::Err> {
@@ -298,30 +272,6 @@
 }
 
 #[derive(sqlx::Type, Debug)]
-<<<<<<< HEAD
-#[sqlx(type_name = "METHOD", rename_all = "lowercase")]
-pub enum Method {
-	Post,
-	Get,
-	Put,
-	Patch,
-	Delete,
-}
-
-impl Display for Method {
-	fn fmt(&self, f: &mut std::fmt::Formatter<'_>) -> std::fmt::Result {
-		match self {
-			Self::Post => write!(f, "post"),
-			Self::Get => write!(f, "get"),
-			Self::Put => write!(f, "put"),
-			Self::Patch => write!(f, "patch"),
-			Self::Delete => write!(f, "delete"),
-		}
-	}
-}
-
-impl FromStr for Method {
-=======
 #[sqlx(type_name = "DEPLOYMENT_REQUEST_METHOD", rename_all = "lowercase")]
 pub enum DeploymentRequestMethod {
 	Get,
@@ -350,18 +300,10 @@
 }
 
 impl FromStr for DeploymentRequestMethod {
->>>>>>> 41547bd0
-	type Err = Error;
-
-	fn from_str(s: &str) -> Result<Self, Self::Err> {
-		match s.to_lowercase().as_str() {
-<<<<<<< HEAD
-			"post" => Ok(Self::Post),
-			"get" => Ok(Self::Get),
-			"put" => Ok(Self::Put),
-			"patch" => Ok(Self::Patch),
-			"delete" => Ok(Self::Delete),
-=======
+	type Err = Error;
+
+	fn from_str(s: &str) -> Result<Self, Self::Err> {
+		match s.to_lowercase().as_str() {
 			"get" => Ok(Self::Get),
 			"post" => Ok(Self::Post),
 			"put" => Ok(Self::Put),
@@ -370,7 +312,6 @@
 			"options" => Ok(Self::Options),
 			"connect" => Ok(Self::Connect),
 			"patch" => Ok(Self::Patch),
->>>>>>> 41547bd0
 			_ => Error::as_result()
 				.status(500)
 				.body(error!(WRONG_PARAMETERS).to_string()),
@@ -385,13 +326,10 @@
 	pub message: String,
 	pub lat: f64,
 	pub lon: f64,
-<<<<<<< HEAD
 }
 
 #[derive(Debug, Deserialize, Serialize)]
 pub struct AvgDistance {
 	pub region: String,
 	pub avg_distance: f64,
-=======
->>>>>>> 41547bd0
 }