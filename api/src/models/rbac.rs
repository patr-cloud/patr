use std::collections::HashMap;

use once_cell::sync::OnceCell;
use serde::{Deserialize, Serialize};
use uuid::Uuid;

pub static GOD_USER_ID: OnceCell<Uuid> = OnceCell::new();
pub static RESOURCE_TYPES: OnceCell<HashMap<String, Vec<u8>>> = OnceCell::new();

#[derive(Serialize, Deserialize, Clone, Debug)]
#[serde(rename_all = "camelCase")]
pub struct WorkspacePermissions {
	pub is_super_admin: bool,
	pub resources: HashMap<Vec<u8>, Vec<String>>, /* Given a resource, what
	                                               * and all permissions do
	                                               * you have on it */
	pub resource_types: HashMap<Vec<u8>, Vec<String>>, /* Given a resource
	                                                    * type, what and all
	                                                    * permissions do you
	                                                    * have on it */
}

#[api_macros::iterable_module(consts, recursive = true)]
pub mod permissions {
	pub mod workspace {
		pub mod domain {
			pub const LIST: &str = "workspace::domain::list";
			pub const ADD: &str = "workspace::domain::add";
			pub const VIEW_DETAILS: &str = "workspace::domain::viewDetails";
			pub const VERIFY: &str = "workspace::domain::verify";
			pub const DELETE: &str = "workspace::domain::delete";
		}

		pub mod deployment {
			pub const LIST: &str = "workspace::deployment::list";
			pub const CREATE: &str = "workspace::deployment::create";
			pub const INFO: &str = "workspace::deployment::info";
			pub const DELETE: &str = "workspace::deployment::delete";
			pub const EDIT: &str = "workspace::deployment::edit";

			#[allow(dead_code)]
			pub mod upgrade_path {
				pub const LIST: &str =
					"workspace::deployment::upgradePath::list";
				pub const CREATE: &str =
					"workspace::deployment::upgradePath::create";
				pub const INFO: &str =
					"workspace::deployment::upgradePath::info";
				pub const DELETE: &str =
					"workspace::deployment::upgradePath::delete";
				pub const EDIT: &str =
					"workspace::deployment::upgradePath::edit";
			}

			#[allow(dead_code)]
			pub mod entry_point {
				pub const LIST: &str =
					"workspace::deployment::entryPoint::list";
				pub const CREATE: &str =
					"workspace::deployment::entryPoint::create";
				pub const EDIT: &str =
					"workspace::deployment::entryPoint::edit";
				pub const DELETE: &str =
					"workspace::deployment::entryPoint::delete";
			}
		}

		pub mod docker_registry {
			pub const CREATE: &str = "workspace::dockerRegistry::create";
			pub const LIST: &str = "workspace::dockerRegistry::list";
			pub const DELETE: &str = "workspace::dockerRegistry::delete";
			pub const PUSH: &str = "workspace::dockerRegistry::push";
			pub const PULL: &str = "workspace::dockerRegistry::pull";
		}

		pub mod managed_database {
			pub const CREATE: &str = "workspace::managedDatabase::create";
			pub const LIST: &str = "workspace::managedDatabase::list";
			pub const DELETE: &str = "workspace::managedDatabase::delete";
			pub const INFO: &str = "workspace::managedDatabase::info";
		}

<<<<<<< HEAD
		pub const VIEW_ROLES: &str = "workspace::viewRoles";
		pub const CREATE_ROLE: &str = "workspace::createRole";
		pub const EDIT_ROLE: &str = "workspace::editRole";
		pub const DELETE_ROLE: &str = "workspace::deleteRole";
=======
		pub mod static_site {
			pub const LIST: &str = "organisation::staticSite::list";
			pub const CREATE: &str = "organisation::staticSite::create";
			pub const INFO: &str = "organisation::staticSite::info";
			pub const DELETE: &str = "organisation::staticSite::delete";
			pub const EDIT: &str = "organisation::staticSite::edit";
		}

		pub const VIEW_ROLES: &str = "organisation::viewRoles";
		pub const CREATE_ROLE: &str = "organisation::createRole";
		pub const EDIT_ROLE: &str = "organisation::editRole";
		pub const DELETE_ROLE: &str = "organisation::deleteRole";
>>>>>>> ba1afad8
		#[allow(dead_code)]
		pub const EDIT_INFO: &str = "workspace::editInfo";
	}
}

#[allow(dead_code)]
#[api_macros::iterable_module(consts, recursive = false)]
pub mod resource_types {
	pub const WORKSPACE: &str = "workspace";
	pub const DOMAIN: &str = "domain";
	pub const DOCKER_REPOSITORY: &str = "dockerRepository";
	pub const MANAGED_DATABASE: &str = "managedDatabase";
	pub const DEPLOYMENT: &str = "deployment";
	pub const STATIC_SITE: &str = "staticSite";
	pub const DEPLOYMENT_UPGRADE_PATH: &str = "deploymentUpgradePath";
	pub const DEPLOYMENT_ENTRY_POINT: &str = "deploymentEntryPoint";
}<|MERGE_RESOLUTION|>--- conflicted
+++ resolved
@@ -80,25 +80,18 @@
 			pub const INFO: &str = "workspace::managedDatabase::info";
 		}
 
-<<<<<<< HEAD
+		pub mod static_site {
+			pub const LIST: &str = "workspace::staticSite::list";
+			pub const CREATE: &str = "workspace::staticSite::create";
+			pub const INFO: &str = "workspace::staticSite::info";
+			pub const DELETE: &str = "workspace::staticSite::delete";
+			pub const EDIT: &str = "workspace::staticSite::edit";
+		}
+
 		pub const VIEW_ROLES: &str = "workspace::viewRoles";
 		pub const CREATE_ROLE: &str = "workspace::createRole";
 		pub const EDIT_ROLE: &str = "workspace::editRole";
 		pub const DELETE_ROLE: &str = "workspace::deleteRole";
-=======
-		pub mod static_site {
-			pub const LIST: &str = "organisation::staticSite::list";
-			pub const CREATE: &str = "organisation::staticSite::create";
-			pub const INFO: &str = "organisation::staticSite::info";
-			pub const DELETE: &str = "organisation::staticSite::delete";
-			pub const EDIT: &str = "organisation::staticSite::edit";
-		}
-
-		pub const VIEW_ROLES: &str = "organisation::viewRoles";
-		pub const CREATE_ROLE: &str = "organisation::createRole";
-		pub const EDIT_ROLE: &str = "organisation::editRole";
-		pub const DELETE_ROLE: &str = "organisation::deleteRole";
->>>>>>> ba1afad8
 		#[allow(dead_code)]
 		pub const EDIT_INFO: &str = "workspace::editInfo";
 	}
