--- conflicted
+++ resolved
@@ -12,28 +12,13 @@
 	utils::{constants, StringifiedU16, Uuid},
 };
 use eve_rs::AsError;
-<<<<<<< HEAD
 use reqwest::Client;
-use serde_json::json;
-=======
->>>>>>> 4e26a8bb
 
 use crate::{
 	db,
 	error,
-<<<<<<< HEAD
-	models::{
-		deployment::{DeploymentAuditLog, Subscription},
-		rbac,
-	},
-	service::{
-		self,
-		infrastructure::{digitalocean, kubernetes},
-	},
-=======
-	models::rbac,
+	models::{deployment::Subscription, rbac},
 	service::infrastructure::kubernetes,
->>>>>>> 4e26a8bb
 	utils::{get_current_time_millis, settings::Settings, validator, Error},
 	Database,
 };
@@ -202,7 +187,6 @@
 		.await?;
 	}
 
-<<<<<<< HEAD
 	start_subscription(
 		connection,
 		&deployment_id,
@@ -213,231 +197,9 @@
 	)
 	.await?;
 
-	// TODO UPDATE ENTRY POINTS
-
 	Ok(deployment_id)
 }
 
-pub async fn start_deployment(
-	connection: &mut <Database as sqlx::Database>::Connection,
-	deployment_id: &Uuid,
-	config: &Settings,
-	request_id: &Uuid,
-	deployment_audit_log: &DeploymentAuditLog,
-) -> Result<(), Error> {
-	log::trace!(
-		"request_id: {} - Starting deployment with id: {}",
-		request_id,
-		deployment_id
-	);
-
-	let (deployment, workspace_id, full_image, running_details) =
-		service::get_full_deployment_config(
-			connection,
-			deployment_id,
-			request_id,
-		)
-		.await?;
-
-	log::trace!(
-		"request_id: {} - Updating kubernetes deployment",
-		request_id
-	);
-
-	db::update_deployment_status(
-		connection,
-		deployment_id,
-		&DeploymentStatus::Deploying,
-	)
-	.await?;
-
-	kubernetes::update_kubernetes_deployment(
-		connection,
-		&workspace_id,
-		&deployment,
-		&full_image,
-		&running_details,
-		config,
-		request_id,
-		deployment_audit_log,
-	)
-	.await?;
-
-	Ok(())
-}
-
-pub async fn stop_deployment(
-	connection: &mut <Database as sqlx::Database>::Connection,
-	deployment_id: &Uuid,
-	config: &Settings,
-	request_id: &Uuid,
-	deployment_audit_log: &DeploymentAuditLog,
-	is_stopped: bool,
-) -> Result<(), Error> {
-	log::trace!(
-		"Stopping the deployment with id: {} and request_id: {}",
-		deployment_id,
-		request_id
-	);
-	log::trace!("request_id: {} - Getting deployment id from db", request_id);
-	let deployment = db::get_deployment_by_id(connection, deployment_id)
-		.await?
-		.status(404)
-		.body(error!(RESOURCE_DOES_NOT_EXIST).to_string())?;
-
-	let mut metadata = json!(
-		{
-
-			"id": deployment_id,
-			"name": deployment.name,
-			"registry": deployment.registry,
-			"image_name": deployment.get_full_image(connection).await?,
-			"deploymentStatus": DeploymentStatus::Stopped.to_string(),
-			"machineType": deployment.machine_type,
-			"deployOnPush": deployment.deploy_on_push, // true or false
-			"horizontalScale": deployment.min_horizontal_scale,
-			"region": deployment.region
-		}
-	);
-
-	if !is_stopped {
-		metadata = json!({
-
-			"id": deployment_id,
-			"name": deployment.name,
-			"registry": deployment.registry,
-			"image_name": deployment.get_full_image(connection).await?,
-			"deploymentStatus": DeploymentStatus::Deleted.to_string(),
-			"machineType": deployment.machine_type,
-			"deployOnPush": deployment.deploy_on_push, // true or false
-			"horizontalScale": deployment.min_horizontal_scale,
-			"region": deployment.region
-		});
-	}
-
-	let delete_permission_id = db::get_all_permissions(connection)
-		.await?
-		.into_iter()
-		.find_map(|permission| {
-			if permission.name ==
-				*"workspace::infrastructure::deployment::delete"
-			{
-				Some(permission)
-			} else {
-				None
-			}
-		})
-		.status(500)
-		.body(error!(SERVER_ERROR).to_string())?
-		.id;
-
-	db::create_workspace_audit_log(
-		connection,
-		&deployment.workspace_id,
-		&deployment_audit_log.workspace_audit_log_id,
-		"0.0.0.0",
-		deployment_audit_log.time_now,
-		deployment_audit_log.user_id.as_ref(),
-		deployment_audit_log.login_id.as_ref(),
-		deployment_id,
-		&delete_permission_id,
-		request_id,
-		&metadata,
-		deployment_audit_log.patr_action,
-		true,
-	)
-	.await?;
-
-	log::trace!(
-		"request_id: {} - deleting the deployment from digitalocean kubernetes",
-		request_id
-	);
-	kubernetes::delete_kubernetes_deployment(
-		&deployment.workspace_id,
-		deployment_id,
-		config,
-		request_id,
-	)
-	.await?;
-
-	// TODO: implement logic for handling domains of the stopped deployment
-	log::trace!("request_id: {} - Updating deployment status", request_id);
-	db::update_deployment_status(
-		connection,
-		deployment_id,
-		&DeploymentStatus::Stopped,
-	)
-	.await?;
-
-	Ok(())
-}
-
-pub async fn delete_deployment(
-	connection: &mut <Database as sqlx::Database>::Connection,
-	deployment_id: &Uuid,
-	config: &Settings,
-	request_id: &Uuid,
-	deployment_audit_log: &DeploymentAuditLog,
-) -> Result<(), Error> {
-	log::trace!(
-		"request_id: {} - Deleting the deployment with id: {}",
-		request_id,
-		deployment_id
-	);
-
-	let deployment = db::get_deployment_by_id(connection, deployment_id)
-		.await?
-		.status(404)
-		.body(error!(RESOURCE_DOES_NOT_EXIST).to_string())?;
-
-	log::trace!("deleting the image from DO registry");
-	digitalocean::delete_image_from_digitalocean_registry(
-		deployment_id,
-		config,
-		request_id,
-	)
-	.await?;
-
-	log::trace!("request_id: {} - Stopping the deployment", request_id);
-	service::stop_deployment(
-		connection,
-		deployment_id,
-		config,
-		request_id,
-		deployment_audit_log,
-		false,
-	)
-	.await?;
-
-	log::trace!(
-		"request_id: {} - Updating the deployment name in the database",
-		request_id
-	);
-	db::update_deployment_name(
-		connection,
-		deployment_id,
-		&format!("patr-deleted: {}-{}", deployment.name, deployment_id),
-	)
-	.await?;
-
-	log::trace!("request_id: {} - Updating deployment status", request_id);
-	db::update_deployment_status(
-		connection,
-		deployment_id,
-		&DeploymentStatus::Deleted,
-	)
-	.await?;
-
-	cancel_subscription(deployment_id, config, request_id).await?;
-
-	Ok(())
-}
-
-=======
-	Ok(deployment_id)
-}
-
->>>>>>> 4e26a8bb
 pub async fn get_deployment_container_logs(
 	connection: &mut <Database as sqlx::Database>::Connection,
 	deployment_id: &Uuid,
@@ -707,7 +469,7 @@
 	Ok(())
 }
 
-async fn cancel_subscription(
+pub async fn cancel_subscription(
 	deployment_id: &Uuid,
 	config: &Settings,
 	request_id: &Uuid,
