use std::{collections::BTreeMap, str};

use api_models::{
	models::workspace::infrastructure::deployment::{
		Deployment,
		DeploymentMetrics,
		DeploymentRegistry,
		DeploymentRunningDetails,
		EnvironmentVariableValue,
		ExposedPortType,
		Metric,
		PatrRegistry,
	},
	utils::{constants, StringifiedU16, Uuid},
};
use eve_rs::AsError;
use reqwest::Client;

use crate::{
	db,
	error,
<<<<<<< HEAD
	models::{deployment::PrometheusResponse, rbac},
	service::{
		self,
		infrastructure::{digitalocean, kubernetes},
	},
=======
	models::{deployment::Subscription, rbac},
	service::infrastructure::kubernetes,
>>>>>>> 9e9f950a
	utils::{get_current_time_millis, settings::Settings, validator, Error},
	Database,
};

/// # Description
/// This function creates a deployment under an workspace account
///
/// # Arguments
/// * `connection` - database save point, more details here: [`Transaction`]
/// * `workspace_id` -  an unsigned 8 bit integer array containing the id of
///   workspace
/// * `name` - a string containing the name of deployment
/// * `registry` - a string containing the url of docker registry
/// * `repository_id` - An Option<&str> containing either a repository id of
///   type string or `None`
/// * `image_name` - An Option<&str> containing either an image name of type
///   string or `None`
/// * `image_tag` - a string containing tags of docker image
///
/// # Returns
/// This function returns Result<Uuid, Error> containing an uuid of the
/// deployment or an error
///
/// [`Transaction`]: Transaction
pub async fn create_deployment_in_workspace(
	connection: &mut <Database as sqlx::Database>::Connection,
	workspace_id: &Uuid,
	name: &str,
	registry: &DeploymentRegistry,
	image_tag: &str,
	region: &Uuid,
	machine_type: &Uuid,
	deployment_running_details: &DeploymentRunningDetails,
	config: &Settings,
	request_id: &Uuid,
) -> Result<Uuid, Error> {
	// As of now, only our custom registry is allowed
	// Docker hub will also be allowed in the near future
	log::trace!("request_id: {} - Checking if the deployment's image is in patr registry", request_id);
	if !registry.is_patr_registry() {
		return Err(Error::empty()
			.status(400)
			.body(error!(WRONG_PARAMETERS).to_string()));
	}

	if image_tag.is_empty() {
		return Err(Error::empty()
			.status(400)
			.body(error!(WRONG_PARAMETERS).to_string()));
	}

	// validate deployment name
	log::trace!("request_id: {} - Validating deployment name", request_id);
	if !validator::is_deployment_name_valid(name) {
		return Err(Error::empty()
			.status(200)
			.body(error!(INVALID_DEPLOYMENT_NAME).to_string()));
	}

	log::trace!(
		"request_id: {} - Checking if the deployment name already exists",
		request_id
	);
	let existing_deployment =
		db::get_deployment_by_name_in_workspace(connection, name, workspace_id)
			.await?;
	if existing_deployment.is_some() {
		Error::as_result()
			.status(200)
			.body(error!(RESOURCE_EXISTS).to_string())?;
	}

	log::trace!("request_id: {} - Generating new resource id", request_id);
	let deployment_id = db::generate_new_resource_id(connection).await?;

	db::create_resource(
		connection,
		&deployment_id,
		&format!("Deployment: {}", name),
		rbac::RESOURCE_TYPES
			.get()
			.unwrap()
			.get(rbac::resource_types::DEPLOYMENT)
			.unwrap(),
		workspace_id,
		get_current_time_millis(),
	)
	.await?;
	log::trace!("request_id: {} - Created resource", request_id);

	match registry {
		DeploymentRegistry::PatrRegistry {
			registry: _,
			repository_id,
		} => {
			log::trace!("request_id: {} - Creating database record with internal registry", request_id);
			db::create_deployment_with_internal_registry(
				connection,
				&deployment_id,
				name,
				repository_id,
				image_tag,
				workspace_id,
				region,
				machine_type,
				deployment_running_details.deploy_on_push,
				deployment_running_details.min_horizontal_scale,
				deployment_running_details.max_horizontal_scale,
			)
			.await?;
		}
		DeploymentRegistry::ExternalRegistry {
			registry,
			image_name,
		} => {
			log::trace!("request_id: {} - Creating database record with external registry", request_id);
			db::create_deployment_with_external_registry(
				connection,
				&deployment_id,
				name,
				registry,
				image_name,
				image_tag,
				workspace_id,
				region,
				machine_type,
				deployment_running_details.deploy_on_push,
				deployment_running_details.min_horizontal_scale,
				deployment_running_details.max_horizontal_scale,
			)
			.await?;
		}
	}

	for (port, port_type) in &deployment_running_details.ports {
		log::trace!(
			"request_id: {} - Adding exposed port entry to database",
			request_id
		);
		db::add_exposed_port_for_deployment(
			connection,
			&deployment_id,
			port.value(),
			port_type,
		)
		.await?;
	}

	for (key, value) in &deployment_running_details.environment_variables {
		log::trace!(
			"request_id: {} - Adding environment variable entry to database",
			request_id
		);
		db::add_environment_variable_for_deployment(
			connection,
			&deployment_id,
			key,
			if let EnvironmentVariableValue::String(value) = value {
				value
			} else {
				return Err(Error::empty()
					.status(400)
					.body(error!(WRONG_PARAMETERS).to_string()));
			},
		)
		.await?;
	}

	start_subscription(
		connection,
		&deployment_id,
		machine_type.as_str(),
		deployment_running_details.min_horizontal_scale,
		config,
		request_id,
	)
	.await?;

	Ok(deployment_id)
}

pub async fn get_deployment_container_logs(
	connection: &mut <Database as sqlx::Database>::Connection,
	deployment_id: &Uuid,
	config: &Settings,
	request_id: &Uuid,
) -> Result<String, Error> {
	log::trace!(
		"Getting deployment logs for deployment_id: {} with request_id: {}",
		deployment_id,
		request_id
	);

	let deployment = db::get_deployment_by_id(connection, deployment_id)
		.await?
		.status(404)
		.body(error!(RESOURCE_DOES_NOT_EXIST).to_string())?;

	let logs = kubernetes::get_container_logs(
		&deployment.workspace_id,
		deployment_id,
		config,
		request_id,
	)
	.await?;
	log::trace!("request_id: {} - Logs retreived successfully", request_id);

	Ok(logs)
}

pub async fn update_deployment(
	connection: &mut <Database as sqlx::Database>::Connection,
	deployment_id: &Uuid,
	name: Option<&str>,
	region: Option<&Uuid>,
	machine_type: Option<&Uuid>,
	deploy_on_push: Option<bool>,
	min_horizontal_scale: Option<u16>,
	max_horizontal_scale: Option<u16>,
	ports: Option<&BTreeMap<u16, ExposedPortType>>,
	environment_variables: Option<&BTreeMap<String, EnvironmentVariableValue>>,
	config: &Settings,
	request_id: &Uuid,
) -> Result<(), Error> {
	log::trace!(
		"request_id: {} - Updating deployment with id: {}",
		request_id,
		deployment_id
	);
	db::update_deployment_details(
		connection,
		deployment_id,
		name,
		region,
		machine_type,
		deploy_on_push,
		min_horizontal_scale,
		max_horizontal_scale,
	)
	.await?;

	if let Some(ports) = ports {
		log::trace!(
			"request_id: {} - Updating deployment ports in the database",
			request_id
		);
		db::remove_all_exposed_ports_for_deployment(connection, deployment_id)
			.await?;
		for (port, exposed_port_type) in ports {
			db::add_exposed_port_for_deployment(
				connection,
				deployment_id,
				*port,
				exposed_port_type,
			)
			.await?;
		}
	}

	if let Some(environment_variables) = environment_variables {
		log::trace!(
			"request_id: {} - Updating deployment environment variables in the database",
			request_id
		);
		db::remove_all_environment_variables_for_deployment(
			connection,
			deployment_id,
		)
		.await?;
		for (key, value) in environment_variables {
			db::add_environment_variable_for_deployment(
				connection,
				deployment_id,
				key,
				if let EnvironmentVariableValue::String(value) = value {
					value
				} else {
					return Err(Error::empty()
						.status(400)
						.body(error!(WRONG_PARAMETERS).to_string()));
				},
			)
			.await?;
		}
	}
	log::trace!(
		"request_id: {} - Deployment updated in the database",
		request_id
	);

	update_subscription(connection, deployment_id, config, request_id).await?;

	Ok(())
}

pub async fn get_full_deployment_config(
	connection: &mut <Database as sqlx::Database>::Connection,
	deployment_id: &Uuid,
	request_id: &Uuid,
) -> Result<(Deployment, Uuid, String, DeploymentRunningDetails), Error> {
	log::trace!(
		"request_id: {} - Getting the full deployment config for deployment with id: {}",
		request_id,
		deployment_id
	);
	let (
		deployment,
		workspace_id,
		deploy_on_push,
		min_horizontal_scale,
		max_horizontal_scale,
	) = db::get_deployment_by_id(connection, deployment_id)
		.await?
		.and_then(|deployment| {
			Some((
				Deployment {
					id: deployment.id,
					name: deployment.name,
					registry: if deployment.registry == constants::PATR_REGISTRY
					{
						DeploymentRegistry::PatrRegistry {
							registry: PatrRegistry,
							repository_id: deployment.repository_id?,
						}
					} else {
						DeploymentRegistry::ExternalRegistry {
							registry: deployment.registry,
							image_name: deployment.image_name?,
						}
					},
					image_tag: deployment.image_tag,
					status: deployment.status,
					region: deployment.region,
					machine_type: deployment.machine_type,
				},
				deployment.workspace_id,
				deployment.deploy_on_push,
				deployment.min_horizontal_scale as u16,
				deployment.max_horizontal_scale as u16,
			))
		})
		.status(404)
		.body(error!(RESOURCE_DOES_NOT_EXIST).to_string())?;

	let full_image = match &deployment.registry {
		DeploymentRegistry::PatrRegistry {
			registry: _,
			repository_id,
		} => {
			let repository =
				db::get_docker_repository_by_id(connection, repository_id)
					.await?
					.status(404)
					.body(error!(RESOURCE_DOES_NOT_EXIST).to_string())?;
			let workspace =
				db::get_workspace_info(connection, &repository.workspace_id)
					.await?
					.status(500)?;
			format!(
				"{}/{}/{}",
				constants::PATR_REGISTRY,
				workspace.name,
				repository.name
			)
		}
		DeploymentRegistry::ExternalRegistry {
			registry,
			image_name,
		} => {
			format!("{}/{}", registry, image_name)
		}
	};

	let ports = db::get_exposed_ports_for_deployment(connection, deployment_id)
		.await?
		.into_iter()
		.map(|(port, port_type)| (StringifiedU16::new(port), port_type))
		.collect();

	let environment_variables =
		db::get_environment_variables_for_deployment(connection, deployment_id)
			.await?
			.into_iter()
			.map(|(key, value)| (key, EnvironmentVariableValue::String(value)))
			.collect();
	log::trace!("request_id: {} - Full deployment config for deployment with id: {} successfully retreived", request_id, deployment_id);

	Ok((
		deployment,
		workspace_id,
		full_image,
		DeploymentRunningDetails {
			deploy_on_push,
			min_horizontal_scale,
			max_horizontal_scale,
			ports,
			environment_variables,
		},
	))
}

<<<<<<< HEAD
pub async fn get_deployment_metrics(
	deployment_id: &Uuid,
	config: &Settings,
	start_time: u64,
	end_time: u64,
	step: &str,
	request_id: &Uuid,
) -> Result<Vec<DeploymentMetrics>, Error> {
	log::trace!(
		"request_id: {} - Getting deployment metrics for deployment with id: {}",
=======
async fn start_subscription(
	connection: &mut <Database as sqlx::Database>::Connection,
	deployment_id: &Uuid,
	item_price_id: &str,
	quantity: u16,
	config: &Settings,
	request_id: &Uuid,
) -> Result<(), Error> {
	log::trace!(
		"request_id: {} - Starting subscription for deployment with id: {}",
>>>>>>> 9e9f950a
		request_id,
		deployment_id
	);

<<<<<<< HEAD
	// TODO: make this as a hashmap
	let mut metric_response = Vec::<DeploymentMetrics>::new();
	let client = Client::new();

	let (
		cpu_usage_response,
		memory_usage_response,
		network_usage_tx_response,
		network_usage_rx_response,
	): (
		Result<_, reqwest::Error>,
		Result<_, reqwest::Error>,
		Result<_, reqwest::Error>,
		Result<_, reqwest::Error>,
	) = tokio::join!(
		async {
			log::trace!("request_id: {} - Getting cpu metrics", request_id);
			client.post(format!("https://{}/api/v1/query_range?query=sum(rate(container_cpu_usage_seconds_total{{pod=~\"deployment-{}-(.*)\"}}[{step}])) by (pod)&start={}&end={}&step={step}", config.prometheus.host, deployment_id, start_time, end_time))
				.send()
				.await?
				.json::<PrometheusResponse>()
				.await
		},
		async {
			log::trace!(
				"request_id: {} - Getting memory usage metrics",
				request_id
			);
			client.post(format!("https://{}/api/v1/query_range?query=sum(rate(container_memory_usage_bytes{{pod=~\"deployment-{}-(.*)\"}}[{step}])) by (pod)&start={}&end={}&step={step}", config.prometheus.host, deployment_id, start_time, end_time))
				.send()
				.await?
				.json::<PrometheusResponse>()
				.await
		},
		async {
			log::trace!(
				"request_id: {} - Getting network usage transmit metrics",
				request_id
			);
			client.post(format!("https://{}/api/v1/query_range?query=sum(rate(container_network_transmit_bytes_total{{pod=~\"deployment-{}-(.*)\"}}[{step}])) by (pod)&start={}&end={}&step={step}", config.prometheus.host, deployment_id, start_time, end_time))
				.send()
				.await?
				.json::<PrometheusResponse>()
				.await
		},
		async {
			log::trace!(
				"request_id: {} - Getting network usage recieve metrics",
				request_id
			);
			client.post(format!("https://{}/api/v1/query_range?query=sum(rate(container_network_receive_bytes_total{{pod=~\"deployment-{}-(.*)\"}}[{step}])) by (pod)&start={}&end={}&step={step}", config.prometheus.host, deployment_id, start_time, end_time))
				.send()
				.await?
				.json::<PrometheusResponse>()
				.await
		}
	);

	// TODO: this part handles error, however it is not handled properly
	// there is a possibility that the error that we get from prometheus is not
	// a reqwest error but a prometheus error, in that case we should handle it
	// properly and show it to the user
	let (
		cpu_usage_response,
		memory_usage_response,
		network_usage_tx_response,
		network_usage_rx_response,
	) = (
		cpu_usage_response?,
		memory_usage_response?,
		network_usage_tx_response?,
		network_usage_rx_response?,
	);

	log::trace!(
		"request_id: {} - mapping cpu usage metrics on to response struct",
		request_id
	);
	cpu_usage_response
		.data
		.result
		.into_iter()
		.for_each(|prom_metric| {
			let pod_item = if let Some(item) = metric_response
				.iter_mut()
				.find(|item| item.pod_name == prom_metric.metric.pod)
			{
				item
			} else {
				let new_item = DeploymentMetrics {
					pod_name: prom_metric.metric.pod,
					metrics: vec![],
				};

				let metric_response_size = metric_response.len();

				metric_response.push(new_item);
				if let Some(item) =
					metric_response.get_mut(metric_response_size)
				{
					item
				} else {
					return;
				}
			};

			prom_metric.values.into_iter().for_each(|value| {
				let metric_item = if let Some(item) = pod_item
					.metrics
					.iter_mut()
					.find(|item| item.timestamp == value.timestamp)
				{
					item
				} else {
					let new_item = Metric {
						timestamp: value.timestamp,
						cpu_usage: "0".to_string(),
						memory_usage: "0".to_string(),
						network_usage_tx: "0".to_string(),
						network_usage_rx: "0".to_string(),
					};

					let pod_item_size = pod_item.metrics.len();

					pod_item.metrics.push(new_item);
					if let Some(item) = pod_item.metrics.get_mut(pod_item_size)
					{
						item
					} else {
						return;
					}
				};
				metric_item.cpu_usage = value.value;
			});
		});

	log::trace!(
		"request_id: {} - mapping memory usage metrics on to response struct",
		request_id
	);
	memory_usage_response
		.data
		.result
		.into_iter()
		.for_each(|prom_metric| {
			let pod_item = if let Some(item) = metric_response
				.iter_mut()
				.find(|item| item.pod_name == prom_metric.metric.pod)
			{
				item
			} else {
				let new_item = DeploymentMetrics {
					pod_name: prom_metric.metric.pod,
					metrics: vec![],
				};

				let metric_response_size = metric_response.len();

				metric_response.push(new_item);
				if let Some(item) =
					metric_response.get_mut(metric_response_size)
				{
					item
				} else {
					return;
				}
			};

			prom_metric.values.into_iter().for_each(|value| {
				let metric_item = if let Some(item) = pod_item
					.metrics
					.iter_mut()
					.find(|item| item.timestamp == value.timestamp)
				{
					item
				} else {
					return;
				};
				metric_item.memory_usage = value.value;
			});
		});

	log::trace!("request_id: {} - mapping network usage transmit metrics on to response struct", request_id);
	network_usage_tx_response
		.data
		.result
		.into_iter()
		.for_each(|prom_metric| {
			let pod_item = if let Some(item) = metric_response
				.iter_mut()
				.find(|item| item.pod_name == prom_metric.metric.pod)
			{
				item
			} else {
				let new_item = DeploymentMetrics {
					pod_name: prom_metric.metric.pod,
					metrics: vec![],
				};

				let metric_response_size = metric_response.len();

				metric_response.push(new_item);
				if let Some(item) =
					metric_response.get_mut(metric_response_size)
				{
					item
				} else {
					return;
				}
			};

			prom_metric.values.into_iter().for_each(|value| {
				let metric_item = if let Some(item) = pod_item
					.metrics
					.iter_mut()
					.find(|item| item.timestamp == value.timestamp)
				{
					item
				} else {
					return;
				};
				metric_item.network_usage_tx = value.value;
			});
		});

	log::trace!("request_id: {} - mapping network usage receive metrics on to response struct", request_id);
	network_usage_rx_response
		.data
		.result
		.into_iter()
		.for_each(|prom_metric| {
			let pod_item = if let Some(item) = metric_response
				.iter_mut()
				.find(|item| item.pod_name == prom_metric.metric.pod)
			{
				item
			} else {
				let new_item = DeploymentMetrics {
					pod_name: prom_metric.metric.pod,
					metrics: vec![],
				};

				let metric_response_size = metric_response.len();

				metric_response.push(new_item);
				if let Some(item) =
					metric_response.get_mut(metric_response_size)
				{
					item
				} else {
					return;
				}
			};

			prom_metric.values.into_iter().for_each(|value| {
				let metric_item = if let Some(item) = pod_item
					.metrics
					.iter_mut()
					.find(|item| item.timestamp == value.timestamp)
				{
					item
				} else {
					return;
				};
				metric_item.network_usage_rx = value.value;
			});
		});

	Ok(metric_response)
=======
	let deployment = db::get_deployment_by_id(connection, deployment_id)
		.await?
		.status(500)
		.body(error!(SERVER_ERROR).to_string())?;

	let client = Client::new();

	let password: Option<String> = None;

	let status = client
		.post(format!(
			"{}/customers/{}/subscription_for_items",
			config.chargebee.url, deployment.workspace_id
		))
		.basic_auth(&config.chargebee.api_key, password)
		.query(&Subscription {
			id: deployment_id.to_string(),
			item_price_id: format!("{}-USD-Monthly", item_price_id),
			quantity,
		})
		.send()
		.await?
		.status();

	if status.is_client_error() || status.is_server_error() {
		log::error!(
			"request_id: {} - Error with the deployment: {}",
			request_id,
			status,
		);
		return Error::as_result()
			.status(500)
			.body(error!(SERVER_ERROR).to_string());
	}

	Ok(())
}

async fn update_subscription(
	connection: &mut <Database as sqlx::Database>::Connection,
	deployment_id: &Uuid,
	config: &Settings,
	request_id: &Uuid,
) -> Result<(), Error> {
	log::trace!(
		"request_id: {} - Updating subscription for deployment with id: {}",
		request_id,
		deployment_id
	);

	let deployment = db::get_deployment_by_id(connection, deployment_id)
		.await?
		.status(500)
		.body(error!(SERVER_ERROR).to_string())?;

	let client = Client::new();

	let password: Option<String> = None;

	let status = client
		.post(format!(
			"{}/subscriptions/{}/update_for_items",
			config.chargebee.url, deployment.id,
		))
		.basic_auth(&config.chargebee.api_key, password)
		.query(&[
			(
				"subscription_items[item_price_id][0]",
				&format!("{}-USD-Monthly", deployment.machine_type),
			),
			(
				"subscription_items[quantity][0]",
				&format!("{}", deployment.min_horizontal_scale),
			),
		])
		.send()
		.await?
		.status();

	if status.is_client_error() || status.is_server_error() {
		log::error!(
			"request_id: {} - Error with the deployment: {}",
			request_id,
			status,
		);
		return Error::as_result()
			.status(500)
			.body(error!(SERVER_ERROR).to_string());
	}

	Ok(())
}

pub async fn cancel_subscription(
	deployment_id: &Uuid,
	config: &Settings,
	request_id: &Uuid,
) -> Result<(), Error> {
	log::trace!(
		"request_id: {} - Stopping subscription for deployment with id: {}",
		request_id,
		deployment_id
	);
	let client = Client::new();

	let password: Option<String> = None;

	let status = client
		.post(format!(
			"{}/subscriptions/{}/cancel_for_items",
			config.chargebee.url, deployment_id
		))
		.basic_auth(&config.chargebee.api_key, password)
		.query(&[
			("end_of_term", "false"),
			("credit_option_for_current_term_charges", "prorate"),
		])
		.send()
		.await?
		.status();

	if status.is_client_error() || status.is_server_error() {
		log::error!(
			"request_id: {} - Error with the deployment: {}",
			request_id,
			status,
		);
		return Error::as_result()
			.status(500)
			.body(error!(SERVER_ERROR).to_string());
	}

	Ok(())
>>>>>>> 9e9f950a
}<|MERGE_RESOLUTION|>--- conflicted
+++ resolved
@@ -19,16 +19,11 @@
 use crate::{
 	db,
 	error,
-<<<<<<< HEAD
-	models::{deployment::PrometheusResponse, rbac},
-	service::{
-		self,
-		infrastructure::{digitalocean, kubernetes},
+	models::{
+		deployment::{PrometheusResponse, Subscription},
+		rbac,
 	},
-=======
-	models::{deployment::Subscription, rbac},
 	service::infrastructure::kubernetes,
->>>>>>> 9e9f950a
 	utils::{get_current_time_millis, settings::Settings, validator, Error},
 	Database,
 };
@@ -430,7 +425,6 @@
 	))
 }
 
-<<<<<<< HEAD
 pub async fn get_deployment_metrics(
 	deployment_id: &Uuid,
 	config: &Settings,
@@ -441,23 +435,10 @@
 ) -> Result<Vec<DeploymentMetrics>, Error> {
 	log::trace!(
 		"request_id: {} - Getting deployment metrics for deployment with id: {}",
-=======
-async fn start_subscription(
-	connection: &mut <Database as sqlx::Database>::Connection,
-	deployment_id: &Uuid,
-	item_price_id: &str,
-	quantity: u16,
-	config: &Settings,
-	request_id: &Uuid,
-) -> Result<(), Error> {
-	log::trace!(
-		"request_id: {} - Starting subscription for deployment with id: {}",
->>>>>>> 9e9f950a
 		request_id,
 		deployment_id
 	);
 
-<<<<<<< HEAD
 	// TODO: make this as a hashmap
 	let mut metric_response = Vec::<DeploymentMetrics>::new();
 	let client = Client::new();
@@ -727,16 +708,69 @@
 		});
 
 	Ok(metric_response)
-=======
+}
+
+pub async fn cancel_subscription(
+	deployment_id: &Uuid,
+	config: &Settings,
+	request_id: &Uuid,
+) -> Result<(), Error> {
+	log::trace!(
+		"request_id: {} - Stopping subscription for deployment with id: {}",
+		request_id,
+		deployment_id
+	);
+	let client = Client::new();
+
+	let password: Option<String> = None;
+
+	let status = client
+		.post(format!(
+			"{}/subscriptions/{}/cancel_for_items",
+			config.chargebee.url, deployment_id
+		))
+		.basic_auth(&config.chargebee.api_key, password)
+		.query(&[
+			("end_of_term", "false"),
+			("credit_option_for_current_term_charges", "prorate"),
+		])
+		.send()
+		.await?
+		.status();
+
+	if status.is_client_error() || status.is_server_error() {
+		log::error!(
+			"request_id: {} - Error with the deployment: {}",
+			request_id,
+			status,
+		);
+		return Error::as_result()
+			.status(500)
+			.body(error!(SERVER_ERROR).to_string());
+	}
+
+	Ok(())
+}
+
+async fn start_subscription(
+	connection: &mut <Database as sqlx::Database>::Connection,
+	deployment_id: &Uuid,
+	item_price_id: &str,
+	quantity: u16,
+	config: &Settings,
+	request_id: &Uuid,
+) -> Result<(), Error> {
+	log::trace!(
+		"request_id: {} - Starting subscription for deployment with id: {}",
+		request_id,
+		deployment_id
+	);
 	let deployment = db::get_deployment_by_id(connection, deployment_id)
 		.await?
 		.status(500)
 		.body(error!(SERVER_ERROR).to_string())?;
-
 	let client = Client::new();
-
 	let password: Option<String> = None;
-
 	let status = client
 		.post(format!(
 			"{}/customers/{}/subscription_for_items",
@@ -751,7 +785,6 @@
 		.send()
 		.await?
 		.status();
-
 	if status.is_client_error() || status.is_server_error() {
 		log::error!(
 			"request_id: {} - Error with the deployment: {}",
@@ -762,7 +795,6 @@
 			.status(500)
 			.body(error!(SERVER_ERROR).to_string());
 	}
-
 	Ok(())
 }
 
@@ -819,47 +851,4 @@
 	}
 
 	Ok(())
-}
-
-pub async fn cancel_subscription(
-	deployment_id: &Uuid,
-	config: &Settings,
-	request_id: &Uuid,
-) -> Result<(), Error> {
-	log::trace!(
-		"request_id: {} - Stopping subscription for deployment with id: {}",
-		request_id,
-		deployment_id
-	);
-	let client = Client::new();
-
-	let password: Option<String> = None;
-
-	let status = client
-		.post(format!(
-			"{}/subscriptions/{}/cancel_for_items",
-			config.chargebee.url, deployment_id
-		))
-		.basic_auth(&config.chargebee.api_key, password)
-		.query(&[
-			("end_of_term", "false"),
-			("credit_option_for_current_term_charges", "prorate"),
-		])
-		.send()
-		.await?
-		.status();
-
-	if status.is_client_error() || status.is_server_error() {
-		log::error!(
-			"request_id: {} - Error with the deployment: {}",
-			request_id,
-			status,
-		);
-		return Error::as_result()
-			.status(500)
-			.body(error!(SERVER_ERROR).to_string());
-	}
-
-	Ok(())
->>>>>>> 9e9f950a
 }