--- conflicted
+++ resolved
@@ -40,15 +40,9 @@
 
 	db::add_personal_email_to_be_verified_for_user(
 		connection,
-<<<<<<< HEAD
-		email_local,
-		personal_domain_id.as_bytes(),
-		user_id,
-=======
 		&email_local,
 		&personal_domain_id,
-		&user_id,
->>>>>>> da92e099
+		user_id,
 		&verification_token,
 		token_expiry,
 	)
