use eve_rs::AsError;
use uuid::Uuid;

use crate::{
	db,
	error,
	models::db_mapping::User,
	service,
	utils::{get_current_time_millis, validator, Error},
	Database,
};

/// # Description
/// This functions adds personal email id to the email_address to be verified
/// table
///
/// # Arguments
/// * `connection` - database save point, more details here: [`Transaction`]
/// * `email_address` - a string containing email address of user
/// * `user_id` - an unsigned 8 bit integer array containing id of user
///
/// # Returns
/// This function returns Result<(), Error> containing an empty response or an
/// error
///
/// [`Transaction`]: Transaction
pub async fn add_personal_email_to_be_verified_for_user(
	connection: &mut <Database as sqlx::Database>::Connection,
	email_address: &str,
	user_id: &Uuid,
) -> Result<(), Error> {
	if !validator::is_email_valid(email_address) {
		Error::as_result()
			.status(400)
			.body(error!(INVALID_EMAIL).to_string())?;
	}

	if db::get_user_by_email(connection, email_address)
		.await?
		.is_some()
	{
		Error::as_result()
			.status(400)
			.body(error!(EMAIL_TAKEN).to_string())?;
	}

	let otp = service::generate_new_otp();

	let token_expiry =
		get_current_time_millis() + service::get_join_token_expiry();
	let verification_token = service::hash(otp.as_bytes())?;

	service::send_email_verification_otp(email_address.to_string(), &otp)
		.await?;

	// split email into 2 parts and get domain_id
	let (email_local, personal_domain_id) =
		service::split_email_with_domain_id(connection, email_address).await?;

	db::add_personal_email_to_be_verified_for_user(
		connection,
		&email_local,
		&personal_domain_id,
		user_id,
		&verification_token,
		token_expiry,
	)
	.await?;

	Ok(())
}

/// # Description
/// This function is used to verify the email address of the user, by verifying
/// the otp
///
/// # Arguments
/// * `connection` - database save point, more details here: [`Transaction`]
/// * `user_id` - an unsigned 8 bit integer array containing id of user
/// * `email_address` - a string containing email address of user
/// * `otp` - a string containing One-Time-Password
/// # Returns
/// This function returns `Result<(), Error>` containing an empty response or an
/// error
///
/// [`Transaction`]: Transaction
pub async fn verify_personal_email_address_for_user(
	connection: &mut <Database as sqlx::Database>::Connection,
	user_id: &Uuid,
	email_address: &str,
	otp: &str,
) -> Result<(), Error> {
	let email_verification_data =
		db::get_personal_email_to_be_verified_for_user(
			connection,
			user_id,
			email_address,
		)
		.await?
		.status(400)
		.body(error!(EMAIL_TOKEN_EXPIRED).to_string())?;

	let success = service::validate_hash(
		otp,
		&email_verification_data.verification_token_hash,
	)?;
	if !success {
		Error::as_result()
			.status(400)
			.body(error!(EMAIL_TOKEN_NOT_FOUND).to_string())?;
	}

	if email_verification_data.verification_token_expiry <
		get_current_time_millis()
	{
		Error::as_result()
			.status(200)
			.body(error!(EMAIL_TOKEN_EXPIRED).to_string())?;
	}

	db::add_personal_email_for_user(
		connection,
		user_id,
		&email_verification_data.local,
		&email_verification_data.domain_id,
	)
	.await?;
	db::delete_personal_email_to_be_verified_for_user(
		connection,
		user_id,
		&email_verification_data.local,
		&email_verification_data.domain_id,
	)
	.await?;

	Ok(())
}

/// # Description
/// This function is used to change the password of the user
///
/// # Arguments
/// * `connection` - database save point, more details here: [`Transaction`]
/// * `user_id` - an unsigned 8 bit integer array containing id of user
/// * `old_password` - a string containing previous password of the user
/// * `new_password` - a string containing new password of the user
///
/// # Returns
/// This function returns `Result<(), Error>` containing an empty response or an
/// error
///
/// [`Transaction`]: Transaction
pub async fn change_password_for_user(
	connection: &mut <Database as sqlx::Database>::Connection,
<<<<<<< HEAD
	user_id: &Uuid,
	old_password: &str,
=======
	user_id: &[u8],
	current_password: &str,
>>>>>>> 1b9a06b1
	new_password: &str,
) -> Result<User, Error> {
	let user = db::get_user_by_user_id(connection, user_id)
		.await?
		.status(500)
		.body(error!(USER_NOT_FOUND).to_string())?;

	let success = service::validate_hash(current_password, &user.password)?;

	if !success {
		Error::as_result()
			.status(400)
			.body(error!(INVALID_PASSWORD).to_string())?;
	}

	let new_password = service::hash(new_password.as_bytes())?;

	db::update_user_password(connection, user_id, &new_password).await?;

	Ok(user)
}

pub async fn update_user_backup_email(
	connection: &mut <Database as sqlx::Database>::Connection,
	user_id: &Uuid,
	email_address: &str,
) -> Result<(), Error> {
	if !validator::is_email_valid(email_address) {
		Error::as_result()
			.status(200)
			.body(error!(INVALID_EMAIL).to_string())?;
	}
	// split email into 2 parts and get domain_id
	let (email_local, domain_id) =
		service::split_email_with_domain_id(connection, email_address).await?;

	// finally if everything checks out then change the personal email
	db::update_backup_email_for_user(
		connection,
		user_id,
		&email_local,
		&domain_id,
	)
	.await
	.status(400)
	.body(error!(INVALID_EMAIL).to_string())?;

	Ok(())
}

pub async fn update_user_backup_phone_number(
	connection: &mut <Database as sqlx::Database>::Connection,
	user_id: &Uuid,
	country_code: &str,
	phone_number: &str,
) -> Result<(), Error> {
	if !validator::is_phone_number_valid(phone_number) {
		Error::as_result()
			.status(200)
			.body(error!(INVALID_PHONE_NUMBER).to_string())?;
	}

	let country_code =
		db::get_phone_country_by_country_code(connection, country_code)
			.await?
			.status(400)
			.body(error!(INVALID_COUNTRY_CODE).to_string())?;

	db::update_backup_phone_number_for_user(
		connection,
		user_id,
		&country_code.country_code,
		phone_number,
	)
	.await
	.status(400)
	.body(error!(INVALID_PHONE_NUMBER).to_string())?;

	Ok(())
}

pub async fn delete_personal_email_address(
	connection: &mut <Database as sqlx::Database>::Connection,
	user_id: &Uuid,
	email_address: &str,
) -> Result<(), Error> {
	let (email_local, domain_id) =
		service::split_email_with_domain_id(connection, email_address).await?;

	let user_data = db::get_user_by_user_id(connection, user_id).await?;

	let user_data = if let Some(user_data) = user_data {
		user_data
	} else {
		return Err(Error::empty()
			.status(400)
			.body(error!(WRONG_PARAMETERS).to_string()));
	};

	if let Some((backup_email_local, backup_domain_id)) = user_data
		.backup_email_local
		.zip(user_data.backup_email_domain_id)
	{
		if backup_email_local == email_local && backup_domain_id == domain_id {
			return Error::as_result()
				.status(400)
				.body(error!(CANNOT_DELETE_BACKUP_EMAIL).to_string())?;
		}
	}

	db::delete_personal_email_for_user(
		connection,
		user_id,
		&email_local,
		&domain_id,
	)
	.await?;

	let personal_email_count =
		db::get_personal_email_count_for_domain_id(connection, &domain_id)
			.await?;

	if personal_email_count == 0 {
		// first delete from personal domain
		db::delete_personal_domain(connection, &domain_id).await?;

		// then from the main domain table
		db::delete_generic_domain(connection, &domain_id).await?;
	}

	Ok(())
}

pub async fn delete_phone_number(
	connection: &mut <Database as sqlx::Database>::Connection,
	user_id: &Uuid,
	country_code: &str,
	phone_number: &str,
) -> Result<(), Error> {
	let user_data = db::get_user_by_user_id(connection, user_id).await?;

	let user_data = if let Some(user_data) = user_data {
		user_data
	} else {
		return Err(Error::empty()
			.status(400)
			.body(error!(WRONG_PARAMETERS).to_string()));
	};

	if let Some((backup_country_code, backup_phone_number)) = user_data
		.backup_phone_country_code
		.zip(user_data.backup_phone_number)
	{
		if backup_country_code == country_code &&
			backup_phone_number == phone_number
		{
			return Error::as_result()
				.status(400)
				.body(error!(CANNOT_DELETE_BACKUP_PHONE_NUMBER).to_string())?;
		}
	}

	db::delete_phone_number_for_user(
		connection,
		user_id,
		country_code,
		phone_number,
	)
	.await?;

	Ok(())
}

pub async fn add_phone_number_to_be_verified_for_user(
	connection: &mut <Database as sqlx::Database>::Connection,
	user_id: &Uuid,
	country_code: &str,
	phone_number: &str,
) -> Result<String, Error> {
	if !service::is_phone_number_allowed(connection, country_code, phone_number)
		.await?
	{
		Error::as_result()
			.status(400)
			.body(error!(PHONE_NUMBER_TAKEN).to_string())?;
	}

	let otp = service::generate_new_otp();

	let token_expiry =
		get_current_time_millis() + service::get_join_token_expiry();
	let verification_token = service::hash(otp.as_bytes())?;

	db::add_phone_number_to_be_verified_for_user(
		connection,
		country_code,
		phone_number,
		user_id,
		&verification_token,
		token_expiry,
	)
	.await?;

	Ok(otp)
}

pub async fn verify_phone_number_for_user(
	connection: &mut <Database as sqlx::Database>::Connection,
	user_id: &Uuid,
	country_code: &str,
	phone_number: &str,
	otp: &str,
) -> Result<(), Error> {
	let phone_verification_data = db::get_phone_number_to_be_verified_for_user(
		connection,
		user_id,
		country_code,
		phone_number,
	)
	.await?
	.status(400)
	.body(error!(PHONE_NUMBER_TOKEN_EXPIRED).to_string())?;

	let success = service::validate_hash(
		otp,
		&phone_verification_data.verification_token_hash,
	)?;

	if phone_verification_data.verification_token_expiry <
		get_current_time_millis()
	{
		Error::as_result()
			.status(200)
			.body(error!(PHONE_NUMBER_TOKEN_EXPIRED).to_string())?;
	}

	if !success {
		Error::as_result()
			.status(400)
			.body(error!(PHONE_NUMBER_TOKEN_NOT_FOUND).to_string())?;
	}

	db::add_phone_number_for_user(
		connection,
		user_id,
		&phone_verification_data.country_code,
		&phone_verification_data.phone_number,
	)
	.await?;
	db::delete_phone_number_to_be_verified_for_user(
		connection,
		user_id,
		&phone_verification_data.country_code,
		&phone_verification_data.phone_number,
	)
	.await?;

	Ok(())
}<|MERGE_RESOLUTION|>--- conflicted
+++ resolved
@@ -152,13 +152,8 @@
 /// [`Transaction`]: Transaction
 pub async fn change_password_for_user(
 	connection: &mut <Database as sqlx::Database>::Connection,
-<<<<<<< HEAD
-	user_id: &Uuid,
-	old_password: &str,
-=======
-	user_id: &[u8],
+	user_id: &Uuid,
 	current_password: &str,
->>>>>>> 1b9a06b1
 	new_password: &str,
 ) -> Result<User, Error> {
 	let user = db::get_user_by_user_id(connection, user_id)
