use eve_rs::AsError;
use sqlx::Transaction;

use crate::{
	db,
	error,
	models::db_mapping::{PreferredRecoveryOption, User, UserToSignUp},
	utils::Error,
	Database,
};

mod email;
mod sms;

pub use email::*;
pub use sms::*;

pub async fn send_sign_up_complete_notification(
	welcome_email: Option<String>,
	backup_email: Option<String>,
	backup_phone_number: Option<String>,
) -> Result<(), Error> {
	if let Some(welcome_email) = welcome_email {
		email::send_sign_up_completed_email(&welcome_email)?;
	}

	if let Some(backup_email) = backup_email {
		email::send_backup_registration_mail(&backup_email)?;
	}

	if let Some(phone_number) = backup_phone_number {
		sms::send_backup_registration_sms(&phone_number).await?;
	}
	Ok(())
}

// could possibly also take in `PreferredNotifierType`
pub async fn send_user_sign_up_otp(
	connection: &mut Transaction<'_, Database>,
	user: UserToSignUp,
	otp: &str,
) -> Result<(), Error> {
	log::error!("NOTIFIER NOT YET IMPLEMENTED, Thanks for trying");
	// chcek if email is given as a backup option
	if let Some((_backup_email_domain_id, _backup_email_local)) = user
		.backup_email_domain_id
		.as_ref()
		.zip(user.backup_email_local.as_ref())
	{
		let email = get_user_email(
			connection,
			user.backup_email_domain_id.unwrap().as_ref(),
			&user.backup_email_local.unwrap(),
		)
		.await?;

		email::send_user_verification_otp(&email, otp).await?;
	}

	// check if phone number is given as a backup
	if let Some((_phone_country_code, _phone_number)) = user
		.backup_phone_country_code
		.as_ref()
		.zip(user.backup_phone_number.as_ref())
	{
		let phone_number = get_user_phone_number(
			connection,
			&user.backup_phone_country_code.unwrap(),
			&user.backup_phone_number.unwrap(),
		)
		.await?;

		sms::send_user_verification_otp(&phone_number, otp).await?;
	}

	Ok(())
}

// This function will send the given otp to all the backup options available for
// the given user.
pub async fn send_password_changed_notification(
	connection: &mut Transaction<'_, Database>,
	user: User,
) -> Result<(), Error> {
	// chcek if email is given as a backup option
	if let Some((_backup_email_domain_id, _backup_email_local)) = user
		.backup_email_domain_id
		.as_ref()
		.zip(user.backup_email_local.as_ref())
	{
		let email = get_user_email(
			connection,
			user.backup_email_domain_id.unwrap().as_ref(),
			&user.backup_email_local.unwrap(),
		)
		.await?;

		email::send_password_changed_notification(&email).await?;
	}

	// check if phone number is given as a backup
	if let Some((_phone_country_code, _phone_number)) = user
		.backup_phone_country_code
		.as_ref()
		.zip(user.backup_phone_number.as_ref())
	{
		let phone_number = get_user_phone_number(
			connection,
			&user.backup_phone_country_code.unwrap(),
			&user.backup_phone_number.unwrap(),
		)
		.await?;

		sms::send_password_changed_notification(&phone_number).await?;
	}
	Ok(())
}

// reset password
pub async fn send_user_reset_password_notification(
	connection: &mut Transaction<'_, Database>,
	user: User,
) -> Result<(), Error> {
	log::error!("NOTIFIER NOT YET IMPLEMENTED, Thanks for trying LOL");

	if let Some((_phone_country_code, _phone_number)) = user
		.backup_phone_country_code
		.as_ref()
		.zip(user.backup_phone_number.as_ref())
	{
		let phone_number = get_user_phone_number(
			connection,
			&user.backup_phone_country_code.unwrap(),
			&user.backup_phone_number.unwrap(),
		)
		.await?;

		sms::send_user_reset_password_notification(&phone_number).await?;
	}

	if let Some((_backup_email_domain_id, _backup_email_local)) = user
		.backup_email_domain_id
		.as_ref()
		.zip(user.backup_email_local.as_ref())
	{
		let email = get_user_email(
			connection,
			user.backup_email_domain_id.unwrap().as_ref(),
			&user.backup_email_local.unwrap(),
		)
		.await?;

		email::send_user_reset_password_notification(&email).await?;
	}
	Ok(())
}

pub async fn send_forgot_password_otp(
	connection: &mut <Database as sqlx::Database>::Connection,
	user: User,
	recovery_option: PreferredRecoveryOption,
	otp: &str,
) -> Result<(), Error> {
	// match on the recovery type
	match recovery_option {
		PreferredRecoveryOption::BackupEmail => {
			let domain = db::get_personal_domain_by_id(
				connection,
				user.backup_email_domain_id.unwrap().as_ref(),
			)
			.await?
			.status(500)?;

			let email =
				format!("{}@{}", user.backup_email_local.unwrap(), domain.name);
			// send email
			email::send_forgot_password_otp(&email, otp)?;
		}
		PreferredRecoveryOption::BackupPhoneNumber => {
			let phone_number = user.backup_phone_number.unwrap();
			let country_code = db::get_phone_country_by_country_code(
				connection,
				&user.backup_phone_country_code.unwrap(),
			)
			.await?
			.status(500)
			.body(error!(SERVER_ERROR).to_string())?;

			let phone_number =
				format!("+{}{}", country_code.phone_code, phone_number);

			// send SMS
<<<<<<< HEAD
			sms::send_user_verification_otp(&phone_number, otp).await?;
=======
			sms::send_forgot_password_otp(&phone_number, otp)?;
>>>>>>> 16c7263c
		}
	};

	Ok(())
}

async fn get_user_email(
	connection: &mut Transaction<'_, Database>,
	domain_id: &[u8],
	email_string: &str,
) -> Result<String, Error> {
	let domain = db::get_personal_domain_by_id(connection, domain_id)
		.await?
		.status(500)?;
	let email = format!("{}@{}", email_string, domain.name);
	Ok(email)
}

async fn get_user_phone_number(
	connection: &mut Transaction<'_, Database>,
	country_code: &str,
	phone_number: &str,
) -> Result<String, Error> {
	let country_code =
		db::get_phone_country_by_country_code(connection, country_code)
			.await?
			.status(500)
			.body(error!(SERVER_ERROR).to_string())?;

	let phone_number = format!("+{}{}", country_code.phone_code, phone_number);
	Ok(phone_number)
}<|MERGE_RESOLUTION|>--- conflicted
+++ resolved
@@ -36,7 +36,7 @@
 
 // could possibly also take in `PreferredNotifierType`
 pub async fn send_user_sign_up_otp(
-	connection: &mut Transaction<'_, Database>,
+	connection: &mut <Database as sqlx::Database>::Connection,
 	user: UserToSignUp,
 	otp: &str,
 ) -> Result<(), Error> {
@@ -174,7 +174,7 @@
 			let email =
 				format!("{}@{}", user.backup_email_local.unwrap(), domain.name);
 			// send email
-			email::send_forgot_password_otp(&email, otp)?;
+			email::send_forgot_password_otp(&email, otp).await?;
 		}
 		PreferredRecoveryOption::BackupPhoneNumber => {
 			let phone_number = user.backup_phone_number.unwrap();
@@ -190,11 +190,7 @@
 				format!("+{}{}", country_code.phone_code, phone_number);
 
 			// send SMS
-<<<<<<< HEAD
-			sms::send_user_verification_otp(&phone_number, otp).await?;
-=======
-			sms::send_forgot_password_otp(&phone_number, otp)?;
->>>>>>> 16c7263c
+			sms::send_forgot_password_otp(&phone_number, otp).await?;
 		}
 	};
 
