use lettre::message::Mailbox;
use serde::Serialize;

use crate::{models::EmailTemplate, utils::Error};

#[derive(EmailTemplate, Serialize)]
#[template_path = "assets/emails/user-sign-up/template.json"]
struct UserSignUpVerificationEmail {
	otp: String,
}

/// # Description
/// This function is used to email the otp to user for account verification
///
/// # Arguments
/// * `email` - Represents an email address with an optional name for the
///   sender/recipient.
/// More info here: [`Mailbox`]
/// * `otp` - a string containing One Time Password to be sent to the user
///
/// # Returns
/// This function returns `Result<(), Error>` containing an empty response or an
/// error
///
/// [`Mailbox`]: Mailbox
pub async fn send_user_verification_otp(
	email: Mailbox,
	otp: &str,
) -> Result<(), Error> {
	send_email(
		UserSignUpVerificationEmail {
			otp: otp.to_string(),
		},
		email,
		None,
		"",
	)
	.await
}

#[derive(EmailTemplate, Serialize)]
#[template_path = "assets/emails/forgot-password/template.json"]
struct ForgotPasswordEmail {
	otp: String,
}

/// # Description
/// This function is used to email the otp to user for verifiying change in
/// password incase the user forgets the password
///
/// # Arguments
/// * `email` - Represents an email address with an optional name for the
///   sender/recipient.
/// More info here: [`Mailbox`]
/// * `otp` - a string containing One Time Password to be sent to the user
///
/// # Returns
/// This function returns `Result<(), Error>` containing an empty response or an
/// error
///
/// [`Mailbox`]: Mailbox
pub async fn send_forgot_password_otp(
	email: Mailbox,
	otp: &str,
) -> Result<(), Error> {
	send_email(
		ForgotPasswordEmail {
			otp: otp.to_string(),
		},
		email,
		None,
		"",
	)
	.await
}

#[derive(EmailTemplate, Serialize)]
#[template_path = "assets/emails/password-reset-notification/template.json"]
struct PasswordResetEmail {}

/// # Description
/// This function is used to send the password reset notification
///
/// # Arguments
/// * `email` - Represents an email address with an optional name for the
///   sender/recipient.
///
/// # Returns
/// This function returns `Result<(), Error>` containing an empty response or an
/// error
///
/// [`Mailbox`]: Mailbox
pub async fn send_user_reset_password_notification(
	email: Mailbox,
) -> Result<(), Error> {
	send_email(PasswordResetEmail {}, email, None, "").await
}

#[derive(EmailTemplate, Serialize)]
#[template_path = "assets/emails/password-changed-notification/template.json"]
struct PasswordChangedEmail {}

/// # Description
/// This function is used to send the password changed notification
///
/// # Arguments
/// * `email` - Represents an email address with an optional name for the
///   sender/recipient.
///
/// # Returns
/// This function returns `Result<(), Error>` containing an empty response or an
/// error
pub async fn send_password_changed_notification(
	email: Mailbox,
) -> Result<(), Error> {
	send_email(PasswordChangedEmail {}, email, None, "").await
}

#[derive(EmailTemplate, Serialize)]
#[template_path = "assets/emails/sign-up-completed/template.json"]
struct SignUpCompletedEmail {}

/// # Description
/// This function is used to send the sign up complete notification
///
/// # Arguments
/// * `email` - Represents an email address with an optional name for the
///   sender/recipient.
///
/// # Returns
/// This function returns `Result<(), Error>` containing an empty response or an
/// error
pub async fn send_sign_up_completed_email(email: Mailbox) -> Result<(), Error> {
	send_email(SignUpCompletedEmail {}, email, None, "").await
}

#[derive(EmailTemplate, Serialize)]
#[template_path = "assets/emails/backup-email-notification/template.json"]
struct BackupNotificationEmail {}

/// # Description
/// This function is used to send the registration info to back up email of the
/// user
///
/// # Arguments
/// * `email` - Represents an email address with an optional name for the
///   sender/recipient.
///
/// # Returns
/// This function returns `Result<(), Error>` containing an empty response or an
/// error
pub async fn send_backup_registration_mail(
	email: Mailbox,
) -> Result<(), Error> {
	send_email(BackupNotificationEmail {}, email, None, "").await
}

/// # Description
/// This function is used to send the email to a recipient
///
/// # Arguments
/// * `body` - body of the mail of the type [`TEmail`]
/// * `to` - recipient's email address of type [`Mailbox`]
/// * `reply_to` - An Option<Mailbox> containing instance of [`Mailbox`]
///   containing email of recipient
/// to be replied or `None`
/// * `subject` - a string containing subject of the email
///
/// # Returns
/// This function returns `Result<(), Error>` containing an empty response or an
/// errors
///
/// [`TEmail`]: TEmail
#[cfg(not(debug_assertions))]
async fn send_email<TEmail>(
	body: TEmail,
	to: Mailbox,
	reply_to: Option<Mailbox>,
	subject: &str,
) -> Result<(), Error>
where
	TEmail: EmailTemplate + Send + Sync + 'static,
{
	use lettre::{
		transport::smtp::authentication::Credentials,
		AsyncSmtpTransport,
		AsyncTransport,
		Message,
		Tokio1Executor,
	};
	use tokio::{task, task::JoinHandle};

	use crate::service;

<<<<<<< HEAD
	let settings = service::get_settings();
	let mut builder = Message::builder()
		.from(settings.email.from.parse()?)
		.to(to.clone())
		.subject(subject);
	if let Some(reply_to) = reply_to {
		builder = builder.reply_to(reply_to);
	}
	let message = builder.multipart(body.render_body().await?)?;

	let credentials = Credentials::new(
		settings.email.username.clone(),
		settings.email.password.clone(),
	);

	let send_result = AsyncSmtpTransport::<Tokio1Executor>::starttls_relay(
		&settings.email.host,
	)?
	.credentials(credentials)
	.port(settings.email.port)
	.build::<Tokio1Executor>()
	.send(message)
	.await;

	if let Err(error) = send_result {
		// TODO log this error
		log::error!("Unable to send email to `{}`: {}", to, error);
	}
=======
	let subject = subject.to_string();
	let join_handle: JoinHandle<Result<_, Error>> = task::spawn(async move {
		let settings = service::get_config();
		let mut builder = Message::builder()
			.from(settings.email.from.parse()?)
			.to(to.clone())
			.subject(subject);
		if let Some(reply_to) = reply_to {
			builder = builder.reply_to(reply_to);
		}

		let message = builder.multipart(body.render_body().await?)?;

		let credentials = Credentials::new(
			settings.email.username.clone(),
			settings.email.password.clone(),
		);

		let response = AsyncSmtpTransport::<Tokio1Executor>::starttls_relay(
			&settings.email.host,
		)?
		.credentials(credentials)
		.port(settings.email.port)
		.build::<Tokio1Executor>()
		.send(message)
		.await?;

		if !response.is_positive() {
			log::error!("Error sending email to `{}`: {}", to, response.code());
		}

		Ok(())
	});

	let _ = task::spawn(async {
		let result = join_handle.await;

		if let Ok(Err(error)) = result {
			// TODO log this error
			log::error!("Unable to send email: {}", error.get_error());
		}
	});
>>>>>>> e8a2638f

	Ok(())
}

#[cfg(debug_assertions)]
async fn send_email<TEmail>(
	_body: TEmail,
	to: Mailbox,
	_reply_to: Option<Mailbox>,
	_subject: &str,
) -> Result<(), Error>
where
	TEmail: EmailTemplate,
{
	log::trace!("Sending email to {}", to);
	Ok(())
}<|MERGE_RESOLUTION|>--- conflicted
+++ resolved
@@ -192,39 +192,9 @@
 
 	use crate::service;
 
-<<<<<<< HEAD
-	let settings = service::get_settings();
-	let mut builder = Message::builder()
-		.from(settings.email.from.parse()?)
-		.to(to.clone())
-		.subject(subject);
-	if let Some(reply_to) = reply_to {
-		builder = builder.reply_to(reply_to);
-	}
-	let message = builder.multipart(body.render_body().await?)?;
-
-	let credentials = Credentials::new(
-		settings.email.username.clone(),
-		settings.email.password.clone(),
-	);
-
-	let send_result = AsyncSmtpTransport::<Tokio1Executor>::starttls_relay(
-		&settings.email.host,
-	)?
-	.credentials(credentials)
-	.port(settings.email.port)
-	.build::<Tokio1Executor>()
-	.send(message)
-	.await;
-
-	if let Err(error) = send_result {
-		// TODO log this error
-		log::error!("Unable to send email to `{}`: {}", to, error);
-	}
-=======
 	let subject = subject.to_string();
 	let join_handle: JoinHandle<Result<_, Error>> = task::spawn(async move {
-		let settings = service::get_config();
+		let settings = service::get_settings();
 		let mut builder = Message::builder()
 			.from(settings.email.from.parse()?)
 			.to(to.clone())
@@ -264,7 +234,6 @@
 			log::error!("Unable to send email: {}", error.get_error());
 		}
 	});
->>>>>>> e8a2638f
 
 	Ok(())
 }
