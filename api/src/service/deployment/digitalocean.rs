--- conflicted
+++ resolved
@@ -1,9 +1,7 @@
 use std::{ops::DerefMut, process::Stdio, str, time::Duration};
 
 use eve_rs::AsError;
-use futures::StreamExt;
 use reqwest::Client;
-use shiplift::{Docker, PullOptions, RegistryAuth, TagOptions};
 use tokio::{process::Command, time};
 
 use crate::{
@@ -22,9 +20,6 @@
 			Routes,
 			Services,
 		},
-		rbac,
-		RegistryToken,
-		RegistryTokenAccess,
 	},
 	service,
 	utils::{get_current_time, settings::Settings, Error},
@@ -49,7 +44,7 @@
 	.await;
 
 	log::trace!("Pulling image from registry");
-	pull_image_from_registry(&image_name, &tag, &config).await?;
+	super::pull_image_from_registry(&image_name, &tag, &config).await?;
 	log::trace!("Image pulled");
 
 	// new name for the docker image
@@ -60,7 +55,7 @@
 	log::trace!("Pushing to {}", new_repo_name);
 
 	// rename the docker image with the digital ocean registry url
-	tag_docker_image(&image_name, &tag, &new_repo_name).await?;
+	super::tag_docker_image(&image_name, &tag, &new_repo_name).await?;
 	log::trace!("Image tagged");
 
 	// Get login details from digital ocean registry and decode from base 64 to
@@ -140,7 +135,8 @@
 		app_id
 	} else {
 		// if the app doesn't exists then create a new app
-		let app_id = create_app(&deployment_id, region, &config, &client).await?;
+		let app_id =
+			create_app(&deployment_id, region, &config, &client).await?;
 		log::trace!("App created");
 		app_id
 	};
@@ -150,12 +146,9 @@
 	log::trace!("App ingress is at {}", default_ingress);
 
 	// update DNS
-<<<<<<< HEAD
-	super::add_cname_record(&deployment_id_string, &default_ingress, &config).await?;
-=======
 	log::trace!("updating DNS");
-	update_dns(&deployment_id_string, &default_ingress, &config).await?;
->>>>>>> dc9b6697
+	super::add_cname_record(&deployment_id_string, &default_ingress, &config)
+		.await?;
 	log::trace!("DNS Updated");
 
 	let _ = super::update_deployment_status(
@@ -198,78 +191,6 @@
 	} else {
 		Err(Error::empty())
 	}
-}
-
-pub async fn tag_docker_image(
-	image_name: &str,
-	tag: &str,
-	new_repo_name: &str,
-) -> Result<(), Error> {
-	let docker = Docker::new();
-
-	docker
-		.images()
-		.get(format!("{}:{}", image_name, tag))
-		.tag(
-			&TagOptions::builder()
-				.repo(new_repo_name)
-				.tag("latest")
-				.build(),
-		)
-		.await?;
-
-	Ok(())
-}
-
-pub async fn pull_image_from_registry(
-	image_name: &str,
-	tag: &str,
-	config: &Settings,
-) -> Result<(), Error> {
-	let app = service::get_app().clone();
-	let god_username = db::get_user_by_user_id(
-		app.database.acquire().await?.deref_mut(),
-		rbac::GOD_USER_ID.get().unwrap().as_bytes(),
-	)
-	.await?
-	.status(500)?
-	.username;
-
-	// generate token as password
-	let iat = get_current_time().as_secs();
-	let token = RegistryToken::new(
-		config.docker_registry.issuer.clone(),
-		iat,
-		god_username.clone(),
-		config,
-		vec![RegistryTokenAccess {
-			r#type: "repository".to_string(),
-			name: image_name.to_string(),
-			actions: vec!["pull".to_string()],
-		}],
-	)
-	.to_string(
-		config.docker_registry.private_key.as_ref(),
-		config.docker_registry.public_key_der(),
-	)?;
-
-	// get token object using the above token string
-	let registry_auth = RegistryAuth::builder()
-		.username(god_username)
-		.password(token)
-		.build();
-
-	let docker = Docker::new();
-	let mut stream = docker.images().pull(
-		&PullOptions::builder()
-			.image(format!("{}:{}", &image_name, tag))
-			.auth(registry_auth)
-			.build(),
-	);
-
-	while stream.next().await.is_some() {}
-
-	Ok(())
 }
 
 pub async fn app_exists(
@@ -445,135 +366,4 @@
 		.ok()?
 		.app
 		.default_ingress
-<<<<<<< HEAD
-=======
-}
-
-pub async fn update_dns(
-	sub_domain: &str,
-	default_ingress: &str,
-	config: &Settings,
-) -> Result<(), Error> {
-	let full_domain = format!("{}.patr.cloud", sub_domain);
-	let credentials = Credentials::UserAuthToken {
-		token: config.cloudflare.api_token.clone(),
-	};
-	let client = if let Ok(client) = CloudflareClient::new(
-		credentials,
-		HttpApiClientConfig::default(),
-		Environment::Production,
-	) {
-		client
-	} else {
-		return Err(Error::empty());
-	};
-	let zone_identifier = client
-		.request(&ListZones {
-			params: ListZonesParams {
-				name: Some(String::from("patr.cloud")),
-				..Default::default()
-			},
-		})
-		.await?
-		.result
-		.into_iter()
-		.next()
-		.status(500)?
-		.id;
-	let zone_identifier = zone_identifier.as_str();
-	let expected_dns_record = DnsContent::CNAME {
-		content: String::from(default_ingress),
-	};
-	let response = client
-		.request(&ListDnsRecords {
-			zone_identifier,
-			params: ListDnsRecordsParams {
-				name: Some(full_domain.clone()),
-				..Default::default()
-			},
-		})
-		.await?;
-	let dns_record = response.result.into_iter().find(|record| {
-		if let DnsContent::CNAME { .. } = record.content {
-			record.name == full_domain
-		} else {
-			false
-		}
-	});
-
-	if let Some(record) = dns_record {
-		if let DnsContent::CNAME { content } = record.content {
-			if content != default_ingress {
-				client
-					.request(&UpdateDnsRecord {
-						zone_identifier,
-						identifier: record.id.as_str(),
-						params: UpdateDnsRecordParams {
-							content: expected_dns_record,
-							name: &full_domain,
-							proxied: Some(true),
-							ttl: Some(1),
-						},
-					})
-					.await?;
-			}
-		}
-	} else {
-		// Create
-		client
-			.request(&CreateDnsRecord {
-				zone_identifier,
-				params: CreateDnsRecordParams {
-					content: expected_dns_record,
-					name: sub_domain,
-					ttl: Some(1),
-					priority: None,
-					proxied: Some(true),
-				},
-			})
-			.await?;
-	}
-	Ok(())
-}
-
-pub async fn delete_docker_image(
-	deployment_id_string: &str,
-	image_name: &str,
-	tag: &str,
-) -> Result<(), Error> {
-	let docker = Docker::new();
-
-	docker
-		.images()
-		.get(format!(
-			"registry.digitalocean.com/patr-cloud/{}:latest",
-			deployment_id_string
-		))
-		.delete()
-		.await?;
-
-	docker
-		.images()
-		.get(format!("{}:{}", image_name, tag))
-		.delete()
-		.await?;
-
-	Ok(())
-}
-
-pub async fn update_deployment_status(
-	deployment_id: &[u8],
-	status: &DeploymentStatus,
-) -> Result<(), Error> {
-	let app = service::get_app();
-
-	db::update_deployment_status(
-		app.database.acquire().await?.deref_mut(),
-		deployment_id,
-		status,
-	)
-	.await?;
-
-	Ok(())
->>>>>>> dc9b6697
 }