use std::{ops::DerefMut, time::Duration};

use cloudflare::{
	endpoints::{
		dns::{
			DeleteDnsRecord,
			DnsContent,
			ListDnsRecords,
			ListDnsRecordsParams,
		},
		zone::{ListZones, ListZonesParams},
	},
	framework::{
		async_api::{ApiClient, Client as CloudflareClient},
		auth::Credentials,
		Environment,
		HttpApiClientConfig,
	},
};
use eve_rs::AsError;
use openssh::{KnownHosts, SessionBuilder};
use tokio::{io::AsyncWriteExt, task, time};
use uuid::Uuid;

use crate::{
	db,
	error,
	models::{
		db_mapping::{CNameRecord, DeploymentStatus},
		rbac,
	},
	service::{self, deployment},
	utils::{get_current_time_millis, settings::Settings, validator, Error},
	Database,
};

pub async fn create_static_site_deployment_in_workspace(
	connection: &mut <Database as sqlx::Database>::Connection,
	workspace_id: &[u8],
	name: &str,
	domain_name: Option<&str>,
	user_id: &[u8],
) -> Result<Uuid, Error> {
	// validate static site name
	if !validator::is_deployment_name_valid(name) {
		Error::as_result()
			.status(200)
			.body(error!(INVALID_DEPLOYMENT_NAME).to_string())?;
	}

<<<<<<< HEAD
	if let Some(domain_name) = domain_name {
		let is_god_user =
			user_id == rbac::GOD_USER_ID.get().unwrap().as_bytes();
		// If the entry point is not valid, OR if (the domain is special and the
		// user is not god user)
		if !validator::is_deployment_entry_point_valid(domain_name) ||
			(validator::is_domain_special(domain_name) && !is_god_user)
		{
			return Err(Error::empty()
				.status(400)
				.body(error!(INVALID_DOMAIN_NAME).to_string()));
		}
	}

	let existing_static_site = db::get_static_site_by_name_in_organisation(
=======
	let existing_static_site = db::get_static_site_by_name_in_workspace(
>>>>>>> 2db08342
		connection,
		name,
		workspace_id,
	)
	.await?;
	if existing_static_site.is_some() {
		Error::as_result()
			.status(200)
			.body(error!(RESOURCE_EXISTS).to_string())?;
	}

	let static_uuid = db::generate_new_resource_id(connection).await?;
	let static_site_id = static_uuid.as_bytes();
	log::trace!("creating resource");
	db::create_resource(
		connection,
		static_site_id,
		&format!("Static_site: {}", name),
		rbac::RESOURCE_TYPES
			.get()
			.unwrap()
			.get(rbac::resource_types::STATIC_SITE)
			.unwrap(),
		workspace_id,
		get_current_time_millis(),
	)
	.await?;
	log::trace!("Adding entry to database");
	db::create_static_site(
		connection,
		static_site_id,
		name,
		domain_name,
		workspace_id,
	)
	.await?;

	Ok(static_uuid)
}

pub async fn start_static_site_deployment(
	connection: &mut <Database as sqlx::Database>::Connection,
	static_site_id: &[u8],
	config: &Settings,
	file: Option<&str>,
) -> Result<(), Error> {
	let request_id = Uuid::new_v4();
	log::trace!(
		"Deploying the static site with id: {} and request_id: {}",
		hex::encode(&static_site_id),
		request_id
	);

	if let Some(file) = file {
		log::trace!("Uploading files to nginx server");
		upload_static_site_files_to_nginx(
			file,
			&hex::encode(&static_site_id),
			config,
			request_id,
		)
		.await?;
	}

	log::trace!("request_id: {} - starting the static site", request_id);
	log::trace!(
		"request_id: {} - getting static site data from db",
		request_id
	);
	let static_site = db::get_static_site_by_id(connection, static_site_id)
		.await?
		.status(404)
		.body(error!(RESOURCE_DOES_NOT_EXIST).to_string())?;

	let config = config.clone();
	let static_site_id = static_site_id.to_vec();

	task::spawn(async move {
		let deploy_result = deploy_static_site(
			&static_site_id,
			static_site.domain_name.as_deref(),
			&config,
			request_id,
		)
		.await;

		if let Err(error) = deploy_result {
			let _ = update_static_site_status(
				&static_site_id,
				&DeploymentStatus::Errored,
			)
			.await;
			log::info!("Error with the deployment, {}", error.get_error());
		}
	});
	Ok(())
}

pub async fn stop_static_site(
	connection: &mut <Database as sqlx::Database>::Connection,
	static_site_id: &[u8],
	config: &Settings,
) -> Result<(), Error> {
	let request_id = Uuid::new_v4();
	log::trace!(
		"Stopping the static site with id: {} and request_id: {}",
		hex::encode(&static_site_id),
		request_id
	);
	log::trace!("request_id: {} - Getting deployment id from db", request_id);
	let static_site = db::get_static_site_by_id(connection, static_site_id)
		.await?
		.status(404)
		.body(error!(RESOURCE_DOES_NOT_EXIST).to_string())?;

	let patr_domain = format!("{}.patr.cloud", hex::encode(static_site_id));
	log::trace!("request_id: {} - logging into the ssh server for stopping the static site", request_id);
	let session = SessionBuilder::default()
		.user(config.ssh.username.clone())
		.port(config.ssh.port)
		.keyfile(&config.ssh.key_file)
		.known_hosts_check(KnownHosts::Add)
		.connect(&config.ssh.host)
		.await?;
	let mut sftp = session.sftp();

	log::trace!(
		"request_id: {} - checking for patr domain's certificate",
		request_id
	);
	let default_domain_ssl = session
		.command("test")
		.arg("-f")
		.arg(format!(
			"/etc/letsencrypt/live/{}/fullchain.pem",
			patr_domain
		))
		.spawn()?
		.wait()
		.await?;

	log::trace!("request_id: {} - updating nginx config. Changing root location to be stopped", request_id);
	let mut writer = sftp
		.write_to(format!("/etc/nginx/sites-enabled/{}", patr_domain))
		.await?;
	writer
		.write_all(
			if default_domain_ssl.success() {
				format!(
					r#"
server {{
	listen 80;
	listen [::]:80;
	server_name {domain};

	return 301 https://{domain}$request_uri;
}}

server {{
	listen 443 ssl http2;
	listen [::]:443 ssl http2;
	server_name {domain};

	ssl_certificate /etc/letsencrypt/live/{domain}/fullchain.pem;
	ssl_certificate_key /etc/letsencrypt/live/{domain}/privkey.pem;
	
	root /var/www/stopped;

	include snippets/letsencrypt.conf;
	include snippets/patr-verification.conf;
}}
"#,
					domain = patr_domain
				)
			} else {
				format!(
					r#"
server {{
	listen 80;
	listen [::]:80;
	server_name {domain};

	root /var/www/stopped;

	include snippets/letsencrypt.conf;
	include snippets/patr-verification.conf;
}}
"#,
					domain = patr_domain,
				)
			}
			.as_bytes(),
		)
		.await?;
	writer.close().await?;

	if let Some(custom_domain) = static_site.domain_name {
		log::trace!(
			"request_id: {} - checking if certificate exists for custom domain",
			request_id
		);
		let custom_domain_ssl = session
			.command("test")
			.arg("-f")
			.arg(format!(
				"/etc/letsencrypt/live/{}/fullchain.pem",
				custom_domain
			))
			.spawn()?
			.wait()
			.await?;
		log::trace!(
			"updating nginx config. Changing root location to be stopped"
		);
		let mut writer = sftp
			.write_to(format!("/etc/nginx/sites-enabled/{}", custom_domain))
			.await?;
		writer
			.write_all(
				if custom_domain_ssl.success() {
					format!(
						r#"
server {{
	listen 80;
	listen [::]:80;
	server_name {domain};

	return 301 https://{domain}$request_uri;
}}

server {{
	listen 443 ssl http2;
	listen [::]:443 ssl http2;
	server_name {domain};

	ssl_certificate /etc/letsencrypt/live/{domain}/fullchain.pem;
	ssl_certificate_key /etc/letsencrypt/live/{domain}/privkey.pem;
	
	root /var/www/stopped;

	include snippets/letsencrypt.conf;
	include snippets/patr-verification.conf;
}}
"#,
						domain = custom_domain
					)
				} else {
					format!(
						r#"
server {{
	listen 80;
	listen [::]:80;
	server_name {domain};

	root /var/www/stopped;

	include snippets/letsencrypt.conf;
	include snippets/patr-verification.conf;
}}
"#,
						domain = custom_domain,
					)
				}
				.as_bytes(),
			)
			.await?;
		writer.close().await?;
	}

	drop(sftp);
	time::sleep(Duration::from_millis(1000)).await;
	let reload_result = session
		.command("nginx")
		.arg("-s")
		.arg("reload")
		.spawn()?
		.wait()
		.await?;

	if !reload_result.success() {
		return Err(Error::empty());
	}

	log::trace!("request_id: {} - reloaded nginx", request_id);

	session.close().await?;
	log::trace!(
		"request_id: {} - static site stopped successfully",
		request_id
	);
	log::trace!("request_id: {} - session closed", request_id);
	log::trace!("request_id: {} - updating db status to stopped", request_id);
	db::update_static_site_status(
		connection,
		static_site_id,
		&DeploymentStatus::Stopped,
	)
	.await?;

	Ok(())
}

pub async fn delete_static_site(
	connection: &mut <Database as sqlx::Database>::Connection,
	static_site_id: &[u8],
	config: &Settings,
) -> Result<(), Error> {
	let static_site = db::get_static_site_by_id(connection, static_site_id)
		.await?
		.status(404)
		.body(error!(RESOURCE_DOES_NOT_EXIST).to_string())?;

	service::stop_static_site(connection, static_site_id, config).await?;

	db::update_static_site_name(
		connection,
		static_site_id,
		&format!(
			"patr-deleted: {}-{}",
			static_site.name,
			hex::encode(static_site_id)
		),
	)
	.await?;

	db::update_static_site_status(
		connection,
		static_site_id,
		&DeploymentStatus::Deleted,
	)
	.await?;

	let patr_domain = format!("{}.patr.cloud", hex::encode(static_site_id));
	let session = SessionBuilder::default()
		.user(config.ssh.username.clone())
		.port(config.ssh.port)
		.keyfile(&config.ssh.key_file)
		.known_hosts_check(KnownHosts::Add)
		.connect(&config.ssh.host)
		.await?;

	session
		.command("rm")
		.arg(format!("/etc/nginx/sites-enabled/{}", patr_domain))
		.spawn()?
		.wait()
		.await?;

	session
		.command("certbot")
		.arg("delete")
		.arg("--cert-name")
		.arg(&patr_domain)
		.spawn()?
		.wait()
		.await?;

	if let Some(domain_name) = static_site.domain_name {
		db::begin_deferred_constraints(connection).await?;

		db::set_domain_name_for_static_site(
			connection,
			static_site_id,
			Some(format!(
				"deleted.patr.cloud.{}.{}",
				hex::encode(static_site_id),
				domain_name
			))
			.as_deref(),
		)
		.await?;

		db::end_deferred_constraints(connection).await?;

		session
			.command("rm")
			.arg(format!("/etc/nginx/sites-enabled/{}", domain_name))
			.spawn()?
			.wait()
			.await?;

		session
			.command("certbot")
			.arg("delete")
			.arg("--cert-name")
			.arg(&domain_name)
			.spawn()?
			.wait()
			.await?;
	}

	// Delete DNS Record
	let credentials = Credentials::UserAuthToken {
		token: config.cloudflare.api_token.clone(),
	};
	let client = if let Ok(client) = CloudflareClient::new(
		credentials,
		HttpApiClientConfig::default(),
		Environment::Production,
	) {
		client
	} else {
		return Err(Error::empty());
	};
	let zone_identifier = client
		.request(&ListZones {
			params: ListZonesParams {
				name: Some(String::from("patr.cloud")),
				..Default::default()
			},
		})
		.await?
		.result
		.into_iter()
		.next()
		.status(500)?
		.id;
	let zone_identifier = zone_identifier.as_str();

	let dns_record = client
		.request(&ListDnsRecords {
			zone_identifier,
			params: ListDnsRecordsParams {
				name: Some(patr_domain.clone()),
				..Default::default()
			},
		})
		.await?
		.result
		.into_iter()
		.find(|record| {
			if let DnsContent::CNAME { .. } = record.content {
				record.name == patr_domain
			} else {
				false
			}
		});

	if let Some(dns_record) = dns_record {
		client
			.request(&DeleteDnsRecord {
				zone_identifier,
				identifier: &dns_record.id,
			})
			.await?;
	}

	let reload_result = session
		.command("nginx")
		.arg("-s")
		.arg("reload")
		.spawn()?
		.wait_with_output()
		.await?;

	if !reload_result.status.success() {
		log::error!(
			"Unable to reload nginx config: Stdout: {:?}. Stderr: {:?}",
			String::from_utf8(reload_result.stdout),
			String::from_utf8(reload_result.stderr)
		);
		return Err(Error::empty());
	}

	Ok(())
}

pub async fn set_domain_for_static_site_deployment(
	connection: &mut <Database as sqlx::Database>::Connection,
	config: &Settings,
	static_site_id: &[u8],
	new_domain_name: Option<&str>,
) -> Result<(), Error> {
	let request_id = Uuid::new_v4();
	log::trace!(
		"Set domain for static site with id: {} and request_id: {}",
		hex::encode(&static_site_id),
		request_id
	);
	log::trace!(
		"request_id: {} - getting static site info from database",
		request_id
	);
	let static_site = db::get_static_site_by_id(connection, static_site_id)
		.await?
		.status(404)
		.body(error!(RESOURCE_DOES_NOT_EXIST).to_string())?;
	let old_domain = static_site.domain_name;

	log::trace!("request_id: {} - logging into the ssh server for adding a new domain name for static site", request_id);
	let session = SessionBuilder::default()
		.user(config.ssh.username.clone())
		.port(config.ssh.port)
		.keyfile(&config.ssh.key_file)
		.known_hosts_check(KnownHosts::Add)
		.connect(&config.ssh.host)
		.await?;

	log::trace!(
		"request_id: {} - updating database with new domain",
		request_id
	);
	db::begin_deferred_constraints(connection).await?;

	db::set_domain_name_for_static_site(
		connection,
		static_site_id,
		new_domain_name,
	)
	.await?;

	db::end_deferred_constraints(connection).await?;

	match (new_domain_name, old_domain.as_deref()) {
		(None, None) => {
			log::trace!("request_id: {} - both domains are null", request_id);
		} // Do nothing
		(Some(new_domain), None) => {
			log::trace!(
				"request_id: {} - old domain null, adding new domain",
				request_id
			);
			// Setup new domain name
			let check_file = session
				.command("test")
				.arg("-f")
				.arg(format!(
					"/etc/letsencrypt/live/{}/fullchain.pem",
					new_domain
				))
				.spawn()?
				.wait()
				.await?;
			if check_file.success() {
				log::trace!(
					"certificate present, updating nginx config with https"
				);
				update_nginx_for_static_site_with_https(
					new_domain,
					&hex::encode(static_site_id),
					config,
					request_id,
				)
				.await?;
			} else {
				log::trace!("request_id: {} - certificate not present updating nginx with http", request_id);
				update_nginx_for_static_site_with_http(
					new_domain,
					&hex::encode(static_site_id),
					config,
					request_id,
				)
				.await?;
			}
		}
		(None, Some(domain_name)) => {
			log::trace!(
				"request_id: {} - new domain null, deleting old domain",
				request_id
			);
			session
				.command("certbot")
				.arg("delete")
				.arg("--cert-name")
				.arg(&domain_name)
				.spawn()?
				.wait()
				.await?;
			session
				.command("rm")
				.arg(format!("/etc/nginx/sites-enabled/{}", domain_name))
				.spawn()?
				.wait()
				.await?;
			session
				.command("nginx")
				.arg("-s")
				.arg("reload")
				.spawn()?
				.wait()
				.await?;
		}
		(Some(new_domain), Some(old_domain)) => {
			log::trace!(
				"request_id: {} - replacing old domain with new domain",
				request_id
			);
			if new_domain != old_domain {
				session
					.command("certbot")
					.arg("delete")
					.arg("--cert-name")
					.arg(&old_domain)
					.spawn()?
					.wait()
					.await?;
				session
					.command("rm")
					.arg(format!("/etc/nginx/sites-enabled/{}", old_domain))
					.spawn()?
					.wait()
					.await?;

				let check_file = session
					.command("test")
					.arg("-f")
					.arg(format!(
						"/etc/letsencrypt/live/{}/fullchain.pem",
						new_domain
					))
					.spawn()?
					.wait()
					.await?;
				if check_file.success() {
					log::trace!("request_id: {} - certificate creation successfull updating nginx with https", request_id);
					update_nginx_for_static_site_with_https(
						new_domain,
						&hex::encode(static_site_id),
						config,
						request_id,
					)
					.await?;
				} else {
					log::trace!(
						"certificate creation failed updating nginx with http"
					);
					update_nginx_for_static_site_with_http(
						new_domain,
						&hex::encode(static_site_id),
						config,
						request_id,
					)
					.await?;
				}
			}
		}
	}
	session.close().await?;
	log::trace!("request_id: {} - session closed", request_id);
	log::trace!("request_id: {} - domains updated successfully", request_id);

	Ok(())
}

pub async fn get_dns_records_for_static_site(
	connection: &mut <Database as sqlx::Database>::Connection,
	static_site_id: &[u8],
	config: Settings,
) -> Result<Vec<CNameRecord>, Error> {
	let static_site = db::get_static_site_by_id(connection, static_site_id)
		.await?
		.status(404)
		.body(error!(RESOURCE_DOES_NOT_EXIST).to_string())?;

	let domain_name = static_site
		.domain_name
		.status(400)
		.body(error!(INVALID_DOMAIN_NAME).to_string())?;

	Ok(vec![CNameRecord {
		cname: domain_name,
		value: config.ssh.host_name,
	}])
}

pub async fn upload_files_for_static_site(
	connection: &mut <Database as sqlx::Database>::Connection,
	static_site_id: &[u8],
	file: &str,
	config: &Settings,
	request_id: Uuid,
) -> Result<(), Error> {
	db::get_static_site_by_id(connection, static_site_id)
		.await?
		.status(404)
		.body(error!(RESOURCE_DOES_NOT_EXIST).to_string())?;

	upload_static_site_files_to_nginx(
		file,
		&hex::encode(&static_site_id),
		config,
		request_id,
	)
	.await?;

	Ok(())
}

pub async fn get_static_site_validation_status(
	connection: &mut <Database as sqlx::Database>::Connection,
	static_site_id: &[u8],
	config: &Settings,
) -> Result<bool, Error> {
	let request_id = Uuid::new_v4();
	log::trace!(
		"Getting validation status for static site with id: {} and request_id: {}",
		hex::encode(&static_site_id),
		request_id
	);
	log::trace!("request_id: {} - validating the custom domain", request_id);
	let static_site = db::get_static_site_by_id(connection, static_site_id)
		.await?
		.status(404)
		.body(error!(RESOURCE_DOES_NOT_EXIST).to_string())?;

	let domain_name = static_site
		.domain_name
		.status(400)
		.body(error!(INVALID_DOMAIN_NAME).to_string())?;

	log::trace!("request_id: {} - logging into the ssh server", request_id);
	let session = SessionBuilder::default()
		.user(config.ssh.username.clone())
		.port(config.ssh.port)
		.keyfile(&config.ssh.key_file)
		.known_hosts_check(KnownHosts::Add)
		.connect(&config.ssh.host)
		.await?;

	log::trace!("request_id: {} - creating random file with random content for verification", request_id);
	let (filename, file_content) =
		deployment::create_random_content_for_verification(&session).await?;

	log::trace!(
		"request_id: {} - checking existence of https for the custom domain",
		request_id
	);
	let https_text = reqwest::get(format!(
		"https://{}/.well-known/patr-verification/{}",
		domain_name, filename
	))
	.await
	.ok();
	if let Some(response) = https_text {
		let content = response.text().await.ok();

		if let Some(text) = content {
			session
				.command("rm")
				.arg(format!(
					"/var/www/patr-verification/.well-known/patr-verification/{}",
					filename
				))
				.spawn()?
				.wait()
				.await?;
			return Ok(text == file_content);
		}
	}

	log::trace!(
		"request_id: {} - https does not exist, checking for http",
		request_id
	);
	let text = reqwest::get(format!(
		"http://{}/.well-known/patr-verification/{}",
		domain_name, filename
	))
	.await?
	.text()
	.await?;

	if text == file_content {
		log::trace!("request_id: {} - http exists creating certificate for the custom domain", request_id);

		log::trace!(
			"request_id: {} - checking if the certificate already exists",
			request_id
		);
		let check_file = session
			.command("test")
			.arg("-f")
			.arg(format!(
				"/etc/letsencrypt/live/{}/fullchain.pem",
				domain_name
			))
			.spawn()?
			.wait()
			.await?;

		if check_file.success() {
			log::trace!("request_id: {} - certificate exists updating nginx config for https", request_id);
			update_nginx_for_static_site_with_https(
				&domain_name,
				&hex::encode(static_site_id),
				config,
				request_id,
			)
			.await?;
			return Ok(true);
		}
		log::trace!(
			"request_id: {} - certificate does not exist creating a new one",
			request_id
		);
		deployment::create_https_certificates_for_domain(
			&domain_name,
			config,
			request_id,
		)
		.await?;
		log::trace!("request_id: {} - updating nginx with https", request_id);
		update_nginx_for_static_site_with_https(
			&domain_name,
			&hex::encode(static_site_id),
			config,
			request_id,
		)
		.await?;
		log::trace!("request_id: {} - domain validated", request_id);
		return Ok(true);
	}

	session
		.command("rm")
		.arg(format!(
			"/var/www/patr-verification/.well-known/patr-verification/{}",
			filename
		))
		.spawn()?
		.wait()
		.await?;
	session.close().await?;

	Ok(false)
}

async fn upload_static_site_files_to_nginx(
	file: &str,
	static_site_id_string: &str,
	config: &Settings,
	request_id: Uuid,
) -> Result<(), Error> {
	let file_data = base64::decode(file)?;
	log::trace!("request_id: {} - logging into the ssh server for uploading static site files", request_id);
	let session = SessionBuilder::default()
		.user(config.ssh.username.clone())
		.port(config.ssh.port)
		.keyfile(&config.ssh.key_file)
		.known_hosts_check(KnownHosts::Add)
		.connect(&config.ssh.host)
		.await?;
	log::trace!(
		"request_id: {} - successfully logged into the server",
		request_id
	);

	let mut sftp = session.sftp();
	let mut zip_file = sftp
		.write_to(format!(
			"/home/web/static-sites/{}.zip",
			static_site_id_string
		))
		.await?;

	zip_file.write_all(&file_data).await?;
	zip_file.close().await?;
	drop(sftp);
	log::trace!(
		"request_id: {} - creating directory for static sites",
		request_id
	);

	//delete existing directory if present
	let delete_existing_directory_result = session
		.command("rm")
		.arg("-r")
		.arg("-f")
		.arg(format!("/home/web/static-sites/{}/", static_site_id_string))
		.spawn()?
		.wait()
		.await?;

	if !delete_existing_directory_result.success() {
		return Err(Error::empty());
	}
	let create_directory_result = session
		.command("mkdir")
		.arg("-p")
		.arg(format!("/home/web/static-sites/{}/", static_site_id_string))
		.spawn()?
		.wait()
		.await?;

	if !create_directory_result.success() {
		return Err(Error::empty());
	}
	log::trace!("request_id: {} - unzipping the file", request_id);
	let unzip_result = session
		.command("unzip")
		.arg("-o")
		.arg(format!(
			"/home/web/static-sites/{}.zip",
			static_site_id_string
		))
		.arg("-d")
		.arg(format!("/home/web/static-sites/{}/", static_site_id_string))
		.status()
		.await?;

	if !unzip_result.success() {
		return Err(Error::empty());
	}
	log::trace!("request_id: {} - unzipping successful", request_id);
	log::trace!("request_id: {} - deleting the zip file", request_id);
	let delete_zip_file_result = session
		.command("rm")
		.arg("-r")
		.arg(format!(
			"/home/web/static-sites/{}.zip",
			static_site_id_string
		))
		.spawn()?
		.wait()
		.await?;

	if !delete_zip_file_result.success() {
		return Err(Error::empty());
	}
	session.close().await?;
	log::trace!("request_id: {} - session closed successfully", request_id);
	Ok(())
}

async fn update_nginx_for_static_site_with_http(
	domain: &str,
	static_site_id_string: &str,
	config: &Settings,
	request_id: Uuid,
) -> Result<(), Error> {
	log::trace!("request_id: {} - logging into the ssh server for updating server with http", request_id);
	let session = SessionBuilder::default()
		.user(config.ssh.username.clone())
		.port(config.ssh.port)
		.keyfile(&config.ssh.key_file)
		.known_hosts_check(KnownHosts::Add)
		.connect(&config.ssh.host)
		.await?;
	let mut sftp = session.sftp();

	log::trace!(
		"request_id: {} - successfully logged into the server",
		request_id
	);
	let mut writer = sftp
		.write_to(format!("/etc/nginx/sites-enabled/{}", domain))
		.await?;
	writer
		.write_all(
			format!(
				r#"
server {{
	listen 80;
	listen [::]:80;
	server_name {domain};

	root /home/web/static-sites/{static_site_id_string};
	index index.html index.htm;

	location / {{
		try_files $uri.html $uri $uri/ /index.html /index.htm =404;
	}}

	include snippets/letsencrypt.conf;
	include snippets/patr-verification.conf;
}}
"#,
				domain = domain,
				static_site_id_string = static_site_id_string
			)
			.as_bytes(),
		)
		.await?;
	writer.close().await?;
	drop(sftp);
	time::sleep(Duration::from_millis(1000)).await;
	log::trace!("request_id: {} - updated sites-enabled", request_id);
	let reload_result = session
		.command("nginx")
		.arg("-s")
		.arg("reload")
		.spawn()?
		.wait()
		.await?;

	if !reload_result.success() {
		return Err(Error::empty());
	}

	log::trace!("request_id: {} - reloaded nginx", request_id);
	session.close().await?;
	log::trace!("request_id: {} - session closed", request_id);
	Ok(())
}

async fn deploy_static_site(
	static_site_id: &[u8],
	custom_domain: Option<&str>,
	config: &Settings,
	request_id: Uuid,
) -> Result<(), Error> {
	// update DNS
	log::trace!("request_id: {} - updating DNS", request_id);
	super::add_cname_record(
		&hex::encode(static_site_id),
		&config.ssh.host_name,
		config,
		false,
	)
	.await?;
	log::trace!("request_id: {} - DNS Updated", request_id);

	update_nginx_with_all_domains_for_static_site(
		&hex::encode(static_site_id),
		custom_domain,
		config,
		request_id,
	)
	.await?;
	log::trace!("request_id: {} - updating database status", request_id);
	super::update_static_site_status(
		static_site_id,
		&DeploymentStatus::Running,
	)
	.await?;
	log::trace!("request_id: {} - updated database status", request_id);
	Ok(())
}

async fn update_nginx_for_static_site_with_https(
	domain: &str,
	static_site_id_string: &str,
	config: &Settings,
	request_id: Uuid,
) -> Result<(), Error> {
	log::trace!("request_id: {} - logging into the ssh server for updating nginx with https", request_id);
	let session = SessionBuilder::default()
		.user(config.ssh.username.clone())
		.port(config.ssh.port)
		.keyfile(&config.ssh.key_file)
		.known_hosts_check(KnownHosts::Add)
		.connect(&config.ssh.host)
		.await?;
	log::trace!(
		"request_id: {} - successfully logged into the server",
		request_id
	);

	let mut sftp = session.sftp();

	log::trace!(
		"request_id: {} - updating sites-enabled for https",
		request_id
	);
	let mut writer = sftp
		.write_to(format!("/etc/nginx/sites-enabled/{}", domain))
		.await?;
	writer
		.write_all(
			format!(
				r#"
server {{
	listen 80;
	listen [::]:80;
	server_name {domain};

	return 301 https://{domain}$request_uri;
}}

server {{
	listen 443 ssl http2;
	listen [::]:443 ssl http2;
	server_name {domain};
	root /home/web/static-sites/{static_site_id_string};

	index index.html index.htm;

	ssl_certificate /etc/letsencrypt/live/{domain}/fullchain.pem;
	ssl_certificate_key /etc/letsencrypt/live/{domain}/privkey.pem;
	
	location / {{
		try_files $uri.html $uri $uri/ /index.html /index.htm =404;
	}}

	include snippets/letsencrypt.conf;
	include snippets/patr-verification.conf;
}}
"#,
				domain = domain,
				static_site_id_string = static_site_id_string
			)
			.as_bytes(),
		)
		.await?;
	writer.close().await?;
	log::trace!(
		"request_id: {} - updated sites-enabled for https",
		request_id
	);
	drop(sftp);

	let reload_result = session
		.command("nginx")
		.arg("-s")
		.arg("reload")
		.spawn()?
		.wait()
		.await?;
	if !reload_result.success() {
		return Err(Error::empty());
	}

	log::trace!("request_id: {} - reloaded nginx", request_id);
	session.close().await?;
	Ok(())
}

async fn update_nginx_with_all_domains_for_static_site(
	static_id_string: &str,
	custom_domain: Option<&str>,
	config: &Settings,
	request_id: Uuid,
) -> Result<(), Error> {
	log::trace!(
		"request_id: {} - logging into the ssh server for checking certificate",
		request_id
	);
	let session = SessionBuilder::default()
		.user(config.ssh.username.clone())
		.port(config.ssh.port)
		.keyfile(&config.ssh.key_file)
		.known_hosts_check(KnownHosts::Add)
		.connect(&config.ssh.host)
		.await?;

	let patr_domain = format!("{}.patr.cloud", static_id_string);

	log::trace!(
		"request_id: {} - checking if the certificates exist or not",
		request_id
	);
	let check_file = session
		.command("test")
		.arg("-f")
		.arg(format!(
			"/etc/letsencrypt/live/{}/fullchain.pem",
			patr_domain
		))
		.spawn()?
		.wait()
		.await?;

	if check_file.success() {
		log::trace!("request_id: {} - certificate exists updating nginx config for https", request_id);
		update_nginx_for_static_site_with_https(
			&patr_domain,
			static_id_string,
			config,
			request_id,
		)
		.await?;
	} else {
		log::trace!("request_id: {} - certificate does not exists", request_id);
		update_nginx_for_static_site_with_http(
			&patr_domain,
			static_id_string,
			config,
			request_id,
		)
		.await?;
		deployment::create_https_certificates_for_domain(
			&patr_domain,
			config,
			request_id,
		)
		.await?;
		update_nginx_for_static_site_with_https(
			&patr_domain,
			static_id_string,
			config,
			request_id,
		)
		.await?;
	}

	if let Some(domain) = custom_domain {
		log::trace!("request_id: {} - custom domain present, updating nginx with custom domain", request_id);
		let check_file = session
			.command("test")
			.arg("-f")
			.arg(format!("/etc/letsencrypt/live/{}/fullchain.pem", domain))
			.spawn()?
			.wait()
			.await?;
		if check_file.success() {
			update_nginx_for_static_site_with_https(
				domain,
				static_id_string,
				config,
				request_id,
			)
			.await?;
		} else {
			update_nginx_for_static_site_with_http(
				domain,
				static_id_string,
				config,
				request_id,
			)
			.await?;
		}
	}
	session.close().await?;
	log::trace!("request_id: {} - session closed successfully!", request_id);
	Ok(())
}

async fn update_static_site_status(
	static_site_id: &[u8],
	status: &DeploymentStatus,
) -> Result<(), sqlx::Error> {
	let app = service::get_app();

	db::update_static_site_status(
		app.database.acquire().await?.deref_mut(),
		static_site_id,
		status,
	)
	.await?;

	Ok(())
}<|MERGE_RESOLUTION|>--- conflicted
+++ resolved
@@ -48,7 +48,6 @@
 			.body(error!(INVALID_DEPLOYMENT_NAME).to_string())?;
 	}
 
-<<<<<<< HEAD
 	if let Some(domain_name) = domain_name {
 		let is_god_user =
 			user_id == rbac::GOD_USER_ID.get().unwrap().as_bytes();
@@ -63,10 +62,7 @@
 		}
 	}
 
-	let existing_static_site = db::get_static_site_by_name_in_organisation(
-=======
 	let existing_static_site = db::get_static_site_by_name_in_workspace(
->>>>>>> 2db08342
 		connection,
 		name,
 		workspace_id,
