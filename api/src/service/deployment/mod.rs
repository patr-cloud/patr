--- conflicted
+++ resolved
@@ -4,6 +4,8 @@
 mod digitalocean;
 mod managed_database;
 mod static_site;
+
+use std::ops::DerefMut;
 
 use cloudflare::{
 	endpoints::{
@@ -26,22 +28,32 @@
 	},
 };
 use eve_rs::AsError;
+use futures::StreamExt;
 use openssh::{KnownHosts, Session, SessionBuilder};
 use rand::{distributions::Alphanumeric, thread_rng, Rng};
 use reqwest::Client;
+use shiplift::{Docker, PullOptions, RegistryAuth, TagOptions};
 use tokio::io::AsyncWriteExt;
 
 pub use self::{deployment::*, managed_database::*, static_site::*};
 use crate::{
 	db,
 	error,
-	models::db_mapping::{
-		CNameRecord,
-		DeploymentRequestMethod,
-		DeploymentRequestProtocol,
-		IpResponse,
+	models::{
+		db_mapping::{
+			CNameRecord,
+			DeploymentRequestMethod,
+			DeploymentRequestProtocol,
+			DeploymentStatus,
+			IpResponse,
+			ManagedDatabaseStatus,
+		},
+		rbac,
+		RegistryToken,
+		RegistryTokenAccess,
 	},
-	utils::{settings::Settings, Error},
+	service,
+	utils::{get_current_time, settings::Settings, Error},
 	Database,
 };
 
@@ -176,8 +188,6 @@
 	Ok(())
 }
 
-<<<<<<< HEAD
-=======
 async fn delete_docker_image(image_name: &str) -> Result<(), Error> {
 	let docker = Docker::new();
 
@@ -309,7 +319,6 @@
 	Ok(())
 }
 
->>>>>>> 276bce9f
 async fn create_random_content_for_verification(
 	session: &Session,
 ) -> Result<(String, String), Error> {
