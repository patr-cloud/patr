--- conflicted
+++ resolved
@@ -258,13 +258,8 @@
 		}],
 	)
 	.to_string(
-<<<<<<< HEAD
-		config.docker_registry.private_key.as_bytes(),
-		config.docker_registry.public_key.as_bytes(),
-=======
 		config.docker_registry.private_key.as_ref(),
 		config.docker_registry.public_key_der.as_ref(),
->>>>>>> a6ec3757
 	)?;
 
 	// get token object using the above token string
