use std::{ops::DerefMut, process::Stdio, time::Duration};

use eve_rs::AsError;
use lightsail::{
	model::{
		CertificateStatus,
		Container,
		ContainerServiceDeploymentRequest,
		ContainerServiceDeploymentState,
		ContainerServicePowerName,
		ContainerServiceProtocol,
		ContainerServiceState,
		EndpointRequest,
	},
	SdkError,
};
use rand::{distributions::Alphanumeric, thread_rng, Rng};
use tokio::{process::Command, task, time};

use crate::{
	db,
	error,
	models::db_mapping::{
<<<<<<< HEAD
		CloudPlatform,
		DeploymentStatus,
		ManagedDatabaseEngine,
		ManagedDatabasePlan,
		ManagedDatabaseStatus,
	},
=======
		CNameRecord,
		CloudPlatform,
		DeploymentMachineType,
		DeploymentStatus,
	},
	service,
>>>>>>> 0abb61ab
	utils::{settings::Settings, Error},
	Database,
};

pub(super) async fn deploy_container(
	image_id: String,
	region: String,
	deployment_id: Vec<u8>,
	config: Settings,
) -> Result<(), Error> {
	let deployment = db::get_deployment_by_id(
		service::get_app().database.acquire().await?.deref_mut(),
		&deployment_id,
	)
	.await?
	.status(500)
	.body(error!(SERVER_ERROR).to_string())?;

	let deployment_id_string = hex::encode(&deployment_id);
	log::trace!("Deploying deployment: {}", deployment_id_string);
	let _ = super::update_deployment_status(
		&deployment_id,
		&DeploymentStatus::Pushed,
	)
	.await;

	log::trace!("Pulling image from registry");
	super::pull_image_from_registry(&image_id, &config).await?;
	log::trace!("Image pulled");

	// new name for the docker image
	let new_repo_name = format!("patr-cloud/{}", deployment_id_string);

	log::trace!("Pushing to {}", new_repo_name);

	// rename the docker image with the digital ocean registry url
	super::tag_docker_image(&image_id, &new_repo_name).await?;
	log::trace!("Image tagged");

	// Get credentails for aws lightsail
	let client = get_lightsail_client(&region);

	let label_name = "latest".to_string();

	let _ = super::update_deployment_status(
		&deployment_id,
		&DeploymentStatus::Deploying,
	)
	.await;

	let app_exists = app_exists(&deployment_id_string, &client).await?;
	let default_url = if let Some(default_url) = app_exists {
		push_image_to_lightsail(
			&deployment_id_string,
			&new_repo_name,
			&label_name,
			&region,
		)
		.await?;
		log::trace!("pushed the container into aws registry");
		default_url.replace("https://", "").replace("/", "")
	} else {
		// create container service
		log::trace!("creating new container service");
		create_container_service(
			&deployment_id_string,
			&label_name,
			&new_repo_name,
			&region,
			deployment.horizontal_scale,
			&deployment.machine_type,
			&client,
		)
		.await?
	};

	log::trace!("Creating container deployment");
	deploy_application(&deployment_id, &deployment_id_string, &client).await?;
	log::trace!("App deployed");

	log::trace!("default url is {}", default_url);
	log::trace!("checking deployment status");
	wait_for_deployment(&deployment_id_string, &client).await?;
	log::trace!("updating DNS");
	super::add_cname_record(&deployment_id_string, &default_url, &config, true)
		.await?;
	log::trace!("DNS Updated");
	let domain_name = format!("{}.patr.cloud", deployment_id_string);
	let (cname, value) = create_certificate_if_not_available(
		&deployment_id_string,
		&domain_name,
		&client,
	)
	.await?;
	log::trace!("updating cname record");

	super::add_cname_record(
		if cname.ends_with('.') {
			&cname[0..cname.len() - 1]
		} else {
			&cname
		},
		if value.ends_with('.') {
			&value[0..value.len() - 1]
		} else {
			&value
		},
		&config,
		false,
	)
	.await?;
	log::trace!("cname record updated");
	// update container service with patr domain
	log::trace!("waiting for certificate to be validated");
	wait_for_patr_certificate_validation(&deployment_id_string, &client)
		.await?;
	log::trace!("certificate validated");
	log::trace!("updating container service with patr domain");
	update_container_service_with_patr_domain(&deployment_id_string, &client)
		.await?;
	log::trace!("container service updated with patr domain");
	let custom_domain = db::get_deployment_by_id(
		service::get_app().database.acquire().await?.deref_mut(),
		&deployment_id,
	)
	.await?
	.map(|deployment| deployment.domain_name)
	.flatten();

	if let Some(domain) = custom_domain {
		log::trace!(
			"custom domain present, updating patr service with custom domain"
		);
		let cert_name = format!("{}-custom", deployment_id_string);
		create_certificate_if_not_available(&cert_name, &domain, &client)
			.await?;
		log::trace!("container service updated with custom domain");
	};

	let _ = super::update_deployment_status(
		&deployment_id,
		&DeploymentStatus::Running,
	)
	.await;
	let _ = super::delete_docker_image(&deployment_id_string, &image_id).await;
	log::trace!("Docker image deleted");
	Ok(())
}

pub(super) async fn delete_deployment(
	_connection: &mut <Database as sqlx::Database>::Connection,
	deployment_id: &[u8],
	region: &str,
	_config: &Settings,
) -> Result<(), Error> {
	// Get credentails for aws lightsail
	log::trace!("getting credentials from lightsail");
	let client = get_lightsail_client(region);
	let deployment_id_string = hex::encode(deployment_id);

	// certificate needs to be detached inorder to get deleted but there is no
	// endpoint to detach the certificate
	log::trace!("deleting deployment");

	client
		.delete_container_service()
		.service_name(&deployment_id_string)
		.send()
		.await
		.map_err(|err| {
			log::error!("Error during deletion of service, {}", err);
			err
		})?;
	log::trace!("deployment deleted successfully!");

	Ok(())
}

pub(super) async fn get_container_logs(
	connection: &mut <Database as sqlx::Database>::Connection,
	deployment_id: &[u8],
	_config: &Settings,
) -> Result<String, Error> {
	log::info!("retreiving deployment info from db");
	let deployment = db::get_deployment_by_id(connection, deployment_id)
		.await?
		.status(500)
		.body(error!(SERVER_ERROR).to_string())?;

	let (provider, region) = deployment
		.region
		.split_once('-')
		.status(500)
		.body(error!(SERVER_ERROR).to_string())?;

	if provider.parse().ok() != Some(CloudPlatform::Aws) {
		log::error!(
			"Provider in deployment region is {}, but AWS logs were requested.",
			provider
		);
		return Err(Error::empty()
			.status(500)
			.body(error!(SERVER_ERROR).to_string()));
	}

	// Get credentails for aws lightsail
	log::trace!("getting credentails from aws lightsail");
	let client = get_lightsail_client(region);
	log::info!("getting logs from aws");
	let logs = client
		.get_container_log()
		.set_service_name(Some(hex::encode(&deployment_id)))
		.set_container_name(Some(hex::encode(&deployment_id)))
		.send()
		.await
		.map_err(|err| {
			log::error!("Error during deletion of service, {}", err);
			err
		})?
		.log_events
		.map(|events| {
			events
				.into_iter()
				.filter_map(|event| event.message)
				.collect::<Vec<_>>()
				.join("\n")
		})
		.status(500)
		.body(error!(SERVER_ERROR).to_string())?;
	log::info!("logs retreived successfully!");
	Ok(logs)
}

<<<<<<< HEAD
pub(super) async fn create_managed_database_cluster(
	_connection: &mut <Database as sqlx::Database>::Connection,
	database_id: &[u8],
	db_name: &str,
	engine: &ManagedDatabaseEngine,
	version: &str,
	_num_nodes: u64,
	database_plan: &ManagedDatabasePlan,
	region: &str,
	_config: &Settings,
) -> Result<(), Error> {
	let client = get_lightsail_client(region);

	let username = format!("user_{}", db_name);
	let password = thread_rng()
		.sample_iter(&Alphanumeric)
		.take(8)
		.map(char::from)
		.collect::<String>();

	log::trace!("sending the create db cluster request to aws");
	client
		.create_relational_database()
		.master_database_name(db_name)
		.master_username(&username)
		.master_user_password(&password)
		.publicly_accessible(true)
		.relational_database_blueprint_id(format!("{}_{}", engine, version))
		.relational_database_bundle_id(database_plan.as_aws_plan()?)
		.relational_database_name(hex::encode(database_id))
		.send()
		.await?;
	log::trace!("database created");

	let database_id = database_id.to_vec();
	let region = region.to_string();

	task::spawn(async move {
		let result = update_database_cluster_credentials(
			database_id.clone(),
			region,
			username,
			password,
		)
		.await;

		if let Err(error) = result {
			let _ = super::update_managed_database_status(
				&database_id,
				&ManagedDatabaseStatus::Errored,
			)
			.await;
			log::error!(
				"Error while creating managed database, {}",
				error.get_error()
			);
		}
	});

	Ok(())
}

pub(super) async fn delete_database(
	database_id: &[u8],
	region: &str,
) -> Result<(), Error> {
	let client = get_lightsail_client(region);

	let database_cluster = client
		.get_relational_database()
		.relational_database_name(hex::encode(database_id))
		.send()
		.await;

	if database_cluster.is_err() {
		return Ok(());
	}

	client
		.delete_relational_database()
		.relational_database_name(hex::encode(database_id))
		.send()
		.await?;

	Ok(())
}

async fn update_database_cluster_credentials(
	database_id: Vec<u8>,
	region: String,
	username: String,
	password: String,
) -> Result<(), Error> {
	let client = get_lightsail_client(&region);

	let (host, port) = loop {
		let database = client
			.get_relational_database()
			.relational_database_name(hex::encode(&database_id))
			.send()
			.await?
			.relational_database
			.status(500)
			.body(error!(SERVER_ERROR).to_string())?;

		let database_state = database
			.state
			.status(500)
			.body(error!(SERVER_ERROR).to_string())?;

		match database_state.as_str() {
			"available" => {
				// update credentials
				let (host, port) = database
					.master_endpoint
					.map(|endpoint| endpoint.address.zip(endpoint.port))
					.flatten()
					.status(500)
					.body(error!(SERVER_ERROR).to_string())?;
				break (host, port);
			}
			"creating" | "configuring-log-exports" | "backing-up" => {
				// Database still being created. Wait
				time::sleep(Duration::from_millis(1000)).await;
			}
			_ => {
				// Database is neither being created nor available. Consider it
				// to be Errored
				super::update_managed_database_status(
					&database_id,
					&ManagedDatabaseStatus::Errored,
				)
				.await?;

				return Err(Error::empty()
					.status(500)
					.body(error!(SERVER_ERROR).to_string()));
			}
		}
	};

	super::update_managed_database_credentials_for_database(
		&database_id,
		&host,
		port,
		&username,
		&password,
	)
	.await?;

	log::trace!("updating to the db status to running");
	// wait for database to start
	super::update_managed_database_status(
		&database_id,
		&ManagedDatabaseStatus::Running,
	)
	.await?;
	log::trace!("database successfully updated");

	Ok(())
=======
pub(super) async fn is_custom_domain_validated(
	deployment_id: &[u8],
	region: &str,
	domain_name: &str,
) -> Result<bool, Error> {
	let client = get_lightsail_client(region);
	let deployment_id_string = hex::encode(deployment_id);

	let certificate_status = client
		.get_certificates()
		.certificate_name(format!(
			"{}-custom-certificate",
			deployment_id_string
		))
		.include_certificate_details(true)
		.send()
		.await?
		.certificates
		.map(|certificate_summary_list| {
			certificate_summary_list.into_iter().next()
		})
		.flatten()
		.map(|certificate_summary| certificate_summary.certificate_detail)
		.flatten()
		.map(|cert| cert.status)
		.flatten()
		.status(500)
		.body(error!(SERVER_ERROR).to_string())?;

	match certificate_status {
		CertificateStatus::Issued => {
			let custom_domain_exists = client
				.get_container_services()
				.service_name(&deployment_id_string)
				.send()
				.await?
				.container_services
				.map(|services| services.into_iter().next())
				.flatten()
				.map(|service| service.public_domain_names.unwrap_or_default())
				.status(500)
				.body(error!(SERVER_ERROR).to_string())?
				.contains_key(&format!(
					"{}-custom-certificate",
					deployment_id_string
				));
			if !custom_domain_exists {
				client
					.update_container_service()
					.service_name(&deployment_id_string)
					.is_disabled(false)
					.public_domain_names(
						format!("{}-custom-certificate", deployment_id_string),
						vec![domain_name.to_string()],
					)
					.send()
					.await?;
			}
			Ok(true)
		}
		CertificateStatus::PendingValidation => Ok(false),
		_ => Err(Error::empty()
			.status(500)
			.body(error!(SERVER_ERROR).to_string())),
	}
}

pub(super) async fn get_dns_records_for_deployments(
	deployment_id: &[u8],
	region: &str,
	domain_name: &str,
) -> Result<Vec<CNameRecord>, Error> {
	let client = get_lightsail_client(region);

	log::trace!("getting deployment url from lightsail");
	let deployment_url = app_exists(&hex::encode(deployment_id), &client)
		.await?
		.status(404)
		.body(error!(RESOURCE_DOES_NOT_EXIST).to_string())?;

	let cert_name =
		format!("{}-custom-certificate", hex::encode(deployment_id));
	log::trace!("retreive certificate for deployment");
	let (cname, value) =
		get_cname_and_value_from_aws(&cert_name, &client).await?;

	let cname = if cname.ends_with('.') {
		&cname[0..cname.len() - 1]
	} else {
		&cname
	};
	let value = if value.ends_with('.') {
		&value[0..value.len() - 1]
	} else {
		&value
	};
	let cname_records = vec![
		CNameRecord {
			cname: domain_name.to_string(),
			value: deployment_url,
		},
		CNameRecord {
			cname: cname.to_string(),
			value: value.to_string(),
		},
	];

	Ok(cname_records)
>>>>>>> 0abb61ab
}

fn get_lightsail_client(region: &str) -> lightsail::Client {
	let deployment_region = lightsail::Region::new(region.to_string());
	let client_builder = lightsail::Config::builder()
		.region(Some(deployment_region))
		.build();
	lightsail::Client::from_conf(client_builder)
}

async fn create_container_service(
	deployment_id: &str,
	label_name: &str,
	new_repo_name: &str,
	region: &str,
	horizontal_scale: i16,
	machine_type: &DeploymentMachineType,
	client: &lightsail::Client,
) -> Result<String, Error> {
	log::trace!("checking if the service exists or is in the process of getting deleted");
	let created_service = loop {
		let created_result = client
			.create_container_service()
			.set_service_name(Some(deployment_id.to_string()))
			.scale(horizontal_scale.into())
			.power(match machine_type {
				DeploymentMachineType::Micro => ContainerServicePowerName::Nano,
				DeploymentMachineType::Small => {
					ContainerServicePowerName::Small
				}
				DeploymentMachineType::Medium => {
					ContainerServicePowerName::Medium
				}
				DeploymentMachineType::Large => {
					ContainerServicePowerName::Large
				}
			})
			.send()
			.await;
		match created_result {
			Ok(created_service) => break created_service,
			Err(SdkError::ServiceError { err, raw }) => {
				if err.message() == Some(&format!("Please try again when service \"{}\" is done DELETING.", deployment_id)) {
					// If the service is deleting, wait and try again
					time::sleep(Duration::from_millis(1000)).await;
				} else {
					// If there's some other error, return the error
					return Err(SdkError::ServiceError { err, raw }.into());
				}
			}
			Err(error) => {
				return Err(error.into());
			}
		}
	};

	let custom_certificate = client
		.get_certificates()
		.certificate_name(format!("{}-custom-certificate", deployment_id))
		.send()
		.await?
		.certificates
		.map(|services| services.into_iter().next())
		.flatten();
	if custom_certificate.is_some() {
		client
			.delete_certificate()
			.certificate_name(format!("{}-custom-certificate", deployment_id))
			.send()
			.await?;
	}

	loop {
		let container_state = client
			.get_container_services()
			.service_name(deployment_id.to_string())
			.send()
			.await
			.map_err(|err| {
				log::error!(
					"Error during fetching status of deployment, {}",
					err
				);
				err
			})?
			.container_services
			.map(|services| services.into_iter().next())
			.flatten()
			.map(|service| service.state)
			.flatten();

		if let Some(ContainerServiceState::Ready) = container_state {
			break;
		}
		time::sleep(Duration::from_millis(1000)).await;
	}
	log::trace!("container service created");

	push_image_to_lightsail(deployment_id, new_repo_name, label_name, region)
		.await?;
	log::trace!("pushed the container into aws registry");

	let default_url = created_service
		.container_service
		.map(|service| service.url)
		.flatten()
		.status(500)
		.body(error!(SERVER_ERROR).to_string())?;
	Ok(default_url.replace("https://", "").replace("/", ""))
}

async fn app_exists(
	deployment_id: &str,
	client: &lightsail::Client,
) -> Result<Option<String>, Error> {
	let default_url = client
		.get_container_services()
		.service_name(deployment_id)
		.send()
		.await
		.ok()
		.map(|services| {
			services
				.container_services
				.map(|services| services.into_iter().next())
				.flatten()
		})
		.flatten()
		.map(|service| service.url)
		.flatten();

	Ok(default_url)
}

async fn deploy_application(
	deployment_id: &[u8],
	deployment_id_string: &str,
	client: &lightsail::Client,
) -> Result<(), Error> {
	let container_image_name =
		get_latest_image_name(deployment_id_string, client).await?;
	log::trace!("adding image to deployment container");

	let envs = db::get_environment_variables_for_deployment(
		service::get_app().database.acquire().await?.deref_mut(),
		deployment_id,
	)
	.await?
	.into_iter()
	.map(|(key, value)| (key, value))
	.collect();

	let deployment_container = Container::builder()
		// image naming convention -> :service_name.label_name.
		.image(container_image_name)
		.ports("80", ContainerServiceProtocol::Http)
		.set_environment(Some(envs))
		.build();

	// public endpoint request
	let public_endpoint_request = EndpointRequest::builder()
		.container_name(deployment_id_string)
		.container_port(80)
		.build();

	// create deployment request
	let deployment_request = ContainerServiceDeploymentRequest::builder()
		.containers(deployment_id_string, deployment_container)
		.set_public_endpoint(Some(public_endpoint_request))
		.build();
	log::trace!("deployment request created");

	let _ = client
		.create_container_service_deployment()
		.set_containers(deployment_request.containers)
		.set_service_name(Some(deployment_id_string.to_string()))
		.set_public_endpoint(deployment_request.public_endpoint)
		.send()
		.await?;
	log::trace!("created the deployment successfully");

	Ok(())
}

async fn get_latest_image_name(
	deployment_id: &str,
	client: &lightsail::Client,
) -> Result<String, Error> {
	log::trace!("getting container list");
	let container_image = client
		.get_container_images()
		.service_name(deployment_id)
		.send()
		.await?
		.container_images
		.map(|value| value.into_iter().next())
		.flatten()
		.map(|image| image.image)
		.flatten()
		.status(500)
		.body(error!(SERVER_ERROR).to_string())?;
	log::trace!("recieved the container images");

	Ok(container_image)
}

async fn push_image_to_lightsail(
	deployment_id: &str,
	new_repo_name: &str,
	label_name: &str,
	region: &str,
) -> Result<(), Error> {
	let output = Command::new("aws")
		.arg("lightsail")
		.arg("push-container-image")
		.arg("--service-name")
		.arg(deployment_id)
		.arg("--image")
		.arg(format!("{}:latest", new_repo_name))
		.arg("--region")
		.arg(region)
		.arg("--label")
		.arg(&label_name)
		.stdout(Stdio::piped())
		.stderr(Stdio::piped())
		.spawn()?
		.wait()
		.await?;

	if !output.success() {
		return Err(Error::empty()
			.status(500)
			.body(error!(SERVER_ERROR).to_string()));
	}

	Ok(())
}

async fn wait_for_deployment(
	deployment_id: &str,
	client: &lightsail::Client,
) -> Result<(), Error> {
	loop {
		let deployment_state = client
			.get_container_service_deployments()
			.service_name(deployment_id)
			.send()
			.await?
			.deployments
			.map(|deployments| deployments.into_iter().next())
			.flatten()
			.map(|deployment| deployment.state)
			.flatten();

		if let Some(ContainerServiceDeploymentState::Active) = deployment_state
		{
			return Ok(());
		}
		time::sleep(Duration::from_millis(1000)).await;
	}
}

async fn update_container_service_with_patr_domain(
	deployment_id: &str,
	client: &lightsail::Client,
) -> Result<(), Error> {
	let sub_domain = format!("{}.patr.cloud", deployment_id);
	client
		.update_container_service()
		.service_name(deployment_id)
		.is_disabled(false)
		.public_domain_names(
			format!("{}-certificate", deployment_id),
			vec![sub_domain],
		)
		.send()
		.await?;

	Ok(())
}

async fn create_certificate_if_not_available(
	cert_name: &str,
	domain_name: &str,
	client: &lightsail::Client,
) -> Result<(String, String), Error> {
	let cert_name = format!("{}-certificate", cert_name);
	log::trace!("checking if the certificate exists for the current domain");
	let certificate_info =
		get_cname_and_value_from_aws(&cert_name, client).await;

	if certificate_info.is_ok() {
		log::trace!("certificate exists");
		return certificate_info;
	}
	log::trace!("creating new certificate");
	let certificte_name = client
		.create_certificate()
		.certificate_name(&cert_name)
		.domain_name(domain_name)
		.send()
		.await?
		.certificate
		.map(|certificate_summary| certificate_summary.certificate_name)
		.flatten()
		.status(500)
		.body(error!(SERVER_ERROR).to_string())?;

	let (cname, value) =
		get_cname_and_value_from_aws(&certificte_name, client).await?;

	log::trace!("certificate created");
	Ok((cname, value))
}

async fn get_cname_and_value_from_aws(
	cert_name: &str,
	client: &lightsail::Client,
) -> Result<(String, String), Error> {
	loop {
		let certificate_domain_validation_record = client
			.get_certificates()
			.certificate_name(cert_name)
			.include_certificate_details(true)
			.send()
			.await?
			.certificates
			.map(|certificate_summary_list| {
				certificate_summary_list.into_iter().next()
			})
			.flatten()
			.map(|certificate_summary| certificate_summary.certificate_detail)
			.flatten()
			.map(|cert| cert.domain_validation_records)
			.flatten()
			.map(|domain_validation_record| {
				domain_validation_record.into_iter().next()
			})
			.flatten()
			.status(500)
			.body(error!(SERVER_ERROR).to_string())?;

		if certificate_domain_validation_record.domain_name.is_some() &&
			certificate_domain_validation_record
				.resource_record
				.is_some()
		{
			let (cname, value) = certificate_domain_validation_record
				.resource_record
				.map(|record| record.name.zip(record.value))
				.flatten()
				.status(500)
				.body(error!(SERVER_ERROR).to_string())?;

			return Ok((cname, value));
		} else if certificate_domain_validation_record.domain_name.is_none() {
			break;
		}
		time::sleep(Duration::from_millis(1000)).await;
	}

	Error::as_result()
		.status(500)
		.body(error!(SERVER_ERROR).to_string())?
}

async fn wait_for_patr_certificate_validation(
	deployment_id_string: &str,
	client: &lightsail::Client,
) -> Result<(), Error> {
	loop {
		let certificate_status = client
			.get_certificates()
			.certificate_name(format!("{}-certificate", deployment_id_string))
			.include_certificate_details(true)
			.send()
			.await?
			.certificates
			.map(|certificate_summary_list| {
				certificate_summary_list.into_iter().next()
			})
			.flatten()
			.map(|certificate_summary| certificate_summary.certificate_detail)
			.flatten()
			.map(|cert| cert.status)
			.flatten()
			.status(500)
			.body(error!(SERVER_ERROR).to_string())?;

		if certificate_status == CertificateStatus::Issued {
			return Ok(());
		} else if certificate_status == CertificateStatus::PendingValidation {
			time::sleep(Duration::from_millis(1000)).await;
		} else {
			return Err(Error::empty()
				.status(500)
				.body(error!(SERVER_ERROR).to_string()));
		}
	}
}<|MERGE_RESOLUTION|>--- conflicted
+++ resolved
@@ -21,21 +21,15 @@
 	db,
 	error,
 	models::db_mapping::{
-<<<<<<< HEAD
+		CNameRecord,
 		CloudPlatform,
+		DeploymentMachineType,
 		DeploymentStatus,
 		ManagedDatabaseEngine,
 		ManagedDatabasePlan,
 		ManagedDatabaseStatus,
 	},
-=======
-		CNameRecord,
-		CloudPlatform,
-		DeploymentMachineType,
-		DeploymentStatus,
-	},
 	service,
->>>>>>> 0abb61ab
 	utils::{settings::Settings, Error},
 	Database,
 };
@@ -269,7 +263,6 @@
 	Ok(logs)
 }
 
-<<<<<<< HEAD
 pub(super) async fn create_managed_database_cluster(
 	_connection: &mut <Database as sqlx::Database>::Connection,
 	database_id: &[u8],
@@ -357,80 +350,6 @@
 	Ok(())
 }
 
-async fn update_database_cluster_credentials(
-	database_id: Vec<u8>,
-	region: String,
-	username: String,
-	password: String,
-) -> Result<(), Error> {
-	let client = get_lightsail_client(&region);
-
-	let (host, port) = loop {
-		let database = client
-			.get_relational_database()
-			.relational_database_name(hex::encode(&database_id))
-			.send()
-			.await?
-			.relational_database
-			.status(500)
-			.body(error!(SERVER_ERROR).to_string())?;
-
-		let database_state = database
-			.state
-			.status(500)
-			.body(error!(SERVER_ERROR).to_string())?;
-
-		match database_state.as_str() {
-			"available" => {
-				// update credentials
-				let (host, port) = database
-					.master_endpoint
-					.map(|endpoint| endpoint.address.zip(endpoint.port))
-					.flatten()
-					.status(500)
-					.body(error!(SERVER_ERROR).to_string())?;
-				break (host, port);
-			}
-			"creating" | "configuring-log-exports" | "backing-up" => {
-				// Database still being created. Wait
-				time::sleep(Duration::from_millis(1000)).await;
-			}
-			_ => {
-				// Database is neither being created nor available. Consider it
-				// to be Errored
-				super::update_managed_database_status(
-					&database_id,
-					&ManagedDatabaseStatus::Errored,
-				)
-				.await?;
-
-				return Err(Error::empty()
-					.status(500)
-					.body(error!(SERVER_ERROR).to_string()));
-			}
-		}
-	};
-
-	super::update_managed_database_credentials_for_database(
-		&database_id,
-		&host,
-		port,
-		&username,
-		&password,
-	)
-	.await?;
-
-	log::trace!("updating to the db status to running");
-	// wait for database to start
-	super::update_managed_database_status(
-		&database_id,
-		&ManagedDatabaseStatus::Running,
-	)
-	.await?;
-	log::trace!("database successfully updated");
-
-	Ok(())
-=======
 pub(super) async fn is_custom_domain_validated(
 	deployment_id: &[u8],
 	region: &str,
@@ -539,7 +458,81 @@
 	];
 
 	Ok(cname_records)
->>>>>>> 0abb61ab
+}
+
+async fn update_database_cluster_credentials(
+	database_id: Vec<u8>,
+	region: String,
+	username: String,
+	password: String,
+) -> Result<(), Error> {
+	let client = get_lightsail_client(&region);
+
+	let (host, port) = loop {
+		let database = client
+			.get_relational_database()
+			.relational_database_name(hex::encode(&database_id))
+			.send()
+			.await?
+			.relational_database
+			.status(500)
+			.body(error!(SERVER_ERROR).to_string())?;
+
+		let database_state = database
+			.state
+			.status(500)
+			.body(error!(SERVER_ERROR).to_string())?;
+
+		match database_state.as_str() {
+			"available" => {
+				// update credentials
+				let (host, port) = database
+					.master_endpoint
+					.map(|endpoint| endpoint.address.zip(endpoint.port))
+					.flatten()
+					.status(500)
+					.body(error!(SERVER_ERROR).to_string())?;
+				break (host, port);
+			}
+			"creating" | "configuring-log-exports" | "backing-up" => {
+				// Database still being created. Wait
+				time::sleep(Duration::from_millis(1000)).await;
+			}
+			_ => {
+				// Database is neither being created nor available. Consider it
+				// to be Errored
+				super::update_managed_database_status(
+					&database_id,
+					&ManagedDatabaseStatus::Errored,
+				)
+				.await?;
+
+				return Err(Error::empty()
+					.status(500)
+					.body(error!(SERVER_ERROR).to_string()));
+			}
+		}
+	};
+
+	super::update_managed_database_credentials_for_database(
+		&database_id,
+		&host,
+		port,
+		&username,
+		&password,
+	)
+	.await?;
+
+	log::trace!("updating to the db status to running");
+	// wait for database to start
+	super::update_managed_database_status(
+		&database_id,
+		&ManagedDatabaseStatus::Running,
+	)
+	.await?;
+	log::trace!("database successfully updated");
+
+	Ok(())
 }
 
 fn get_lightsail_client(region: &str) -> lightsail::Client {
