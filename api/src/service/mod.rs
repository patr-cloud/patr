//! # Overview
//! This module is for setting up the configuration of the API, when the API
//! starts running the data in form of [`App`] struct is transferred to the
//! APP variable which is then can be used in other parts of API
//!
//! [`App`]: App
mod auth;
<<<<<<< HEAD
pub mod deployment;
=======
mod deployment;
mod docker_registry;
>>>>>>> c02a4467
mod domain;
mod metrics;
mod notifier;
mod user;
mod utils;
mod workspace;

pub use self::{
	auth::*,
	deployment::*,
	docker_registry::*,
	domain::*,
	metrics::*,
	notifier::*,
	user::*,
	utils::*,
	workspace::*,
};
use crate::{app::App, utils::settings::Settings};

/// stores the configuration and database of the whole API
static APP: once_cell::sync::OnceCell<App> = once_cell::sync::OnceCell::new();

/// # Description
/// This function is used to insert into [`APP`] after the API starts
///
/// # Arguments
/// * `app` - An instance of struct [`App`]
///
/// [`App`]: App
/// [`APP`]: APP
pub fn initialize(app: &App) {
	let mut app = app.clone();
	app.config.password_pepper = base64::encode(&app.config.password_pepper);
	APP.set(app).expect("unable to set app settings");
}

/// # Description
/// This function is used to retrieve the configuration of API
///
/// # Returns
/// It returns the `Settings` of the ```&'static``` variable [`APP`]
/// [`APP`]: APP
pub(super) fn get_settings() -> &'static Settings {
	&APP.get().expect("unable to get app settings").config
}

/// # Description
/// This function is used to retrieve the app data of API
///
/// # Returns
/// It returns the ```&'static``` variable [`APP`]
/// [`APP`]: APP
pub(super) fn get_app() -> &'static App {
	APP.get().expect("unable to get app")
}<|MERGE_RESOLUTION|>--- conflicted
+++ resolved
@@ -5,12 +5,8 @@
 //!
 //! [`App`]: App
 mod auth;
-<<<<<<< HEAD
-pub mod deployment;
-=======
 mod deployment;
 mod docker_registry;
->>>>>>> c02a4467
 mod domain;
 mod metrics;
 mod notifier;
