--- conflicted
+++ resolved
@@ -265,17 +265,10 @@
 			}
 			phone_country_code = Some(recovery_phone_country_code.clone());
 			phone_number = Some(recovery_phone_number.clone());
-<<<<<<< HEAD
 			recovery_email_local = None;
 			recovery_email_domain_id = None;
 		}
-		// If backup_email is only provided
-=======
-			backup_email_local = None;
-			backup_email_domain_id = None;
-		}
 		// If recovery_email is only provided
->>>>>>> 14c78dd1
 		RecoveryMethod::Email { recovery_email } => {
 			// Check if backup_email is allowed and valid
 			if !is_email_allowed(connection, recovery_email).await? {
