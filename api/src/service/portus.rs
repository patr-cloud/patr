// SERVICE FOR PORTUS
use std::{env, iter, path::PathBuf};

use rand::{distributions::Alphanumeric, prelude::*};
use tokio::fs;

use crate::{db, Database};

/// # Description
/// This function is used to generate password for portus user
///
/// # Arguments
/// * `length` - an unsigned size variable used to define size of new password
///
/// # Returns
/// This function returns a string containing newly generated password
pub fn generate_password(length: usize) -> String {
	let mut rng = thread_rng();
	iter::repeat(())
		.map(|()| rng.sample(Alphanumeric))
		.map(char::from)
		.take(length)
		.collect()
}

/// # Description
/// This function is used to generate username for portus user
///
/// # Arguments
/// * `length` - an unsigned size variable containing the size of username of
/// user
///
/// # Returns
/// This function returns a string containing newly generated username
pub fn generate_username(length: u16) -> String {
	const CHARSET: &[u8] = b"abcdefghijklmnopqrstuvwxyz";

	(0..length)
		.map(|_| {
			let idx = thread_rng().gen_range(0..CHARSET.len());
			CHARSET[idx] as char
		})
		.collect()
}

/// # Description
/// the function that is used to format bash script with given parameters
///
/// # Arguments
/// * `local_port` - string containing local post variable name
/// * `local_host_name` - string containing local hostname variable
/// * `exposed_server_port` - string containing exposed server post variable
/// * `server_ip_address` - string containing server hostname or ip address
///   variable
/// * `server_user_name` - string containing server username variable
/// * `server_ssh_port` - string containing server SSH port variable
///
/// # Returns
/// This function returns Result<String> containing contents of bash command
pub async fn bash_script_formatter(
	local_port: &str,
	local_host_name: &str,
	exposed_server_port: &str,
	server_ip_address: &str,
	server_user_name: &str,
	server_ssh_port: &str,
) -> std::io::Result<String> {
	// get script file path
	let path = get_bash_script_path()?;
	let mut contents = fs::read_to_string(path).await?;
	contents = contents
		.replace("localPortVariable", local_port)
		.replace("localHostNameVariable", local_host_name)
		.replace("exposedServerPortVariable", exposed_server_port)
		.replace("serverHostNameOrIpAddressVariable", server_ip_address)
		.replace("serverUserNameVariable", server_user_name)
		.replace("serverSSHPortVariable", server_ssh_port);

	Ok(contents)
}

/// # Description
/// This function is used to get path to the script file.
///
/// # Returns
/// This function returns Result<PathBuf> containing path of script file or
/// nothing
pub fn get_bash_script_path() -> std::io::Result<PathBuf> {
	Ok(env::current_dir()?
		.join("assets")
		.join("portus")
		.join("connect-pi-to-server.sh"))
}

<<<<<<< HEAD
pub const fn get_ssh_port_for_server() -> u16 {
=======
/// # Description
/// This function is used to get port for server
///
/// # Returns
/// This function returns an unsigned integer containing the ssh port for server
pub fn get_ssh_port_for_server() -> u16 {
>>>>>>> e8a2638f
	2222
}

/// # Description
/// This function is used to generate the name of container
///
/// # Arguments
/// * `username` - a string containing username of user
///
/// # Returns
/// This function returns a string containing formatted container name
pub fn get_container_name(username: &str) -> String {
	format!("{}-container", username)
}

<<<<<<< HEAD
pub const fn get_server_ip_address() -> &'static str {
=======
/// # Description
/// This function gets server ip address
///
/// # Returns
/// This function returns server ip address
pub fn get_server_ip_address() -> &'static str {
>>>>>>> e8a2638f
	"143.110.179.80"
}

/// # Description
/// This function is used get an available port.
///
/// # Arguments
/// * `transaction` - database save point, more details here: [`Transaction`]
///
/// # Returns
/// This function returns `Result<u16, sqlx::Error>` containing unsigned 16 bit
/// integer containing the port number
/// [`Transaction`]: Transaction
pub async fn assign_available_port(
	connection: &mut <Database as sqlx::Database>::Connection,
) -> Result<u16, sqlx::Error> {
	let low = 1025;
	let high = 65535;
	let restricted_ports = [5800, 8080, 9000, 3000];

	loop {
		let port = rand::thread_rng().gen_range(low..high);
		if restricted_ports.contains(&port) {
			continue;
		}
		if (5900..=5910).contains(&port) {
			continue;
		}
		let port_available =
			db::is_portus_port_available(connection, port).await?;
		if !port_available {
			continue;
		}
		return Ok(port);
	}
}<|MERGE_RESOLUTION|>--- conflicted
+++ resolved
@@ -92,16 +92,12 @@
 		.join("connect-pi-to-server.sh"))
 }
 
-<<<<<<< HEAD
-pub const fn get_ssh_port_for_server() -> u16 {
-=======
 /// # Description
 /// This function is used to get port for server
 ///
 /// # Returns
 /// This function returns an unsigned integer containing the ssh port for server
-pub fn get_ssh_port_for_server() -> u16 {
->>>>>>> e8a2638f
+pub const fn get_ssh_port_for_server() -> u16 {
 	2222
 }
 
@@ -117,16 +113,12 @@
 	format!("{}-container", username)
 }
 
-<<<<<<< HEAD
-pub const fn get_server_ip_address() -> &'static str {
-=======
 /// # Description
 /// This function gets server ip address
 ///
 /// # Returns
 /// This function returns server ip address
-pub fn get_server_ip_address() -> &'static str {
->>>>>>> e8a2638f
+pub const fn get_server_ip_address() -> &'static str {
 	"143.110.179.80"
 }
 
