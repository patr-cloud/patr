--- conflicted
+++ resolved
@@ -1,9 +1,6 @@
 use std::{
 	fmt::{Debug, Formatter},
-<<<<<<< HEAD
 	process,
-=======
->>>>>>> d5048298
 	sync::Arc,
 	time::{Duration, Instant},
 };
@@ -21,15 +18,12 @@
 };
 use redis::aio::MultiplexedConnection as RedisConnection;
 use sqlx::mysql::MySqlPool;
-<<<<<<< HEAD
 use tokio::{signal, time};
-=======
->>>>>>> d5048298
 
 use crate::{
-	error,
 	pin_fn,
 	routes,
+	error,
 	utils::{settings::Settings, Error, ErrorData, EveContext, EveMiddleware},
 };
 
@@ -90,7 +84,6 @@
 	]
 }
 
-<<<<<<< HEAD
 async fn get_shutdown_signal() {
 	signal::ctrl_c()
 		.await
@@ -111,8 +104,6 @@
 	});
 }
 
-=======
->>>>>>> d5048298
 fn eve_error_handler(mut response: Response, error: Error) -> Response {
 	log::error!(
 		"Error occured while processing request: {}",
