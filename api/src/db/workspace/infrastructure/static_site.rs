use api_models::{
	models::workspace::infrastructure::deployment::DeploymentStatus,
	utils::Uuid,
};

use crate::{
	models::db_mapping::DeploymentStaticSite,
	query,
	query_as,
	Database,
};

pub async fn initialize_static_sites_pre(
	connection: &mut <Database as sqlx::Database>::Connection,
) -> Result<(), sqlx::Error> {
	log::info!("Initializing static sites tables");
	query!(
		r#"
		CREATE TABLE deployment_static_sites(
			id UUID CONSTRAINT deployment_static_sites_pk PRIMARY KEY,
			name CITEXT NOT NULL
				CONSTRAINT deployment_static_sites_chk_name_is_trimmed CHECK(
					name = TRIM(name)
				),
			status DEPLOYMENT_STATUS NOT NULL DEFAULT 'created',
			workspace_id UUID NOT NULL,
			CONSTRAINT deployment_static_sites_uq_name_workspace_id
				UNIQUE(name, workspace_id)
		);
		"#
	)
	.execute(&mut *connection)
	.await?;

	Ok(())
}

pub async fn initialize_static_sites_post(
	connection: &mut <Database as sqlx::Database>::Connection,
) -> Result<(), sqlx::Error> {
	log::info!("Finishing up static sites tables initialization");

	query!(
		r#"
		ALTER TABLE deployment_static_sites
		ADD CONSTRAINT deployment_static_sites_fk_id_workspace_id
		FOREIGN KEY(id, workspace_id) REFERENCES resource(id, owner_id);
		"#
	)
	.execute(&mut *connection)
	.await?;

	Ok(())
}

pub async fn create_static_site(
	connection: &mut <Database as sqlx::Database>::Connection,
	static_site_id: &Uuid,
	name: &str,
	workspace_id: &Uuid,
) -> Result<(), sqlx::Error> {
	query!(
		r#"
		INSERT INTO
			deployment_static_sites
		VALUES
			($1, $2, 'created', $3);
		"#,
		static_site_id as _,
		name as _,
		workspace_id as _,
	)
	.execute(&mut *connection)
	.await
	.map(|_| ())
}

pub async fn get_static_site_by_id(
	connection: &mut <Database as sqlx::Database>::Connection,
	static_site_id: &Uuid,
) -> Result<Option<DeploymentStaticSite>, sqlx::Error> {
	query_as!(
		DeploymentStaticSite,
		r#"
		SELECT
<<<<<<< HEAD
			id,
=======
			id as "id: _",
>>>>>>> 9bb70fa3
			name::TEXT as "name!: _",
			status as "status: _",
			workspace_id as "workspace_id: _"
		FROM
			deployment_static_sites
		WHERE
			id = $1 AND
			status != 'deleted';
		"#,
		static_site_id as _,
	)
	.fetch_optional(&mut *connection)
	.await
}

pub async fn get_static_site_by_name_in_workspace(
	connection: &mut <Database as sqlx::Database>::Connection,
	name: &str,
	workspace_id: &Uuid,
) -> Result<Option<DeploymentStaticSite>, sqlx::Error> {
	query_as!(
		DeploymentStaticSite,
		r#"
		SELECT
<<<<<<< HEAD
			id,
=======
			id as "id: _",
>>>>>>> 9bb70fa3
			name::TEXT as "name!: _",
			status as "status: _",
			workspace_id as "workspace_id: _"
		FROM
			deployment_static_sites
		WHERE
			name = $1 AND
			workspace_id = $2 AND
			status != 'deleted';
		"#,
		name as _,
		workspace_id as _,
	)
	.fetch_optional(&mut *connection)
	.await
}

pub async fn update_static_site_status(
	connection: &mut <Database as sqlx::Database>::Connection,
	static_site_id: &Uuid,
	status: &DeploymentStatus,
) -> Result<(), sqlx::Error> {
	query!(
		r#"
		UPDATE
			deployment_static_sites
		SET
			status = $1
		WHERE
			id = $2;
		"#,
		status as _,
		static_site_id as _,
	)
	.execute(&mut *connection)
	.await
	.map(|_| ())
}

pub async fn update_static_site_name(
	connection: &mut <Database as sqlx::Database>::Connection,
	static_site_id: &Uuid,
	name: &str,
) -> Result<(), sqlx::Error> {
	query!(
		r#"
		UPDATE
			deployment_static_sites
		SET
			name = $1
		WHERE
			id = $2;
		"#,
		name as _,
		static_site_id as _,
	)
	.execute(&mut *connection)
	.await
	.map(|_| ())
}

pub async fn get_static_sites_for_workspace(
	connection: &mut <Database as sqlx::Database>::Connection,
	workspace_id: &Uuid,
) -> Result<Vec<DeploymentStaticSite>, sqlx::Error> {
	query_as!(
		DeploymentStaticSite,
		r#"
		SELECT
<<<<<<< HEAD
			id,
=======
			id as "id: _",
>>>>>>> 9bb70fa3
			name::TEXT as "name!: _",
			status as "status: _",
			workspace_id as "workspace_id: _"
		FROM
			deployment_static_sites
		WHERE
			workspace_id = $1 AND
			status != 'deleted';
		"#,
		workspace_id as _,
	)
	.fetch_all(&mut *connection)
	.await
}<|MERGE_RESOLUTION|>--- conflicted
+++ resolved
@@ -83,11 +83,7 @@
 		DeploymentStaticSite,
 		r#"
 		SELECT
-<<<<<<< HEAD
-			id,
-=======
 			id as "id: _",
->>>>>>> 9bb70fa3
 			name::TEXT as "name!: _",
 			status as "status: _",
 			workspace_id as "workspace_id: _"
@@ -112,11 +108,7 @@
 		DeploymentStaticSite,
 		r#"
 		SELECT
-<<<<<<< HEAD
-			id,
-=======
 			id as "id: _",
->>>>>>> 9bb70fa3
 			name::TEXT as "name!: _",
 			status as "status: _",
 			workspace_id as "workspace_id: _"
@@ -186,11 +178,7 @@
 		DeploymentStaticSite,
 		r#"
 		SELECT
-<<<<<<< HEAD
-			id,
-=======
 			id as "id: _",
->>>>>>> 9bb70fa3
 			name::TEXT as "name!: _",
 			status as "status: _",
 			workspace_id as "workspace_id: _"
