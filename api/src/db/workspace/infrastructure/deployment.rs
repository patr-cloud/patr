<<<<<<< HEAD
use crate::{
	models::db_mapping::{
		Deployment,
		DeploymentEntryPoint,
		DeploymentMachineType,
		DeploymentRequestMethod,
		DeploymentRequestProtocol,
=======
use api_models::{
	models::workspace::infrastructure::deployment::{
>>>>>>> 9bb70fa3
		DeploymentStatus,
		ExposedPortType,
	},
	utils::Uuid,
};

use crate::{models::db_mapping::Deployment, query, query_as, Database};

pub async fn initialize_deployment_pre(
	connection: &mut <Database as sqlx::Database>::Connection,
) -> Result<(), sqlx::Error> {
	log::info!("Initializing deployments tables");

	query!(
		r#"
		CREATE TYPE DEPLOYMENT_STATUS AS ENUM(
			'created', /* Created, but nothing pushed to it yet */
			'pushed', /* Something is pushed, but the system has not deployed it yet */
			'deploying', /* Something is pushed, and the system is currently deploying it */
			'running', /* Deployment is running successfully */
			'stopped', /* Deployment is stopped by the user */
			'errored', /* Deployment is stopped because of too many errors */
			'deleted' /* Deployment is deleted by the user */
		);
		"#
	)
	.execute(&mut *connection)
	.await?;

	query!(
		r#"
		CREATE TYPE DEPLOYMENT_CLOUD_PROVIDER AS ENUM(
			'digitalocean'
		);
		"#
	)
	.execute(&mut *connection)
	.await?;

	// TODO FIX REGION STORAGE
	query!(
		r#"
		CREATE TABLE deployment_region(
			id UUID CONSTRAINT deployment_region_pk PRIMARY KEY,
			name TEXT NOT NULL,
			provider DEPLOYMENT_CLOUD_PROVIDER,
			location GEOMETRY,
			parent_region_id UUID
				CONSTRAINT deployment_region_fk_parent_region_id
					REFERENCES deployment_region(id),
			CONSTRAINT
				deployment_region_chk_provider_location_parent_region_is_valid
				CHECK(
					(
						location IS NULL AND
						provider IS NULL
					) OR
					(
						provider IS NOT NULL AND
						location IS NOT NULL AND
						parent_region_id IS NOT NULL
					)
				)
		);
		"#
	)
	.execute(&mut *connection)
	.await?;

	query!(
		r#"
		CREATE TABLE deployment_machine_type(
			id UUID CONSTRAINT deployment_machint_type_pk PRIMARY KEY,
			cpu_count SMALLINT NOT NULL,
			memory_count INTEGER NOT NULL /* Multiples of 0.25 GB */
		);
		"#
	)
	.execute(&mut *connection)
	.await?;

	query!(
		r#"
		CREATE TABLE deployment(
			id UUID CONSTRAINT deployment_pk PRIMARY KEY,
			name CITEXT NOT NULL
				CONSTRAINT deployment_chk_name_is_trimmed CHECK(
					name = TRIM(name)
				),
			registry VARCHAR(255) NOT NULL DEFAULT 'registry.patr.cloud',
			repository_id UUID CONSTRAINT deployment_fk_repository_id
				REFERENCES docker_registry_repository(id),
			image_name VARCHAR(512),
			image_tag VARCHAR(255) NOT NULL,
			status DEPLOYMENT_STATUS NOT NULL DEFAULT 'created',
			workspace_id UUID NOT NULL,
			region UUID NOT NULL CONSTRAINT deployment_fk_region
				REFERENCES deployment_region(id),
			min_horizontal_scale SMALLINT NOT NULL
				CONSTRAINT deployment_chk_min_horizontal_scale_u8 CHECK(
					min_horizontal_scale >= 0 AND min_horizontal_scale <= 256
				)
				DEFAULT 1,
			max_horizontal_scale SMALLINT NOT NULL
				CONSTRAINT deployment_chk_max_horizontal_scale_u8 CHECK(
					max_horizontal_scale >= 0 AND max_horizontal_scale <= 256
				)
				DEFAULT 1,
			machine_type UUID NOT NULL CONSTRAINT deployment_fk_machine_type
				REFERENCES deployment_machine_type(id),
			deploy_on_push BOOLEAN NOT NULL DEFAULT TRUE,
			CONSTRAINT deployment_uq_name_workspace_id
				UNIQUE(name, workspace_id),
			CONSTRAINT deployment_chk_repository_id_is_valid CHECK(
				(
					registry = 'registry.patr.cloud' AND
					image_name IS NULL AND
					repository_id IS NOT NULL
				)
				OR
				(
					registry != 'registry.patr.cloud' AND
					image_name IS NOT NULL AND
					repository_id IS NULL
				)
			)
		);
		"#
	)
	.execute(&mut *connection)
	.await?;

	query!(
		r#"
		CREATE TABLE entry_point (
			domain_id BYTEA NOT NULL REFERENCES domain(id),
			sub_domain VARCHAR(255) NOT NULL DEFAULT '/',
			path VARCHAR(255) NOT NULL,
			deployment_id BYTEA NOT NULL,
			CONSTRAINT entry_point_pk PRIMARY KEY (domain_id, sub_domain)
		);
		"#
	)
	.execute(&mut *connection)
	.await?;

	query!(
		r#"
		CREATE INDEX
			deployment_idx_name
		ON
			deployment
		(name);
		"#
	)
	.execute(&mut *connection)
	.await?;

	query!(
		r#"
		CREATE INDEX
			deployment_idx_image_name_image_tag
		ON
			deployment
		(image_name, image_tag);
		"#
	)
	.execute(&mut *connection)
	.await?;

	query!(
		r#"
		CREATE INDEX
			deployment_idx_registry_image_name_image_tag
		ON
			deployment
		(registry, image_name, image_tag);
		"#
	)
	.execute(&mut *connection)
	.await?;

	query!(
		r#"
		CREATE TABLE deployment_environment_variable(
			deployment_id UUID
				CONSTRAINT deployment_environment_variable_fk_deployment_id
					REFERENCES deployment(id),
			name VARCHAR(256) NOT NULL,
			value TEXT NOT NULL,
			CONSTRAINT deployment_environment_variable_pk
				PRIMARY KEY(deployment_id, name)
		);
		"#
	)
	.execute(&mut *connection)
	.await?;

	query!(
		r#"
		CREATE TYPE EXPOSED_PORT_TYPE AS ENUM(
			'http'
		);
		"#
	)
	.execute(&mut *connection)
	.await?;

	query!(
		r#"
		CREATE TABLE deployment_exposed_port(
			deployment_id UUID
				CONSTRAINT deployment_exposed_port_fk_deployment_id
					REFERENCES deployment(id),
			port SMALLINT NOT NULL CONSTRAINT
				deployment_exposed_port_chk_port_u16 CHECK(
					port > 0 AND port <= 65535
				),
			port_type EXPOSED_PORT_TYPE NOT NULL,
			CONSTRAINT deployment_exposed_port_pk
				PRIMARY KEY(deployment_id, port)
		);
		"#
	)
	.execute(&mut *connection)
	.await?;

	// TODO handle this using entry points
	// query!(
	// 	r#"
	// 	CREATE TABLE deployed_domain(
	// 		deployment_id UUID
	// 			CONSTRAINT deployed_domain_uq_deployment_id UNIQUE,
	// 		static_site_id UUID
	// 			CONSTRAINT deployed_domain_uq_static_site_id UNIQUE,
	// 		domain_name VARCHAR(255) NOT NULL
	// 			CONSTRAINT deployed_domain_uq_domain_name UNIQUE
	// 			CONSTRAINT deployment_chk_domain_name_is_lower_case CHECK(
	// 				domain_name = LOWER(domain_name)
	// 			),
	// 		CONSTRAINT deployed_domain_uq_deployment_id_domain_name UNIQUE
	// (deployment_id, domain_name), 		CONSTRAINT
	// deployed_domain_uq_static_site_id_domain_name UNIQUE (static_site_id,
	// domain_name), 		CONSTRAINT deployed_domain_chk_id_domain_is_valid CHECK(
	// 			(
	// 				deployment_id IS NULL AND
	// 				static_site_id IS NOT NULL
	// 			) OR
	// 			(
	// 				deployment_id IS NOT NULL AND
	// 				static_site_id IS NULL
	// 			)
	// 		)
	// 	);
	// 	"#
	// )
	// .execute(&mut *connection)
	// .await?;

	Ok(())
}

pub async fn initialize_deployment_post(
	connection: &mut <Database as sqlx::Database>::Connection,
) -> Result<(), sqlx::Error> {
	log::info!("Finishing up deployment tables initialization");
	query!(
		r#"
		ALTER TABLE deployment
		ADD CONSTRAINT deployment_fk_id_workspace_id
		FOREIGN KEY(id, workspace_id) REFERENCES resource(id, owner_id);
		"#
	)
	.execute(&mut *connection)
	.await?;

	// query!(
	// 	r#"
	// 	INSERT INTO
	// 		data_center_locations
	// 	VALUES
	// 		('aws-us-east-1', (-77.4524237, 38.9940541)::GEOMETRY, 4326)),
	// 		('aws-us-east-2', (-82.7541337, 40.0946354)::GEOMETRY, 4326)),
	// 		('aws-us-west-2', (-119.2684488, 45.9174667)::GEOMETRY, 4326)),
	// 		('aws-eu-west-1', (-6.224503, 53.4056545)::GEOMETRY, 4326)),
	// 		('aws-eu-west-2', (-0.0609266, 51.5085036)::GEOMETRY, 4326)),
	// 		('aws-eu-west-3', (2.2976644, 48.6009709)::GEOMETRY, 4326)),
	// 		('aws-eu-central-1', (8.6303932, 50.0992094)::GEOMETRY, 4326)),
	// 		('aws-ap-southeast-1', (103.6930643, 1.3218269)::GEOMETRY, 4326)),
	// 		('aws-ap-southeast-2', (151.1907535, -33.9117717)::GEOMETRY, 4326)),
	// 		('aws-ap-northeast-1', (139.7459176, 35.617436)::GEOMETRY, 4326)),
	// 		('aws-ap-northeast-2', (126.8736237, 37.5616592)::GEOMETRY, 4326)),
	// 		('aws-ap-south-1', (72.9667878, 19.2425503)::GEOMETRY, 4326)),
	// 		('aws-ca-central-1', (-73.6, 45.5)::GEOMETRY, 4326)),
	// 		('aws-eu-north-1', (17.8419717, 59.326242)::GEOMETRY, 4326)),
	// 		('do-tor', (-79.3623, 43.6547)::GEOMETRY, 4326)),
	// 		('do-sfo', (-121.9753, 37.3417)::GEOMETRY, 4326)),
	// 		('do-nyc', (-73.981, 40.7597)::GEOMETRY, 4326)),
	// 		('do-lon', (-0.6289, 51.5225)::GEOMETRY, 4326)),
	// 		('do-ams', (4.9479, 52.3006)::GEOMETRY, 4326)),
	// 		('do-sgp', (103.695, 1.32123)::GEOMETRY, 4326)),
	// 		('do-fra', (8.6843, 50.1188)::GEOMETRY, 4326)),
	// 		('do-blr', (77.5855, 12.9634)::GEOMETRY, 4326));
	// 		"#
	// )
	// .execute(&mut *connection)
	// .await?;

	Ok(())
}

pub async fn create_deployment_with_internal_registry(
	connection: &mut <Database as sqlx::Database>::Connection,
	id: &Uuid,
	name: &str,
	repository_id: &Uuid,
	image_tag: &str,
	workspace_id: &Uuid,
	region: &Uuid,
	machine_type: &Uuid,
	deploy_on_push: bool,
	min_horizontal_scale: u16,
	max_horizontal_scale: u16,
) -> Result<(), sqlx::Error> {
	query!(
		r#"
		INSERT INTO
			deployment
		VALUES
			(
				$1,
				$2,
				'registry.patr.cloud',
				$3,
				NULL,
				$4,
				'created',
				$5,
				$6,
				$7,
				$8,
				$9,
				$10
			);
		"#,
		id as _,
		name as _,
		repository_id as _,
		image_tag,
		workspace_id as _,
		region as _,
		min_horizontal_scale as i32,
		max_horizontal_scale as i32,
		machine_type as _,
		deploy_on_push
	)
	.execute(&mut *connection)
	.await
	.map(|_| ())
}

pub async fn create_deployment_with_external_registry(
	connection: &mut <Database as sqlx::Database>::Connection,
	id: &Uuid,
	name: &str,
	registry: &str,
	image_name: &str,
	image_tag: &str,
	workspace_id: &Uuid,
	region: &Uuid,
	machine_type: &Uuid,
	deploy_on_push: bool,
	min_horizontal_scale: u16,
	max_horizontal_scale: u16,
) -> Result<(), sqlx::Error> {
	query!(
		r#"
		INSERT INTO
			deployment
		VALUES
			(
				$1,
				$2,
				$3,
				NULL,
				$4,
				$5,
				'created',
				$6,
				$7,
				$8,
				$9,
				$10,
				$11
			);
		"#,
		id as _,
		name as _,
		registry,
		image_name,
		image_tag,
		workspace_id as _,
		region as _,
		min_horizontal_scale as i32,
		max_horizontal_scale as i32,
		machine_type as _,
		deploy_on_push
	)
	.execute(&mut *connection)
	.await
	.map(|_| ())
}

pub async fn get_deployments_by_image_name_and_tag_for_workspace(
	connection: &mut <Database as sqlx::Database>::Connection,
	image_name: &str,
	image_tag: &str,
	workspace_id: &Uuid,
) -> Result<Vec<Deployment>, sqlx::Error> {
	query_as!(
		Deployment,
		r#"
		SELECT
<<<<<<< HEAD
			deployment.id,
=======
			deployment.id as "id: _",
>>>>>>> 9bb70fa3
			deployment.name::TEXT as "name!: _",
			deployment.registry,
			deployment.repository_id as "repository_id: _",
			deployment.image_name,
			deployment.image_tag,
			deployment.status as "status: _",
			deployment.workspace_id as "workspace_id: _",
			deployment.region as "region: _",
			deployment.min_horizontal_scale,
			deployment.max_horizontal_scale,
			deployment.machine_type as "machine_type: _",
			deployment.deploy_on_push
		FROM
			deployment
		LEFT JOIN
			docker_registry_repository
		ON
			docker_registry_repository.id = deployment.repository_id
		WHERE
			(
				(
					deployment.registry = 'registry.patr.cloud' AND
					docker_registry_repository.name = $1
				) OR
				(
					deployment.registry != 'registry.patr.cloud' AND
					deployment.image_name = $1
				)
			) AND
			deployment.image_tag = $2 AND
			deployment.workspace_id = $3 AND
			deployment.status != 'deleted';
		"#,
		image_name as _,
		image_tag,
		workspace_id as _
	)
	.fetch_all(&mut *connection)
	.await
}

pub async fn get_deployments_by_repository_id(
	connection: &mut <Database as sqlx::Database>::Connection,
	repository_id: &Uuid,
) -> Result<Vec<Deployment>, sqlx::Error> {
	let rows = query_as!(
		Deployment,
		r#"
		SELECT
<<<<<<< HEAD
			id,
=======
			id as "id: _",
>>>>>>> 9bb70fa3
			name::TEXT as "name!: _",
			registry,
			repository_id as "repository_id: _",
			image_name,
			image_tag,
			status as "status: _",
			workspace_id as "workspace_id: _",
			region as "region: _",
			min_horizontal_scale,
			max_horizontal_scale,
			machine_type as "machine_type: _",
			deploy_on_push
		FROM
			deployment
		WHERE
			repository_id = $1 AND
			status != 'deleted';
		"#,
		repository_id as _
	)
	.fetch_all(&mut *connection)
	.await?;
	Ok(rows)
}

pub async fn get_deployments_for_workspace(
	connection: &mut <Database as sqlx::Database>::Connection,
	workspace_id: &Uuid,
) -> Result<Vec<Deployment>, sqlx::Error> {
	query_as!(
		Deployment,
		r#"
		SELECT
<<<<<<< HEAD
			id,
=======
			id as "id: _",
>>>>>>> 9bb70fa3
			name::TEXT as "name!: _",
			registry,
			repository_id as "repository_id: _",
			image_name,
			image_tag,
			status as "status: _",
			workspace_id as "workspace_id: _",
			region as "region: _",
			min_horizontal_scale,
			max_horizontal_scale,
			machine_type as "machine_type: _",
			deploy_on_push
		FROM
			deployment
		WHERE
			workspace_id = $1 AND
			status != 'deleted';
		"#,
		workspace_id as _
	)
	.fetch_all(&mut *connection)
	.await
}

pub async fn get_deployment_by_id(
	connection: &mut <Database as sqlx::Database>::Connection,
	deployment_id: &Uuid,
) -> Result<Option<Deployment>, sqlx::Error> {
	query_as!(
		Deployment,
		r#"
		SELECT
<<<<<<< HEAD
			id,
=======
			id as "id: _",
>>>>>>> 9bb70fa3
			name::TEXT as "name!: _",
			registry,
			repository_id as "repository_id: _",
			image_name,
			image_tag,
			status as "status: _",
			workspace_id as "workspace_id: _",
			region as "region: _",
			min_horizontal_scale,
			max_horizontal_scale,
			machine_type as "machine_type: _",
			deploy_on_push
		FROM
			deployment
		WHERE
			id = $1 AND
			status != 'deleted';
		"#,
		deployment_id as _
	)
	.fetch_optional(&mut *connection)
	.await
}

pub async fn get_deployment_by_name_in_workspace(
	connection: &mut <Database as sqlx::Database>::Connection,
	name: &str,
	workspace_id: &Uuid,
) -> Result<Option<Deployment>, sqlx::Error> {
	query_as!(
		Deployment,
		r#"
		SELECT
<<<<<<< HEAD
			id,
=======
			id as "id: _",
>>>>>>> 9bb70fa3
			name::TEXT as "name!: _",
			registry,
			repository_id as "repository_id: _",
			image_name,
			image_tag,
			status as "status: _",
			workspace_id as "workspace_id: _",
			region as "region: _",
			min_horizontal_scale,
			max_horizontal_scale,
			machine_type as "machine_type: _",
			deploy_on_push
		FROM
			deployment
		WHERE
			name = $1 AND
			workspace_id = $2 AND
			status != 'deleted';
		"#,
		name as _,
		workspace_id as _
	)
	.fetch_optional(&mut *connection)
	.await
}

pub async fn update_deployment_status(
	connection: &mut <Database as sqlx::Database>::Connection,
	deployment_id: &Uuid,
	status: &DeploymentStatus,
) -> Result<(), sqlx::Error> {
	query!(
		r#"
		UPDATE
			deployment
		SET
			status = $1
		WHERE
			id = $2;
		"#,
		status as _,
		deployment_id as _
	)
	.execute(&mut *connection)
	.await
	.map(|_| ())
}

pub async fn update_deployment_name(
	connection: &mut <Database as sqlx::Database>::Connection,
	deployment_id: &Uuid,
	name: &str,
) -> Result<(), sqlx::Error> {
	query!(
		r#"
		UPDATE
			deployment
		SET
			name = $1
		WHERE
			id = $2;
		"#,
		name as _,
		deployment_id as _
	)
	.execute(&mut *connection)
	.await
	.map(|_| ())
}

pub async fn get_environment_variables_for_deployment(
	connection: &mut <Database as sqlx::Database>::Connection,
	deployment_id: &Uuid,
) -> Result<Vec<(String, String)>, sqlx::Error> {
	let rows = query!(
		r#"
		SELECT
			name,
			value
		FROM
			deployment_environment_variable
		WHERE
			deployment_id = $1;
		"#,
		deployment_id as _
	)
	.fetch_all(&mut *connection)
	.await?
	.into_iter()
	.map(|row| (row.name, row.value))
	.collect();

	Ok(rows)
}

pub async fn add_environment_variable_for_deployment(
	connection: &mut <Database as sqlx::Database>::Connection,
	deployment_id: &Uuid,
	key: &str,
	value: &str,
) -> Result<(), sqlx::Error> {
	query!(
		r#"
		INSERT INTO 
			deployment_environment_variable
		VALUES
			($1, $2, $3);
		"#,
		deployment_id as _,
		key,
		value
	)
	.execute(&mut *connection)
	.await
	.map(|_| ())
}

pub async fn remove_all_environment_variables_for_deployment(
	connection: &mut <Database as sqlx::Database>::Connection,
	deployment_id: &Uuid,
) -> Result<(), sqlx::Error> {
	query!(
		r#"
		DELETE FROM
			deployment_environment_variable
		WHERE
			deployment_id = $1;
		"#,
		deployment_id as _,
	)
	.execute(&mut *connection)
	.await
	.map(|_| ())
}

pub async fn get_exposed_ports_for_deployment(
	connection: &mut <Database as sqlx::Database>::Connection,
	deployment_id: &Uuid,
) -> Result<Vec<(u16, ExposedPortType)>, sqlx::Error> {
	let rows = query!(
		r#"
		SELECT
			port,
			port_type as "port_type: ExposedPortType"
		FROM
			deployment_exposed_port
		WHERE
			deployment_id = $1;
		"#,
		deployment_id as _
	)
	.fetch_all(&mut *connection)
	.await?
	.into_iter()
	.map(|row| (row.port as u16, row.port_type))
	.collect();

	Ok(rows)
}

pub async fn add_exposed_port_for_deployment(
	connection: &mut <Database as sqlx::Database>::Connection,
	deployment_id: &Uuid,
	port: u16,
	exposed_port_type: &ExposedPortType,
) -> Result<(), sqlx::Error> {
	query!(
		r#"
		INSERT INTO 
			deployment_exposed_port
		VALUES
			($1, $2, $3);
		"#,
		deployment_id as _,
		port as i16,
		exposed_port_type as _
	)
	.execute(&mut *connection)
	.await
	.map(|_| ())
}

pub async fn remove_all_exposed_ports_for_deployment(
	connection: &mut <Database as sqlx::Database>::Connection,
	deployment_id: &Uuid,
) -> Result<(), sqlx::Error> {
	query!(
		r#"
		DELETE FROM
			deployment_exposed_port
		WHERE
			deployment_id = $1;
		"#,
		deployment_id as _,
	)
	.execute(&mut *connection)
	.await
	.map(|_| ())
}

pub async fn update_deployment_details(
	connection: &mut <Database as sqlx::Database>::Connection,
	deployment_id: &Uuid,
	name: Option<&str>,
	region: Option<&Uuid>,
	machine_type: Option<&Uuid>,
	deploy_on_push: Option<bool>,
	min_horizontal_scale: Option<u16>,
	max_horizontal_scale: Option<u16>,
) -> Result<(), sqlx::Error> {
	if let Some(name) = name {
		query!(
			r#"
			UPDATE
				deployment
			SET
				name = $1
			WHERE
				id = $2;
			"#,
			name as _,
			deployment_id as _
		)
		.execute(&mut *connection)
		.await?;
	}

	if let Some(region) = region {
		query!(
			r#"
			UPDATE
				deployment
			SET
				region = $1
			WHERE
				id = $2;
			"#,
			region as _,
			deployment_id as _
		)
		.execute(&mut *connection)
		.await?;
	}

	if let Some(machine_type) = machine_type {
		query!(
			r#"
			UPDATE
				deployment
			SET
				machine_type = $1
			WHERE
				id = $2;
			"#,
			machine_type as _,
			deployment_id as _
		)
		.execute(&mut *connection)
		.await?;
	}

	if let Some(deploy_on_push) = deploy_on_push {
		query!(
			r#"
			UPDATE
				deployment
			SET
				deploy_on_push = $1
			WHERE
				id = $2;
			"#,
			deploy_on_push as _,
			deployment_id as _
		)
		.execute(&mut *connection)
		.await?;
	}

	if let Some(min_horizontal_scale) = min_horizontal_scale {
		query!(
			r#"
			UPDATE
				deployment
			SET
				min_horizontal_scale = $1
			WHERE
				id = $2;
			"#,
			min_horizontal_scale as i32,
			deployment_id as _
		)
		.execute(&mut *connection)
		.await?;
	}

	if let Some(max_horizontal_scale) = max_horizontal_scale {
		query!(
			r#"
			UPDATE
				deployment
			SET
				max_horizontal_scale = $1
			WHERE
				id = $2;
			"#,
			max_horizontal_scale as i32,
			deployment_id as _
		)
		.execute(&mut *connection)
		.await?;
	}

<<<<<<< HEAD
pub async fn get_deployment_by_domain_name(
	connection: &mut <Database as sqlx::Database>::Connection,
	domain_name: &str,
) -> Result<Option<Deployment>, sqlx::Error> {
	query_as!(
		Deployment,
		r#"
		SELECT
			id,
			name::TEXT as "name!: _",
			registry,
			repository_id,
			image_name,
			image_tag,
			status as "status: _",
			deployed_image,
			digitalocean_app_id,
			region,
			domain_name,
			horizontal_scale,
			machine_type as "machine_type: _",
			workspace_id
		FROM
			deployment
		WHERE
			domain_name = $1;
		"#,
		domain_name,
	)
	.fetch_optional(&mut *connection)
	.await
}

pub async fn add_entry_point(
	connection: &mut <Database as sqlx::Database>::Connection,
	domain_id: &[u8],
	sub_domain: &str,
	path: &str,
	deployment_id: &[u8],
) -> Result<(), sqlx::Error> {
	query!(
		r#"
		INSERT INTO
			entry_point
		VALUES
		($1, $2, $3, $4);
		"#,
		domain_id,
		sub_domain,
		path,
		deployment_id,
	)
	.execute(&mut *connection)
	.await?;
	Ok(())
}

pub async fn get_entry_point_by_deployment_id(
	connection: &mut <Database as sqlx::Database>::Connection,
	deployment_id: &[u8],
) -> Result<Option<DeploymentEntryPoint>, sqlx::Error> {
	query_as!(
		DeploymentEntryPoint,
		r#"
		SELECT
			*
		FROM
			entry_point
		WHERE
			deployment_id = $1;
		"#,
		deployment_id,
	)
	.fetch_optional(&mut *connection)
	.await
=======
	Ok(())
>>>>>>> 9bb70fa3
}<|MERGE_RESOLUTION|>--- conflicted
+++ resolved
@@ -1,15 +1,5 @@
-<<<<<<< HEAD
-use crate::{
-	models::db_mapping::{
-		Deployment,
-		DeploymentEntryPoint,
-		DeploymentMachineType,
-		DeploymentRequestMethod,
-		DeploymentRequestProtocol,
-=======
 use api_models::{
 	models::workspace::infrastructure::deployment::{
->>>>>>> 9bb70fa3
 		DeploymentStatus,
 		ExposedPortType,
 	},
@@ -433,11 +423,7 @@
 		Deployment,
 		r#"
 		SELECT
-<<<<<<< HEAD
-			deployment.id,
-=======
 			deployment.id as "id: _",
->>>>>>> 9bb70fa3
 			deployment.name::TEXT as "name!: _",
 			deployment.registry,
 			deployment.repository_id as "repository_id: _",
@@ -487,11 +473,7 @@
 		Deployment,
 		r#"
 		SELECT
-<<<<<<< HEAD
-			id,
-=======
 			id as "id: _",
->>>>>>> 9bb70fa3
 			name::TEXT as "name!: _",
 			registry,
 			repository_id as "repository_id: _",
@@ -525,11 +507,7 @@
 		Deployment,
 		r#"
 		SELECT
-<<<<<<< HEAD
-			id,
-=======
 			id as "id: _",
->>>>>>> 9bb70fa3
 			name::TEXT as "name!: _",
 			registry,
 			repository_id as "repository_id: _",
@@ -562,11 +540,7 @@
 		Deployment,
 		r#"
 		SELECT
-<<<<<<< HEAD
-			id,
-=======
 			id as "id: _",
->>>>>>> 9bb70fa3
 			name::TEXT as "name!: _",
 			registry,
 			repository_id as "repository_id: _",
@@ -600,11 +574,7 @@
 		Deployment,
 		r#"
 		SELECT
-<<<<<<< HEAD
-			id,
-=======
 			id as "id: _",
->>>>>>> 9bb70fa3
 			name::TEXT as "name!: _",
 			registry,
 			repository_id as "repository_id: _",
@@ -917,83 +887,5 @@
 		.await?;
 	}
 
-<<<<<<< HEAD
-pub async fn get_deployment_by_domain_name(
-	connection: &mut <Database as sqlx::Database>::Connection,
-	domain_name: &str,
-) -> Result<Option<Deployment>, sqlx::Error> {
-	query_as!(
-		Deployment,
-		r#"
-		SELECT
-			id,
-			name::TEXT as "name!: _",
-			registry,
-			repository_id,
-			image_name,
-			image_tag,
-			status as "status: _",
-			deployed_image,
-			digitalocean_app_id,
-			region,
-			domain_name,
-			horizontal_scale,
-			machine_type as "machine_type: _",
-			workspace_id
-		FROM
-			deployment
-		WHERE
-			domain_name = $1;
-		"#,
-		domain_name,
-	)
-	.fetch_optional(&mut *connection)
-	.await
-}
-
-pub async fn add_entry_point(
-	connection: &mut <Database as sqlx::Database>::Connection,
-	domain_id: &[u8],
-	sub_domain: &str,
-	path: &str,
-	deployment_id: &[u8],
-) -> Result<(), sqlx::Error> {
-	query!(
-		r#"
-		INSERT INTO
-			entry_point
-		VALUES
-		($1, $2, $3, $4);
-		"#,
-		domain_id,
-		sub_domain,
-		path,
-		deployment_id,
-	)
-	.execute(&mut *connection)
-	.await?;
 	Ok(())
-}
-
-pub async fn get_entry_point_by_deployment_id(
-	connection: &mut <Database as sqlx::Database>::Connection,
-	deployment_id: &[u8],
-) -> Result<Option<DeploymentEntryPoint>, sqlx::Error> {
-	query_as!(
-		DeploymentEntryPoint,
-		r#"
-		SELECT
-			*
-		FROM
-			entry_point
-		WHERE
-			deployment_id = $1;
-		"#,
-		deployment_id,
-	)
-	.fetch_optional(&mut *connection)
-	.await
-=======
-	Ok(())
->>>>>>> 9bb70fa3
 }