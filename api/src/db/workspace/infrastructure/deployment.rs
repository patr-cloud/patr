use api_models::utils::Uuid;

use crate::{
	models::db_mapping::{
		Deployment,
		DeploymentMachineType,
		DeploymentRequestMethod,
		DeploymentRequestProtocol,
		DeploymentStatus,
	},
	query,
	query_as,
	Database,
};

pub async fn initialize_deployment_pre(
	connection: &mut <Database as sqlx::Database>::Connection,
) -> Result<(), sqlx::Error> {
	log::info!("Initializing deployments tables");

	query!(
		r#"
		CREATE TYPE DEPLOYMENT_STATUS AS ENUM(
			'created', /* Created, but nothing pushed to it yet */
			'pushed', /* Something is pushed, but the system has not deployed it yet */
			'deploying', /* Something is pushed, and the system is currently deploying it */
			'running', /* Deployment is running successfully */
			'stopped', /* Deployment is stopped by the user */
			'errored', /* Deployment is stopped because of too many errors */
			'deleted' /* Deployment is deleted by the user */
		);
		"#
	)
	.execute(&mut *connection)
	.await?;

	query!(
		r#"
		CREATE TYPE DEPLOYMENT_MACHINE_TYPE AS ENUM(
			'micro',
			'small',
			'medium',
			'large'
		);
		"#
	)
	.execute(&mut *connection)
	.await?;

	query!(
		r#"
		CREATE TABLE deployment(
			id UUID CONSTRAINT deployment_pk PRIMARY KEY,
			name CITEXT NOT NULL
				CONSTRAINT deployment_chk_name_is_trimmed CHECK(
					name = TRIM(name)
				),
			registry VARCHAR(255) NOT NULL DEFAULT 'registry.patr.cloud',
			repository_id UUID CONSTRAINT deployment_fk_repository_id
				REFERENCES docker_registry_repository(id),
			image_name VARCHAR(512),
			image_tag VARCHAR(255) NOT NULL,
			status DEPLOYMENT_STATUS NOT NULL DEFAULT 'created',
			deployed_image TEXT,
			digitalocean_app_id TEXT
				CONSTRAINT deployment_uq_digitalocean_app_id UNIQUE,
			region TEXT NOT NULL DEFAULT 'do-blr',
			domain_name VARCHAR(255)
				CONSTRAINT deployment_uq_domain_name UNIQUE
				CONSTRAINT deployment_chk_domain_name_is_lower_case CHECK(
					domain_name = LOWER(domain_name)
				),
			horizontal_scale SMALLINT NOT NULL
				CONSTRAINT deployment_chk_horizontal_scale_u8 CHECK(
					horizontal_scale >= 0 AND horizontal_scale <= 256
				)
				DEFAULT 1,
			machine_type DEPLOYMENT_MACHINE_TYPE NOT NULL DEFAULT 'small',
			workspace_id UUID NOT NULL,
			CONSTRAINT deployment_uq_name_workspace_id
				UNIQUE(name, workspace_id),
			CONSTRAINT deployment_uq_id_domain_name
				UNIQUE(id, domain_name),
			CONSTRAINT deployment_chk_repository_id_is_valid CHECK(
				(
					registry = 'registry.patr.cloud' AND
					image_name IS NULL AND
					repository_id IS NOT NULL
				)
				OR
				(
					registry != 'registry.patr.cloud' AND
					image_name IS NOT NULL AND
					repository_id IS NULL
				)
			)
		);
		"#
	)
	.execute(&mut *connection)
	.await?;

	query!(
		r#"
		CREATE INDEX
			deployment_idx_name
		ON
			deployment
		(name);
		"#
	)
	.execute(&mut *connection)
	.await?;

	query!(
		r#"
		CREATE INDEX
			deployment_idx_image_name_image_tag
		ON
			deployment
		(image_name, image_tag);
		"#
	)
	.execute(&mut *connection)
	.await?;

	query!(
		r#"
		CREATE INDEX
			deployment_idx_registry_image_name_image_tag
		ON
			deployment
		(registry, image_name, image_tag);
		"#
	)
	.execute(&mut *connection)
	.await?;

	query!(
		r#"
		CREATE TABLE deployment_environment_variable(
			deployment_id UUID
				CONSTRAINT deployment_environment_variable_fk_deployment_id
					REFERENCES deployment(id),
			name VARCHAR(256) NOT NULL,
			value TEXT NOT NULL,
			CONSTRAINT deployment_environment_variable_pk
				PRIMARY KEY(deployment_id, name)
		);
		"#
	)
	.execute(&mut *connection)
	.await?;

	query!(
		r#"
		CREATE TYPE DEPLOYMENT_REQUEST_PROTOCOL AS ENUM(
			'http',
			'https'
		);
		"#
	)
	.execute(&mut *connection)
	.await?;

	query!(
		r#"
		CREATE TYPE DEPLOYMENT_REQUEST_METHOD AS ENUM(
			'get',
			'post',
			'put',
			'delete',
			'head',
			'options',
			'connect',
			'patch'
		);
		"#
	)
	.execute(&mut *connection)
	.await?;

	query!(
		r#"
		CREATE TABLE deployment_request_logs(
			id BIGSERIAL PRIMARY KEY,
			deployment_id UUID NOT NULL
				CONSTRAINT deployment_request_logs_fk_deployment_id
					REFERENCES deployment(id),
			timestamp BIGINT NOT NULL
				CONSTRAINT deployment_request_logs_chk_unsigned
						CHECK(timestamp >= 0),
			ip_address VARCHAR(255) NOT NULL,
			ip_address_location GEOMETRY NOT NULL,
			method DEPLOYMENT_REQUEST_METHOD NOT NULL,
			host VARCHAR(255) NOT NULL
				CONSTRAINT deployment_request_logs_chk_host_is_lower_case
					CHECK(host = LOWER(host)),
			protocol DEPLOYMENT_REQUEST_PROTOCOL NOT NULL,
			path TEXT NOT NULL,
			response_time REAL NOT NULL
		);
		"#
	)
	.execute(&mut *connection)
	.await?;

	query!(
		r#"
		CREATE TABLE data_center_locations(
			region TEXT CONSTRAINT data_center_locations_pk PRIMARY KEY,
			location GEOMETRY NOT NULL
		);
		"#
	)
	.execute(&mut *connection)
	.await?;

	query!(
		r#"
		CREATE TABLE deployed_domain(
			deployment_id UUID
				CONSTRAINT deployed_domain_uq_deployment_id UNIQUE,
			static_site_id UUID
				CONSTRAINT deployed_domain_uq_static_site_id UNIQUE,
			domain_name VARCHAR(255) NOT NULL
				CONSTRAINT deployed_domain_uq_domain_name UNIQUE
				CONSTRAINT deployment_chk_domain_name_is_lower_case CHECK(
					domain_name = LOWER(domain_name)
				),
			CONSTRAINT deployed_domain_uq_deployment_id_domain_name UNIQUE (deployment_id, domain_name),
			CONSTRAINT deployed_domain_uq_static_site_id_domain_name UNIQUE (static_site_id, domain_name),
			CONSTRAINT deployed_domain_chk_id_domain_is_valid CHECK(
				(
					deployment_id IS NULL AND
					static_site_id IS NOT NULL
				) OR
				(
					deployment_id IS NOT NULL AND
					static_site_id IS NULL
				)
			)
		);
		"#
	)
	.execute(&mut *connection)
	.await?;

	Ok(())
}

pub async fn initialize_deployment_post(
	connection: &mut <Database as sqlx::Database>::Connection,
) -> Result<(), sqlx::Error> {
	log::info!("Finishing up deployment tables initialization");
	query!(
		r#"
		ALTER TABLE deployment
		ADD CONSTRAINT deployment_fk_id_workspace_id
		FOREIGN KEY(id, workspace_id) REFERENCES resource(id, owner_id);
		"#
	)
	.execute(&mut *connection)
	.await?;

	query!(
		r#"
		INSERT INTO
			data_center_locations
		VALUES
			('aws-us-east-1', ST_SetSRID(POINT(-77.4524237, 38.9940541)::GEOMETRY, 4326)),
			('aws-us-east-2', ST_SetSRID(POINT(-82.7541337, 40.0946354)::GEOMETRY, 4326)),
			('aws-us-west-2', ST_SetSRID(POINT(-119.2684488, 45.9174667)::GEOMETRY, 4326)),
			('aws-eu-west-1', ST_SetSRID(POINT(-6.224503, 53.4056545)::GEOMETRY, 4326)),
			('aws-eu-west-2', ST_SetSRID(POINT(-0.0609266, 51.5085036)::GEOMETRY, 4326)),
			('aws-eu-west-3', ST_SetSRID(POINT(2.2976644, 48.6009709)::GEOMETRY, 4326)),
			('aws-eu-central-1', ST_SetSRID(POINT(8.6303932, 50.0992094)::GEOMETRY, 4326)),
			('aws-ap-southeast-1', ST_SetSRID(POINT(103.6930643, 1.3218269)::GEOMETRY, 4326)),
			('aws-ap-southeast-2', ST_SetSRID(POINT(151.1907535, -33.9117717)::GEOMETRY, 4326)),
			('aws-ap-northeast-1', ST_SetSRID(POINT(139.7459176, 35.617436)::GEOMETRY, 4326)),
			('aws-ap-northeast-2', ST_SetSRID(POINT(126.8736237, 37.5616592)::GEOMETRY, 4326)),
			('aws-ap-south-1', ST_SetSRID(POINT(72.9667878, 19.2425503)::GEOMETRY, 4326)),
			('aws-ca-central-1', ST_SetSRID(POINT(-73.6, 45.5)::GEOMETRY, 4326)),
			('aws-eu-north-1', ST_SetSRID(POINT(17.8419717, 59.326242)::GEOMETRY, 4326)),
			('do-tor', ST_SetSRID(POINT(-79.3623, 43.6547)::GEOMETRY, 4326)),
			('do-sfo', ST_SetSRID(POINT(-121.9753, 37.3417)::GEOMETRY, 4326)),
			('do-nyc', ST_SetSRID(POINT(-73.981, 40.7597)::GEOMETRY, 4326)),
			('do-lon', ST_SetSRID(POINT(-0.6289, 51.5225)::GEOMETRY, 4326)),
			('do-ams', ST_SetSRID(POINT(4.9479, 52.3006)::GEOMETRY, 4326)),
			('do-sgp', ST_SetSRID(POINT(103.695, 1.32123)::GEOMETRY, 4326)),
			('do-fra', ST_SetSRID(POINT(8.6843, 50.1188)::GEOMETRY, 4326)),
			('do-blr', ST_SetSRID(POINT(77.5855, 12.9634)::GEOMETRY, 4326));
			"#
	)
	.execute(&mut *connection)
	.await?;

	query!(
		r#"
		ALTER TABLE deployment
		ADD CONSTRAINT deployment_fk_id_domain_name
		FOREIGN KEY(id, domain_name) REFERENCES deployed_domain(deployment_id, domain_name)
		DEFERRABLE INITIALLY IMMEDIATE;
		"#
	)
	.execute(&mut *connection)
	.await?;

	query!(
		r#"
		ALTER TABLE deployed_domain
		ADD CONSTRAINT deployed_domain_fk_deployment_id_domain_name
		FOREIGN KEY(deployment_id, domain_name) REFERENCES deployment(id, domain_name)
		DEFERRABLE INITIALLY IMMEDIATE;
		"#
	)
	.execute(&mut *connection)
	.await?;

	query!(
		r#"
		ALTER TABLE deployed_domain
		ADD CONSTRAINT deployed_domain_fk_static_site_id_domain_name
		FOREIGN KEY(static_site_id, domain_name) REFERENCES deployment_static_sites(id, domain_name)
		DEFERRABLE INITIALLY IMMEDIATE;
		"#
	)
	.execute(&mut *connection)
	.await?;

	Ok(())
}

pub async fn create_deployment_with_internal_registry(
	connection: &mut <Database as sqlx::Database>::Connection,
	deployment_id: &Uuid,
	name: &str,
	repository_id: &Uuid,
	image_tag: &str,
	region: &str,
	domain_name: Option<&str>,
	horizontal_scale: u64,
	machine_type: &DeploymentMachineType,
	workspace_id: &Uuid,
) -> Result<(), sqlx::Error> {
	if let Some(domain) = domain_name {
		query!(
			r#"
			INSERT INTO
				deployment
			VALUES
				(
					$1,
					$2,
					'registry.patr.cloud',
					$3,
					NULL,
					$4,
					'created',
					NULL,
					NULL,
					$5,
					$6,
					$7,
					$8,
					$9
				);
			"#,
			deployment_id as _,
			name as _,
			repository_id as _,
			image_tag,
			region,
			domain,
			horizontal_scale as i16,
			machine_type as _,
			workspace_id as _,
		)
		.execute(&mut *connection)
		.await
		.map(|_| ())
	} else {
		query!(
			r#"
			INSERT INTO
				deployment
			VALUES
				(
					$1,
					$2,
					'registry.patr.cloud',
					$3,
					NULL,
					$4,
					'created',
					NULL,
					NULL,
					$5,
					NULL,
					$6,
					$7,
					$8
				);
			"#,
			deployment_id as _,
			name as _,
			repository_id as _,
			image_tag,
			region,
			horizontal_scale as i16,
			machine_type as _,
			workspace_id as _,
		)
		.execute(&mut *connection)
		.await
		.map(|_| ())
	}
}

pub async fn create_deployment_with_external_registry(
	connection: &mut <Database as sqlx::Database>::Connection,
	deployment_id: &Uuid,
	name: &str,
	registry: &str,
	image_name: &str,
	image_tag: &str,
	region: &str,
	domain_name: Option<&str>,
	horizontal_scale: u64,
	machine_type: &DeploymentMachineType,
	workspace_id: &Uuid,
) -> Result<(), sqlx::Error> {
	if let Some(domain) = domain_name {
		query!(
			r#"
			INSERT INTO
				deployment
			VALUES
				(
					$1,
					$2,
					$3,
					NULL,
					$4,
					$5,
					'created',
					NULL,
					NULL,
					$6,
					$7,
					$8,
					$9,
					$10
				);
			"#,
			deployment_id as _,
			name as _,
			registry,
			image_name,
			image_tag,
			region,
			domain,
			horizontal_scale as i16,
			machine_type as _,
			workspace_id as _,
		)
		.execute(&mut *connection)
		.await
		.map(|_| ())
	} else {
		query!(
			r#"
			INSERT INTO
				deployment
			VALUES
				(
					$1,
					$2,
					$3,
					NULL,
					$4,
					$5,
					'created',
					NULL,
					NULL,
					$6,
					NULL,
					$7,
					$8,
					$9
				);
			"#,
			deployment_id as _,
			name as _,
			registry,
			image_name,
			image_tag,
			region,
			horizontal_scale as i16,
			machine_type as _,
			workspace_id as _,
		)
		.execute(&mut *connection)
		.await
		.map(|_| ())
	}
}

pub async fn get_deployments_by_image_name_and_tag_for_workspace(
	connection: &mut <Database as sqlx::Database>::Connection,
	image_name: &str,
	image_tag: &str,
	workspace_id: &Uuid,
) -> Result<Vec<Deployment>, sqlx::Error> {
	query_as!(
		Deployment,
		r#"
		SELECT
<<<<<<< HEAD
			deployment.id as "id: _",
			deployment.name as "name: _",
=======
			deployment.id,
			deployment.name::TEXT as "name!: _",
>>>>>>> c02a4467
			deployment.registry,
			deployment.repository_id as "repository_id: _",
			deployment.image_name,
			deployment.image_tag,
			deployment.status as "status: _",
			deployment.deployed_image,
			deployment.digitalocean_app_id,
			deployment.region,
			deployment.domain_name,
			deployment.horizontal_scale,
			deployment.machine_type as "machine_type: _",
			deployment.workspace_id as "workspace_id: _"
		FROM
			deployment
		LEFT JOIN
			docker_registry_repository
		ON
			docker_registry_repository.id = deployment.repository_id
		WHERE
			(
				(
					deployment.registry = 'registry.patr.cloud' AND
					docker_registry_repository.name = $1
				) OR
				(
					deployment.registry != 'registry.patr.cloud' AND
					deployment.image_name = $1
				)
			) AND
			deployment.image_tag = $2 AND
			deployment.workspace_id = $3 AND
			deployment.status != 'deleted';
		"#,
		image_name as _,
		image_tag,
		workspace_id as _
	)
	.fetch_all(&mut *connection)
	.await
}

pub async fn get_deployments_by_repository_id(
	connection: &mut <Database as sqlx::Database>::Connection,
	repository_id: &Uuid,
) -> Result<Vec<Deployment>, sqlx::Error> {
	let rows = query_as!(
		Deployment,
		r#"
		SELECT
<<<<<<< HEAD
			id as "id: _",
			name as "name: _",
=======
			id,
			name::TEXT as "name!: _",
>>>>>>> c02a4467
			registry,
			repository_id as "repository_id: _",
			image_name,
			image_tag,
			status as "status: _",
			deployed_image,
			digitalocean_app_id,
			region,
			domain_name,
			horizontal_scale,
			machine_type as "machine_type: _",
			workspace_id as "workspace_id: _"
		FROM
			deployment
		WHERE
			repository_id = $1 AND
			status != 'deleted';
		"#,
		repository_id as _
	)
	.fetch_all(&mut *connection)
	.await?;
	Ok(rows)
}

pub async fn get_deployments_for_workspace(
	connection: &mut <Database as sqlx::Database>::Connection,
	workspace_id: &Uuid,
) -> Result<Vec<Deployment>, sqlx::Error> {
	query_as!(
		Deployment,
		r#"
		SELECT
<<<<<<< HEAD
			id as "id: _",
			name as "name: _",
=======
			id,
			name::TEXT as "name!: _",
>>>>>>> c02a4467
			registry,
			repository_id as "repository_id: _",
			image_name,
			image_tag,
			status as "status: _",
			deployed_image,
			digitalocean_app_id,
			region,
			domain_name,
			horizontal_scale,
			machine_type as "machine_type: _",
			workspace_id as "workspace_id: _"
		FROM
			deployment
		WHERE
			workspace_id = $1 AND
			status != 'deleted';
		"#,
		workspace_id as _
	)
	.fetch_all(&mut *connection)
	.await
}

pub async fn get_deployment_by_id(
	connection: &mut <Database as sqlx::Database>::Connection,
	deployment_id: &Uuid,
) -> Result<Option<Deployment>, sqlx::Error> {
	query_as!(
		Deployment,
		r#"
		SELECT
<<<<<<< HEAD
			id as "id: _",
			name as "name: _",
=======
			id,
			name::TEXT as "name!: _",
>>>>>>> c02a4467
			registry,
			repository_id as "repository_id: _",
			image_name,
			image_tag,
			status as "status: _",
			deployed_image,
			digitalocean_app_id,
			region,
			domain_name,
			horizontal_scale,
			machine_type as "machine_type: _",
			workspace_id as "workspace_id: _"
		FROM
			deployment
		WHERE
			id = $1 AND
			status != 'deleted';
		"#,
		deployment_id as _
	)
	.fetch_optional(&mut *connection)
	.await
}

pub async fn get_deployment_by_name_in_workspace(
	connection: &mut <Database as sqlx::Database>::Connection,
	name: &str,
	workspace_id: &Uuid,
) -> Result<Option<Deployment>, sqlx::Error> {
	query_as!(
		Deployment,
		r#"
		SELECT
<<<<<<< HEAD
			id as "id: _",
			name as "name: _",
=======
			id,
			name::TEXT as "name!: _",
>>>>>>> c02a4467
			registry,
			repository_id as "repository_id: _",
			image_name,
			image_tag,
			status as "status: _",
			deployed_image,
			digitalocean_app_id,
			region,
			domain_name,
			horizontal_scale,
			machine_type as "machine_type: _",
			workspace_id as "workspace_id: _"
		FROM
			deployment
		WHERE
			name = $1 AND
			workspace_id = $2 AND
			status != 'deleted';
		"#,
		name as _,
		workspace_id as _
	)
	.fetch_optional(&mut *connection)
	.await
}

pub async fn update_deployment_deployed_image(
	connection: &mut <Database as sqlx::Database>::Connection,
	deployment_id: &Uuid,
	deployed_image: Option<&str>,
) -> Result<(), sqlx::Error> {
	if let Some(deployed_image) = deployed_image {
		query!(
			r#"
			UPDATE
				deployment
			SET
				deployed_image = $1
			WHERE
				id = $2;
			"#,
			deployed_image,
			deployment_id as _
		)
		.execute(&mut *connection)
		.await
		.map(|_| ())
	} else {
		query!(
			r#"
			UPDATE
				deployment
			SET
				deployed_image = NULL
			WHERE
				id = $1;
			"#,
			deployment_id as _
		)
		.execute(&mut *connection)
		.await
		.map(|_| ())
	}
}

pub async fn update_digitalocean_app_id_for_deployment(
	connection: &mut <Database as sqlx::Database>::Connection,
	app_deployment_id: &str,
	deployment_id: &Uuid,
) -> Result<(), sqlx::Error> {
	query!(
		r#"
		UPDATE
			deployment
		SET
			digitalocean_app_id = $1
		WHERE
			id = $2;
		"#,
		app_deployment_id,
		deployment_id as _
	)
	.execute(&mut *connection)
	.await
	.map(|_| ())
}

pub async fn update_deployment_status(
	connection: &mut <Database as sqlx::Database>::Connection,
	deployment_id: &Uuid,
	status: &DeploymentStatus,
) -> Result<(), sqlx::Error> {
	query!(
		r#"
		UPDATE
			deployment
		SET
			status = $1
		WHERE
			id = $2;
		"#,
		status as _,
		deployment_id as _
	)
	.execute(&mut *connection)
	.await
	.map(|_| ())
}

pub async fn update_deployment_name(
	connection: &mut <Database as sqlx::Database>::Connection,
	deployment_id: &Uuid,
	name: &str,
) -> Result<(), sqlx::Error> {
	query!(
		r#"
		UPDATE
			deployment
		SET
			name = $1
		WHERE
			id = $2;
		"#,
		name as _,
		deployment_id as _
	)
	.execute(&mut *connection)
	.await
	.map(|_| ())
}

pub async fn get_environment_variables_for_deployment(
	connection: &mut <Database as sqlx::Database>::Connection,
	deployment_id: &Uuid,
) -> Result<Vec<(String, String)>, sqlx::Error> {
	let rows = query!(
		r#"
		SELECT
			name,
			value
		FROM
			deployment_environment_variable
		WHERE
			deployment_id = $1;
		"#,
		deployment_id as _
	)
	.fetch_all(&mut *connection)
	.await?
	.into_iter()
	.map(|row| (row.name, row.value))
	.collect();

	Ok(rows)
}

pub async fn add_environment_variable_for_deployment(
	connection: &mut <Database as sqlx::Database>::Connection,
	deployment_id: &Uuid,
	key: &str,
	value: &str,
) -> Result<(), sqlx::Error> {
	query!(
		r#"
		INSERT INTO 
			deployment_environment_variable
		VALUES
			($1, $2, $3);
		"#,
		deployment_id as _,
		key,
		value
	)
	.execute(&mut *connection)
	.await
	.map(|_| ())
}

pub async fn remove_all_environment_variables_for_deployment(
	connection: &mut <Database as sqlx::Database>::Connection,
	deployment_id: &Uuid,
) -> Result<(), sqlx::Error> {
	query!(
		r#"
		DELETE FROM
			deployment_environment_variable
		WHERE
			deployment_id = $1;
		"#,
		deployment_id as _,
	)
	.execute(&mut *connection)
	.await
	.map(|_| ())
}

pub async fn set_domain_name_for_deployment(
	connection: &mut <Database as sqlx::Database>::Connection,
	deployment_id: &Uuid,
	domain_name: Option<&str>,
) -> Result<(), sqlx::Error> {
	if let Some(domain_name) = domain_name {
		query!(
			r#"
			INSERT INTO
				deployed_domain
			VALUES
				($1, NULL, $2)
			ON CONFLICT(deployment_id) DO UPDATE SET
				domain_name = EXCLUDED.domain_name;
			"#,
			deployment_id as _,
			domain_name,
		)
		.execute(&mut *connection)
		.await?;

		query!(
			r#"
			UPDATE
				deployment
			SET
				domain_name = $1
			WHERE
				id = $2;
			"#,
			domain_name,
			deployment_id as _,
		)
		.execute(&mut *connection)
		.await
		.map(|_| ())
	} else {
		query!(
			r#"
			DELETE FROM
				deployed_domain
			WHERE
				deployment_id = $1;
			"#,
			deployment_id as _,
		)
		.execute(&mut *connection)
		.await?;

		query!(
			r#"
			UPDATE
				deployment
			SET
				domain_name = NULL
			WHERE
				id = $1;
			"#,
			deployment_id as _,
		)
		.execute(&mut *connection)
		.await
		.map(|_| ())
	}
}

pub async fn set_horizontal_scale_for_deployment(
	connection: &mut <Database as sqlx::Database>::Connection,
	deployment_id: &Uuid,
	horizontal_scale: u64,
) -> Result<(), sqlx::Error> {
	query!(
		r#"
		UPDATE
			deployment
		SET
			horizontal_scale = $1
		WHERE
			id = $2;
		"#,
		horizontal_scale as i16,
		deployment_id as _,
	)
	.execute(&mut *connection)
	.await
	.map(|_| ())
}

pub async fn set_machine_type_for_deployment(
	connection: &mut <Database as sqlx::Database>::Connection,
	deployment_id: &Uuid,
	machine_type: &DeploymentMachineType,
) -> Result<(), sqlx::Error> {
	query!(
		r#"
		UPDATE
			deployment
		SET
			machine_type = $1
		WHERE
			id = $2;
		"#,
		machine_type as _,
		deployment_id as _,
	)
	.execute(&mut *connection)
	.await
	.map(|_| ())
}

pub async fn create_log_for_deployment(
	connection: &mut <Database as sqlx::Database>::Connection,
	deployment_id: &Uuid,
	timestamp: u64,
	ip_address: &str,
	ip_address_latitude: f64,
	ip_address_longitude: f64,
	method: &DeploymentRequestMethod,
	host: &str,
	protocol: &DeploymentRequestProtocol,
	path: &str,
	response_time: f64,
) -> Result<(), sqlx::Error> {
	query!(
		r#"
		INSERT INTO
			deployment_request_logs
		VALUES
			(DEFAULT, $1, $2, $3, ST_SetSRID(POINT($4, $5)::GEOMETRY, 4326), $6, $7, $8, $9, $10);
		"#,
		deployment_id as _,
		timestamp as i64,
		ip_address,
		ip_address_longitude,
		ip_address_latitude,
		method as _,
		host,
		protocol as _,
		path,
		response_time as f32
	)
	.execute(&mut *connection)
	.await
	.map(|_| ())
}

pub async fn get_recommended_data_center(
	connection: &mut <Database as sqlx::Database>::Connection,
	deployment_id: &Uuid,
) -> Result<Option<String>, sqlx::Error> {
	let row = query!(
		r#"
		SELECT
			data_center_locations.region
		FROM
			data_center_locations,
			deployment_request_logs
		INNER JOIN 
			deployment 
		ON 
			deployment.id = deployment_request_logs.deployment_id
		WHERE
			deployment_id = $1
		GROUP BY
			data_center_locations.region
		ORDER BY
			AVG(
				st_distancespheroid(
					deployment_request_logs.ip_address_location,
					data_center_locations.location,
					'SPHEROID["WGS84",6378137,298.257223563]'
				)
			);
		"#,
		deployment_id as _,
	)
	.fetch_optional(&mut *connection)
	.await?
	.map(|row| row.region);

	Ok(row)
}

pub async fn get_deployment_by_domain_name(
	connection: &mut <Database as sqlx::Database>::Connection,
	domain_name: &str,
) -> Result<Option<Deployment>, sqlx::Error> {
	query_as!(
		Deployment,
		r#"
		SELECT
<<<<<<< HEAD
			id as "id: _",
			name as "name: _",
=======
			id,
			name::TEXT as "name!: _",
>>>>>>> c02a4467
			registry,
			repository_id as "repository_id: _",
			image_name,
			image_tag,
			status as "status: _",
			deployed_image,
			digitalocean_app_id,
			region,
			domain_name,
			horizontal_scale,
			machine_type as "machine_type: _",
			workspace_id as "workspace_id: _"
		FROM
			deployment
		WHERE
			domain_name = $1;
		"#,
		domain_name,
	)
	.fetch_optional(&mut *connection)
	.await
}<|MERGE_RESOLUTION|>--- conflicted
+++ resolved
@@ -516,13 +516,8 @@
 		Deployment,
 		r#"
 		SELECT
-<<<<<<< HEAD
 			deployment.id as "id: _",
-			deployment.name as "name: _",
-=======
-			deployment.id,
 			deployment.name::TEXT as "name!: _",
->>>>>>> c02a4467
 			deployment.registry,
 			deployment.repository_id as "repository_id: _",
 			deployment.image_name,
@@ -572,13 +567,8 @@
 		Deployment,
 		r#"
 		SELECT
-<<<<<<< HEAD
 			id as "id: _",
-			name as "name: _",
-=======
-			id,
 			name::TEXT as "name!: _",
->>>>>>> c02a4467
 			registry,
 			repository_id as "repository_id: _",
 			image_name,
@@ -612,13 +602,8 @@
 		Deployment,
 		r#"
 		SELECT
-<<<<<<< HEAD
 			id as "id: _",
-			name as "name: _",
-=======
-			id,
 			name::TEXT as "name!: _",
->>>>>>> c02a4467
 			registry,
 			repository_id as "repository_id: _",
 			image_name,
@@ -651,13 +636,8 @@
 		Deployment,
 		r#"
 		SELECT
-<<<<<<< HEAD
 			id as "id: _",
-			name as "name: _",
-=======
-			id,
 			name::TEXT as "name!: _",
->>>>>>> c02a4467
 			registry,
 			repository_id as "repository_id: _",
 			image_name,
@@ -691,13 +671,8 @@
 		Deployment,
 		r#"
 		SELECT
-<<<<<<< HEAD
 			id as "id: _",
-			name as "name: _",
-=======
-			id,
 			name::TEXT as "name!: _",
->>>>>>> c02a4467
 			registry,
 			repository_id as "repository_id: _",
 			image_name,
@@ -1085,13 +1060,8 @@
 		Deployment,
 		r#"
 		SELECT
-<<<<<<< HEAD
 			id as "id: _",
-			name as "name: _",
-=======
-			id,
 			name::TEXT as "name!: _",
->>>>>>> c02a4467
 			registry,
 			repository_id as "repository_id: _",
 			image_name,
