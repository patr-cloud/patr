use api_macros::{query, query_as};
use api_models::utils::Uuid;

use crate::{
	models::db_mapping::{
		ManagedDatabase,
		ManagedDatabaseEngine,
		ManagedDatabasePlan,
		ManagedDatabaseStatus,
	},
	Database,
};

pub async fn initialize_managed_database_pre(
	connection: &mut <Database as sqlx::Database>::Connection,
) -> Result<(), sqlx::Error> {
	log::info!("Initializing managed databases tables");
	query!(
		r#"
		CREATE TYPE MANAGED_DATABASE_STATUS AS ENUM(
			'creating', /* Started the creation of database */
			'running', /* Database is running successfully */
			'stopped', /* Database is stopped by the user */
			'errored', /* Database encountered errors */
			'deleted' /* Database is deled by the user   */
		);
		"#
	)
	.execute(&mut *connection)
	.await?;

	query!(
		r#"
		CREATE TYPE MANAGED_DATABASE_ENGINE AS ENUM(
			'postgres',
			'mysql'
		);
		"#
	)
	.execute(&mut *connection)
	.await?;

	query!(
		r#"
		CREATE TYPE MANAGED_DATABASE_PLAN AS ENUM(
			'nano',
			'micro',
			'small',
			'medium',
			'large',
			'xlarge',
			'xxlarge',
			'mammoth'
		);
		"#
	)
	.execute(&mut *connection)
	.await?;

	query!(
		r#"
		CREATE TABLE managed_database(
			id UUID CONSTRAINT managed_database_pk PRIMARY KEY,
			name CITEXT NOT NULL
				CONSTRAINT managed_database_chk_name_is_trimmed CHECK(
					name = TRIM(name)
				),
			db_name VARCHAR(255) NOT NULL
				CONSTRAINT managed_database_chk_db_name_is_trimmed CHECK(
					db_name = TRIM(db_name)
				),
			engine MANAGED_DATABASE_ENGINE NOT NULL,
			version TEXT NOT NULL,
			num_nodes INTEGER NOT NULL,
			database_plan MANAGED_DATABASE_PLAN NOT NULL,
			region TEXT NOT NULL,
			status MANAGED_DATABASE_STATUS NOT NULL,
			host TEXT NOT NULL,
			port INTEGER NOT NULL,
			username TEXT NOT NULL,
			password TEXT NOT NULL,
			workspace_id UUID NOT NULL,
			digitalocean_db_id TEXT
				CONSTRAINT managed_database_uq_digitalocean_db_id UNIQUE,
			CONSTRAINT managed_database_uq_name_workspace_id
				UNIQUE(name, workspace_id)
		);
		"#
	)
	.execute(&mut *connection)
	.await?;

	Ok(())
}

pub async fn initialize_managed_database_post(
	connection: &mut <Database as sqlx::Database>::Connection,
) -> Result<(), sqlx::Error> {
	log::info!("Finishing up managed databases tables initialization");
	query!(
		r#"
		ALTER TABLE managed_database 
		ADD CONSTRAINT managed_database_fk_id_workspace_id
		FOREIGN KEY(id, workspace_id) REFERENCES resource(id, owner_id);
		"#
	)
	.execute(&mut *connection)
	.await?;

	Ok(())
}

pub async fn create_managed_database(
	connection: &mut <Database as sqlx::Database>::Connection,
	id: &Uuid,
	name: &str,
	db_name: &str,
	engine: &ManagedDatabaseEngine,
	version: &str,
	num_nodes: u64,
	database_plan: &ManagedDatabasePlan,
	region: &str,
	host: &str,
	port: i32,
	username: &str,
	password: &str,
	workspace_id: &Uuid,
	digital_ocean_id: Option<&str>,
) -> Result<(), sqlx::Error> {
	if let Some(digitalocean_db_id) = digital_ocean_id {
		query!(
			r#"
			INSERT INTO
				managed_database
			VALUES
				(
					$1,
					$2,
					$3,
					$4,
					$5,
					$6,
					$7,
					$8,
					'creating',
					$9,
					$10,
					$11,
					$12,
					$13,
					$14
				);
			"#,
			id as _,
			name as _,
			db_name,
			engine as _,
			version,
			num_nodes as i32,
			database_plan as _,
			region,
			host,
			port,
			username,
			password,
			workspace_id as _,
			digitalocean_db_id
		)
		.execute(&mut *connection)
		.await
		.map(|_| ())
	} else {
		query!(
			r#"
			INSERT INTO
				managed_database
			VALUES
				(
					$1,
					$2,
					$3,
					$4,
					$5,
					$6,
					$7,
					$8,
					'creating',
					$9,
					$10,
					$11,
					$12,
					$13,
					NULL
				);
			"#,
			id as _,
			name as _,
			db_name,
			engine as _,
			version,
			num_nodes as i32,
			database_plan as _,
			region,
			host,
			port,
			username,
			password,
			workspace_id as _,
		)
		.execute(&mut *connection)
		.await
		.map(|_| ())
	}
}

pub async fn update_managed_database_status(
	connection: &mut <Database as sqlx::Database>::Connection,
	id: &Uuid,
	status: &ManagedDatabaseStatus,
) -> Result<(), sqlx::Error> {
	query!(
		r#"
		UPDATE
			managed_database
		SET
			status = $1
		WHERE
			id = $2;
		"#,
		status as _,
		id as _,
	)
	.execute(&mut *connection)
	.await
	.map(|_| ())
}

pub async fn update_managed_database_name(
	connection: &mut <Database as sqlx::Database>::Connection,
	database_id: &Uuid,
	name: &str,
) -> Result<(), sqlx::Error> {
	query!(
		r#"
		UPDATE
			managed_database
		SET
			name = $1
		WHERE
			id = $2;
		"#,
		name as _,
		database_id as _,
	)
	.execute(&mut *connection)
	.await
	.map(|_| ())
}

pub async fn get_all_database_clusters_for_workspace(
	connection: &mut <Database as sqlx::Database>::Connection,
	workspace_id: &Uuid,
) -> Result<Vec<ManagedDatabase>, sqlx::Error> {
	query_as!(
		ManagedDatabase,
		r#"
		SELECT
<<<<<<< HEAD
			id as "id: _",
			name as "name: _",
=======
			id,
			name::TEXT as "name!: _",
>>>>>>> c02a4467
			db_name,
			engine as "engine: _",
			version,
			num_nodes,
			database_plan as "database_plan: _",
			region,
			status as "status: _",
			host,
			port,
			username,
			password,
			workspace_id as "workspace_id: _",
			digitalocean_db_id
		FROM
			managed_database
		WHERE
			workspace_id = $1 AND
			status != 'deleted';
		"#,
		workspace_id as _,
	)
	.fetch_all(&mut *connection)
	.await
}

pub async fn get_managed_database_by_id(
	connection: &mut <Database as sqlx::Database>::Connection,
	id: &Uuid,
) -> Result<Option<ManagedDatabase>, sqlx::Error> {
	query_as!(
		ManagedDatabase,
		r#"
		SELECT
<<<<<<< HEAD
			id as "id: _",
			name as "name: _",
=======
			id,
			name::TEXT as "name!: _",
>>>>>>> c02a4467
			db_name,
			engine as "engine: _",
			version,
			num_nodes,
			database_plan as "database_plan: _",
			region,
			status as "status: _",
			host,
			port,
			username,
			password,
			workspace_id as "workspace_id: _",
			digitalocean_db_id
		FROM
			managed_database
		WHERE
			id = $1 AND
			status != 'deleted';
		"#,
		id as _,
	)
	.fetch_optional(&mut *connection)
	.await
}

pub async fn update_digitalocean_db_id_for_database(
	connection: &mut <Database as sqlx::Database>::Connection,
	database_id: &Uuid,
	digitalocean_db_id: &str,
) -> Result<(), sqlx::Error> {
	query!(
		r#"
		UPDATE
			managed_database
		SET
			digitalocean_db_id = $1
		WHERE
			id = $2;
		"#,
		digitalocean_db_id,
		database_id as _,
	)
	.execute(&mut *connection)
	.await
	.map(|_| ())
}

pub async fn update_managed_database_credentials_for_database(
	connection: &mut <Database as sqlx::Database>::Connection,
	database_id: &Uuid,
	host: &str,
	port: i32,
	username: &str,
	password: &str,
) -> Result<(), sqlx::Error> {
	query!(
		r#"
		UPDATE
			managed_database
		SET
			host = $1,
			port = $2,
			username = $3,
			password = $4
		WHERE
			id = $5;
		"#,
		host,
		port,
		username,
		password,
		database_id as _,
	)
	.execute(&mut *connection)
	.await
	.map(|_| ())
}<|MERGE_RESOLUTION|>--- conflicted
+++ resolved
@@ -265,13 +265,8 @@
 		ManagedDatabase,
 		r#"
 		SELECT
-<<<<<<< HEAD
 			id as "id: _",
-			name as "name: _",
-=======
-			id,
 			name::TEXT as "name!: _",
->>>>>>> c02a4467
 			db_name,
 			engine as "engine: _",
 			version,
@@ -305,13 +300,8 @@
 		ManagedDatabase,
 		r#"
 		SELECT
-<<<<<<< HEAD
 			id as "id: _",
-			name as "name: _",
-=======
-			id,
 			name::TEXT as "name!: _",
->>>>>>> c02a4467
 			db_name,
 			engine as "engine: _",
 			version,
