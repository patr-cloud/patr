use api_macros::{query, query_as};
use api_models::utils::Uuid;

use crate::{
	models::db_mapping::{
		ManagedDatabase,
		ManagedDatabaseEngine,
		ManagedDatabasePlan,
		ManagedDatabaseStatus,
	},
	Database,
};

pub async fn initialize_managed_database_pre(
	connection: &mut <Database as sqlx::Database>::Connection,
) -> Result<(), sqlx::Error> {
	log::info!("Initializing managed databases tables");
	query!(
		r#"
		CREATE TYPE MANAGED_DATABASE_STATUS AS ENUM(
			'creating', /* Started the creation of database */
			'running', /* Database is running successfully */
			'stopped', /* Database is stopped by the user */
			'errored', /* Database encountered errors */
			'deleted' /* Database is deled by the user   */
		);
		"#
	)
	.execute(&mut *connection)
	.await?;

	query!(
		r#"
		CREATE TYPE MANAGED_DATABASE_ENGINE AS ENUM(
			'postgres',
			'mysql'
		);
		"#
	)
	.execute(&mut *connection)
	.await?;

	query!(
		r#"
		CREATE TYPE MANAGED_DATABASE_PLAN AS ENUM(
			'nano',
			'micro',
			'small',
			'medium',
			'large',
			'xlarge',
			'xxlarge',
			'mammoth'
		);
		"#
	)
	.execute(&mut *connection)
	.await?;

	query!(
		r#"
		CREATE TABLE managed_database(
			id UUID CONSTRAINT managed_database_pk PRIMARY KEY,
			name CITEXT NOT NULL
				CONSTRAINT managed_database_chk_name_is_trimmed CHECK(
					name = TRIM(name)
				),
			db_name VARCHAR(255) NOT NULL
				CONSTRAINT managed_database_chk_db_name_is_trimmed CHECK(
					db_name = TRIM(db_name)
				),
			engine MANAGED_DATABASE_ENGINE NOT NULL,
			version TEXT NOT NULL,
			num_nodes INTEGER NOT NULL,
			database_plan MANAGED_DATABASE_PLAN NOT NULL,
			region TEXT NOT NULL,
			status MANAGED_DATABASE_STATUS NOT NULL,
			host TEXT NOT NULL,
			port INTEGER NOT NULL,
			username TEXT NOT NULL,
			password TEXT NOT NULL,
			workspace_id UUID NOT NULL,
			digitalocean_db_id TEXT
				CONSTRAINT managed_database_uq_digitalocean_db_id UNIQUE,
			CONSTRAINT managed_database_uq_name_workspace_id
				UNIQUE(name, workspace_id)
		);
		"#
	)
	.execute(&mut *connection)
	.await?;

	Ok(())
}

pub async fn initialize_managed_database_post(
	connection: &mut <Database as sqlx::Database>::Connection,
) -> Result<(), sqlx::Error> {
	log::info!("Finishing up managed databases tables initialization");
	query!(
		r#"
		ALTER TABLE managed_database 
		ADD CONSTRAINT managed_database_fk_id_workspace_id
		FOREIGN KEY(id, workspace_id) REFERENCES resource(id, owner_id);
		"#
	)
	.execute(&mut *connection)
	.await?;

	Ok(())
}

pub async fn create_managed_database(
	connection: &mut <Database as sqlx::Database>::Connection,
	id: &Uuid,
	name: &str,
	db_name: &str,
	engine: &ManagedDatabaseEngine,
	version: &str,
	num_nodes: u64,
	database_plan: &ManagedDatabasePlan,
	region: &str,
	host: &str,
	port: i32,
	username: &str,
	password: &str,
	workspace_id: &Uuid,
	digital_ocean_id: Option<&str>,
) -> Result<(), sqlx::Error> {
	if let Some(digitalocean_db_id) = digital_ocean_id {
		query!(
			r#"
			INSERT INTO
				managed_database
			VALUES
				(
					$1,
					$2,
					$3,
					$4,
					$5,
					$6,
					$7,
					$8,
					'creating',
					$9,
					$10,
					$11,
					$12,
					$13,
					$14
				);
			"#,
			id as _,
			name as _,
			db_name,
			engine as _,
			version,
			num_nodes as i32,
			database_plan as _,
			region,
			host,
			port,
			username,
			password,
			workspace_id as _,
			digitalocean_db_id
		)
		.execute(&mut *connection)
		.await
		.map(|_| ())
	} else {
		query!(
			r#"
			INSERT INTO
				managed_database
			VALUES
				(
					$1,
					$2,
					$3,
					$4,
					$5,
					$6,
					$7,
					$8,
					'creating',
					$9,
					$10,
					$11,
					$12,
					$13,
					NULL
				);
			"#,
			id as _,
			name as _,
			db_name,
			engine as _,
			version,
			num_nodes as i32,
			database_plan as _,
			region,
			host,
			port,
			username,
			password,
			workspace_id as _,
		)
		.execute(&mut *connection)
		.await
		.map(|_| ())
	}
}

pub async fn update_managed_database_status(
	connection: &mut <Database as sqlx::Database>::Connection,
	id: &Uuid,
	status: &ManagedDatabaseStatus,
) -> Result<(), sqlx::Error> {
	query!(
		r#"
		UPDATE
			managed_database
		SET
			status = $1
		WHERE
			id = $2;
		"#,
		status as _,
		id as _,
	)
	.execute(&mut *connection)
	.await
	.map(|_| ())
}

pub async fn update_managed_database_name(
	connection: &mut <Database as sqlx::Database>::Connection,
	database_id: &Uuid,
	name: &str,
) -> Result<(), sqlx::Error> {
	query!(
		r#"
		UPDATE
			managed_database
		SET
			name = $1
		WHERE
			id = $2;
		"#,
		name as _,
		database_id as _,
	)
	.execute(&mut *connection)
	.await
	.map(|_| ())
}

pub async fn get_all_database_clusters_for_workspace(
	connection: &mut <Database as sqlx::Database>::Connection,
	workspace_id: &Uuid,
) -> Result<Vec<ManagedDatabase>, sqlx::Error> {
	query_as!(
		ManagedDatabase,
		r#"
		SELECT
<<<<<<< HEAD
			id,
=======
			id as "id: _",
>>>>>>> 9bb70fa3
			name::TEXT as "name!: _",
			db_name,
			engine as "engine: _",
			version,
			num_nodes,
			database_plan as "database_plan: _",
			region,
			status as "status: _",
			host,
			port,
			username,
			password,
			workspace_id as "workspace_id: _",
			digitalocean_db_id
		FROM
			managed_database
		WHERE
			workspace_id = $1 AND
			status != 'deleted';
		"#,
		workspace_id as _,
	)
	.fetch_all(&mut *connection)
	.await
}

pub async fn get_managed_database_by_id(
	connection: &mut <Database as sqlx::Database>::Connection,
	id: &Uuid,
) -> Result<Option<ManagedDatabase>, sqlx::Error> {
	query_as!(
		ManagedDatabase,
		r#"
		SELECT
<<<<<<< HEAD
			id,
=======
			id as "id: _",
>>>>>>> 9bb70fa3
			name::TEXT as "name!: _",
			db_name,
			engine as "engine: _",
			version,
			num_nodes,
			database_plan as "database_plan: _",
			region,
			status as "status: _",
			host,
			port,
			username,
			password,
			workspace_id as "workspace_id: _",
			digitalocean_db_id
		FROM
			managed_database
		WHERE
			id = $1 AND
			status != 'deleted';
		"#,
		id as _,
	)
	.fetch_optional(&mut *connection)
	.await
}

pub async fn update_digitalocean_db_id_for_database(
	connection: &mut <Database as sqlx::Database>::Connection,
	database_id: &Uuid,
	digitalocean_db_id: &str,
) -> Result<(), sqlx::Error> {
	query!(
		r#"
		UPDATE
			managed_database
		SET
			digitalocean_db_id = $1
		WHERE
			id = $2;
		"#,
		digitalocean_db_id,
		database_id as _,
	)
	.execute(&mut *connection)
	.await
	.map(|_| ())
}

pub async fn update_managed_database_credentials_for_database(
	connection: &mut <Database as sqlx::Database>::Connection,
	database_id: &Uuid,
	host: &str,
	port: i32,
	username: &str,
	password: &str,
) -> Result<(), sqlx::Error> {
	query!(
		r#"
		UPDATE
			managed_database
		SET
			host = $1,
			port = $2,
			username = $3,
			password = $4
		WHERE
			id = $5;
		"#,
		host,
		port,
		username,
		password,
		database_id as _,
	)
	.execute(&mut *connection)
	.await
	.map(|_| ())
}<|MERGE_RESOLUTION|>--- conflicted
+++ resolved
@@ -265,11 +265,7 @@
 		ManagedDatabase,
 		r#"
 		SELECT
-<<<<<<< HEAD
-			id,
-=======
 			id as "id: _",
->>>>>>> 9bb70fa3
 			name::TEXT as "name!: _",
 			db_name,
 			engine as "engine: _",
@@ -304,11 +300,7 @@
 		ManagedDatabase,
 		r#"
 		SELECT
-<<<<<<< HEAD
-			id,
-=======
 			id as "id: _",
->>>>>>> 9bb70fa3
 			name::TEXT as "name!: _",
 			db_name,
 			engine as "engine: _",
