--- conflicted
+++ resolved
@@ -127,15 +127,9 @@
 		Workspace,
 		r#"
 		SELECT
-<<<<<<< HEAD
-			id,
-			name::TEXT as "name!: _",
-			super_admin_id,
-=======
 			id as "id: _",
 			name::TEXT as "name!: _",
 			super_admin_id as "super_admin_id: _",
->>>>>>> 9bb70fa3
 			active
 		FROM
 			workspace
@@ -156,15 +150,9 @@
 		Workspace,
 		r#"
 		SELECT
-<<<<<<< HEAD
-			id,
-			name::TEXT as "name!: _",
-			super_admin_id,
-=======
 			id as "id: _",
 			name::TEXT as "name!: _",
 			super_admin_id as "super_admin_id: _",
->>>>>>> 9bb70fa3
 			active
 		FROM
 			workspace
