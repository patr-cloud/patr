--- conflicted
+++ resolved
@@ -92,15 +92,7 @@
 pub async fn initialize_users_post(
 	transaction: &mut Transaction<'_, MySql>,
 ) -> Result<(), sqlx::Error> {
-<<<<<<< HEAD
 	log::info!("Finishing up user tables initialization");
-	// have two different kinds of email address.
-	// One for external email (for personal accounts)
-	// and one for organisation emails
-	// We can have a complicated constraint like so:
-	// Ref: https://stackoverflow.com/a/10273951/3393442
-=======
->>>>>>> a4c74083
 	query!(
 		r#"
 		CREATE TABLE IF NOT EXISTS personal_email (
