--- conflicted
+++ resolved
@@ -970,13 +970,8 @@
 	connection: &mut Transaction<'_, MySql>,
 	organisation_name: &str,
 ) -> Result<Option<UserToSignUp>, sqlx::Error> {
-<<<<<<< HEAD
-	let now = utils::get_current_time_millis();
-	let rows = query!(
-=======
 	let rows = query_as!(
 		UserToSignUp,
->>>>>>> c23ad0df
 		r#"
 		SELECT
 			*
