use api_models::{models::user::UserPhoneNumber, utils::Uuid};

use crate::{
	constants::ResourceOwnerType,
	models::db_mapping::{
		PasswordResetRequest,
		PersonalEmailToBeVerified,
		PhoneCountryCode,
		PhoneNumberToBeVerified,
		User,
		UserLogin,
		UserToSignUp,
		Workspace,
	},
	query,
	query_as,
	Database,
};

pub async fn initialize_users_pre(
	connection: &mut <Database as sqlx::Database>::Connection,
) -> Result<(), sqlx::Error> {
	log::info!("Initializing user tables");
	query!(
		r#"
		CREATE TABLE "user"(
			id UUID CONSTRAINT user_pk PRIMARY KEY,
			username VARCHAR(100) NOT NULL
				CONSTRAINT user_uq_username UNIQUE
				CONSTRAINT user_chk_username_is_lower_case CHECK(
					username = LOWER(username)
				)
				CONSTRAINT user_chk_username_is_trimmed CHECK(
					username = TRIM(username)
				),
			password TEXT NOT NULL,
			first_name VARCHAR(100) NOT NULL,
			last_name VARCHAR(100) NOT NULL,
			dob BIGINT DEFAULT NULL
				CONSTRAINT user_chk_dob_unsigned CHECK(dob >= 0),
			bio VARCHAR(128) DEFAULT NULL,
			location VARCHAR(128) DEFAULT NULL,
			created BIGINT NOT NULL
				CONSTRAINT user_chk_created_unsigned CHECK(created >= 0),
			/* Recovery options */
			backup_email_local VARCHAR(64)
				CONSTRAINT user_chk_backup_email_is_lower_case CHECK(
					backup_email_local = LOWER(backup_email_local)
				),
			backup_email_domain_id UUID,
			backup_phone_country_code CHAR(2)
				CONSTRAINT user_chk_backup_phone_country_code_is_upper_case CHECK(
					backup_phone_country_code = UPPER(backup_phone_country_code)
				),
			backup_phone_number VARCHAR(15),

			CONSTRAINT user_uq_backup_email_local_backup_email_domain_id
				UNIQUE(backup_email_local, backup_email_domain_id),

			CONSTRAINT user_uq_backup_phone_country_code_backup_phone_number
				UNIQUE(backup_phone_country_code, backup_phone_number),

			CONSTRAINT user_chk_bckp_eml_or_bckp_phn_present CHECK(
				(
					backup_email_local IS NOT NULL AND
					backup_email_domain_id IS NOT NULL
				) OR
				(
					backup_phone_country_code IS NOT NULL AND
					backup_phone_number IS NOT NULL
				)
			)
		);
		"#
	)
	.execute(&mut *connection)
	.await?;

	query!(
		r#"
		CREATE INDEX
			user_idx_created
		ON
			"user"
		(created);
		"#
	)
	.execute(&mut *connection)
	.await?;

	query!(
		r#"
		CREATE TABLE user_login(
			login_id UUID
				CONSTRAINT user_login_uq_login_id UNIQUE,
			refresh_token TEXT NOT NULL,
			token_expiry BIGINT NOT NULL
				CONSTRAINT user_login_chk_token_expiry_unsigned
					CHECK(token_expiry >= 0),
			user_id UUID NOT NULL
				CONSTRAINT user_login_fk_user_id REFERENCES "user"(id),
			last_login BIGINT NOT NULL
				CONSTRAINT user_login_chk_last_login_unsigned
					CHECK(last_login >= 0),
			last_activity BIGINT NOT NULL
				CONSTRAINT user_login_chk_last_activity_unsigned
					CHECK(last_activity >= 0),
			CONSTRAINT user_login_pk PRIMARY KEY(login_id, user_id)
		);
		"#
	)
	.execute(&mut *connection)
	.await?;

	query!(
		r#"
		CREATE INDEX
			user_login_idx_user_id
		ON
			user_login
		(user_id);
		"#
	)
	.execute(&mut *connection)
	.await?;

	query!(
		r#"
		CREATE TABLE password_reset_request(
			user_id UUID
				CONSTRAINT password_reset_request_pk PRIMARY KEY
				CONSTRAINT password_reset_request_fk_user_id
					REFERENCES "user"(id),
			token TEXT NOT NULL,
			token_expiry BIGINT NOT NULL
				CONSTRAINT password_reset_request_token_expiry_chk_unsigned
					CHECK(token_expiry >= 0)
		);
		"#
	)
	.execute(&mut *connection)
	.await?;

	Ok(())
}

pub async fn initialize_users_post(
	connection: &mut <Database as sqlx::Database>::Connection,
) -> Result<(), sqlx::Error> {
	log::info!("Finishing up user tables initialization");
	query!(
		r#"
		CREATE TABLE personal_email(
			user_id UUID NOT NULL
				CONSTRAINT personal_email_fk_user_id REFERENCES "user"(id)
					DEFERRABLE INITIALLY IMMEDIATE,
			local VARCHAR(64) NOT NULL
				CONSTRAINT personal_email_chk_local_is_lower_case CHECK(
					local = LOWER(local)
				),
			domain_id UUID NOT NULL
				CONSTRAINT personal_email_fk_domain_id
					REFERENCES personal_domain(id),
			CONSTRAINT personal_email_pk PRIMARY KEY(local, domain_id),
			CONSTRAINT personal_email_uq_user_id_local_domain_id
				UNIQUE(user_id, local, domain_id)
		);
		"#
	)
	.execute(&mut *connection)
	.await?;

	query!(
		r#"
		CREATE INDEX
			personal_email_idx_user_id
		ON
			personal_email
		(user_id);
		"#
	)
	.execute(&mut *connection)
	.await?;

	query!(
		r#"
		CREATE TABLE business_email(
			user_id UUID NOT NULL
				CONSTRAINT business_email_fk_user_id REFERENCES "user"(id),
			local VARCHAR(64) NOT NULL
				CONSTRAINT business_email_chk_local_is_lower_case CHECK(
					local = LOWER(local)
				),
			domain_id UUID NOT NULL
				CONSTRAINT business_email_fk_domain_id
					REFERENCES workspace_domain(id),
			CONSTRAINT business_email_pk PRIMARY KEY(local, domain_id)
		);
		"#
	)
	.execute(&mut *connection)
	.await?;

	query!(
		r#"
		CREATE INDEX
			business_email_idx_user_id
		ON
			business_email
		(user_id);
		"#
	)
	.execute(&mut *connection)
	.await?;

	query!(
		r#"
		CREATE TABLE phone_number_country_code(
			country_code CHAR(2)
				CONSTRAINT phone_number_country_code_pk PRIMARY KEY
				CONSTRAINT phone_number_country_code_chk_country_code_is_upper_case CHECK(
					country_code = UPPER(country_code)
				),
			phone_code VARCHAR(5) NOT NULL,
			country_name VARCHAR(80) NOT NULL
		);
		"#
	)
	.execute(&mut *connection)
	.await?;

	query!(
		r#"
		CREATE INDEX
			phone_number_country_code_idx_phone_code
		ON
			phone_number_country_code
		(phone_code);
		"#
	)
	.execute(&mut *connection)
	.await?;

	query!(
		r#"
		CREATE TABLE user_phone_number(
			user_id UUID NOT NULL
				CONSTRAINT user_phone_number_fk_user_id REFERENCES "user"(id)
					DEFERRABLE INITIALLY IMMEDIATE,
			country_code CHAR(2) NOT NULL
				CONSTRAINT user_phone_number_fk_country_code
					REFERENCES phone_number_country_code(country_code)
				CONSTRAINT user_phone_number_chk_country_code_is_upper_case CHECK(
					country_code = UPPER(country_code)
				),
			number VARCHAR(15) NOT NULL
				CONSTRAINT user_phone_number_chk_number_valid CHECK(
					LENGTH(number) >= 7 AND
					LENGTH(number) <= 15 AND
					CAST(number AS BIGINT) > 0
				),
			CONSTRAINT user_phone_number_pk PRIMARY KEY(country_code, number),
			CONSTRAINT user_phone_number_uq_user_id_country_code_number
				UNIQUE(user_id, country_code, number)
		);
		"#
	)
	.execute(&mut *connection)
	.await?;

	query!(
		r#"
		CREATE INDEX
			user_phone_number_idx_user_id
		ON
			user_phone_number
		(user_id);
		"#
	)
	.execute(&mut *connection)
	.await?;

	query!(
		r#"
		CREATE TABLE user_unverified_personal_email(
			local VARCHAR(64) NOT NULL
				CONSTRAINT user_unverified_personal_email_chk_local_is_lower_case CHECK(
					local = LOWER(local)
				),
			domain_id UUID NOT NULL
				CONSTRAINT user_unverified_personal_email_fk_domain_id
					REFERENCES personal_domain(id),
			user_id UUID NOT NULL
				CONSTRAINT user_unverified_personal_email_fk_user_id
					REFERENCES "user"(id),
			verification_token_hash TEXT NOT NULL,
			verification_token_expiry BIGINT NOT NULL
				CONSTRAINT
					user_unverified_personal_email_chk_token_expiry_unsigned
					CHECK(verification_token_expiry >= 0),
			
			CONSTRAINT user_unverified_personal_email_pk
				PRIMARY KEY(local, domain_id),
			CONSTRAINT
				user_unverified_personal_email_uq_user_id_local_domain_id
				UNIQUE(user_id, local, domain_id)
		);
		"#
	)
	.execute(&mut *connection)
	.await?;

	query!(
		r#"
		CREATE TABLE user_unverified_phone_number(
			country_code CHAR(2) NOT NULL
				CONSTRAINT user_unverified_phone_number_fk_country_code
					REFERENCES phone_number_country_code(country_code)
				CONSTRAINT user_unverified_phone_number_chk_country_code_is_upper_case CHECK(
					country_code = UPPER(country_code)
				),
			phone_number VARCHAR(15) NOT NULL,
			user_id UUID NOT NULL
				CONSTRAINT user_unverified_phone_number_fk_user_id
					REFERENCES "user"(id),
			verification_token_hash TEXT NOT NULL,
			verification_token_expiry BIGINT NOT NULL
				CONSTRAINT
					user_unverified_phone_number_chk_token_expiry_unsigned
					CHECK(verification_token_expiry >= 0),

			CONSTRAINT user_univerified_phone_number_pk
				PRIMARY KEY(country_code, phone_number),
			CONSTRAINT
				user_univerified_phone_number_uq_country_code_phone_number
				UNIQUE(user_id, country_code, phone_number)
		);
		"#
	)
	.execute(&mut *connection)
	.await?;

	query!(
		r#"
		CREATE TABLE user_to_sign_up(
			username VARCHAR(100) CONSTRAINT user_to_sign_up_pk PRIMARY KEY
				CONSTRAINT user_to_sign_up_chk_username_is_lower_case CHECK(
					username = LOWER(username)
				),
			account_type RESOURCE_OWNER_TYPE NOT NULL,

			password TEXT NOT NULL,
			first_name VARCHAR(100) NOT NULL,
			last_name VARCHAR(100) NOT NULL,
			
			/* Personal email address OR backup email */
			backup_email_local VARCHAR(64)
				CONSTRAINT user_to_sign_up_chk_backup_email_is_lower_case CHECK(
					backup_email_local = LOWER(backup_email_local)
				),
			backup_email_domain_id UUID
				CONSTRAINT user_to_sign_up_fk_backup_email_domain_id
					REFERENCES personal_domain(id),

			backup_phone_country_code CHAR(2)
				CONSTRAINT user_to_sign_up_fk_backup_phone_country_code
					REFERENCES phone_number_country_code(country_code)
				CONSTRAINT user_to_sign_up_chk_backup_phone_country_code_upper_case CHECK(
					backup_phone_country_code = UPPER(backup_phone_country_code)
				),
			backup_phone_number VARCHAR(15)
				CONSTRAINT user_to_sign_up_chk_phone_number_valid CHECK(
					LENGTH(backup_phone_number) >= 7 AND
					LENGTH(backup_phone_number) <= 15 AND
					CAST(backup_phone_number AS BIGINT) > 0
				),

			/* Workspace email address */
			business_email_local VARCHAR(64)
				CONSTRAINT
					user_to_sign_up_chk_business_email_local_is_lower_case
						CHECK(
							business_email_local = LOWER(business_email_local)
						),
			business_domain_name VARCHAR(100)
				CONSTRAINT
					user_to_sign_up_chk_business_domain_name_is_lower_case
						CHECK(
							business_domain_name = LOWER(business_domain_name)
						),
			business_name VARCHAR(100)
				CONSTRAINT user_to_sign_up_chk_business_name_is_lower_case
					CHECK(business_name = LOWER(business_name)),
			otp_hash TEXT NOT NULL,
			otp_expiry BIGINT NOT NULL
				CONSTRAINT user_to_sign_up_chk_expiry_unsigned
					CHECK(otp_expiry >= 0),

			CONSTRAINT user_to_sign_up_chk_business_details_valid CHECK(
				(
					account_type = 'personal' AND
					(
						business_email_local IS NULL AND
						business_domain_name IS NULL AND
						business_name IS NULL
					)
				) OR
				(
					account_type = 'business' AND
					(
						business_email_local IS NOT NULL AND
						business_domain_name IS NOT NULL AND
						business_name IS NOT NULL
					)
				)
			),
			CONSTRAINT user_to_sign_up_chk_backup_details CHECK(
				(
					backup_email_local IS NOT NULL AND
					backup_email_domain_id IS NOT NULL AND
					backup_phone_country_code IS NULL AND
					backup_phone_number IS NULL
				) OR
				(
					backup_email_local IS NULL AND
					backup_email_domain_id IS NULL AND
					backup_phone_country_code IS NOT NULL AND
					backup_phone_number IS NOT NULL
				)
			)
		);
		"#
	)
	.execute(&mut *connection)
	.await?;

	query!(
		r#"
		CREATE INDEX
			user_to_sign_up_idx_otp_expiry
		ON
			user_to_sign_up
		(otp_expiry);
		"#
	)
	.execute(&mut *connection)
	.await?;

	query!(
		r#"
		CREATE INDEX
			user_to_sign_up_idx_username_otp_expiry
		ON
			user_to_sign_up
		(username, otp_expiry);
		"#
	)
	.execute(&mut *connection)
	.await?;

	query!(
		r#"
		ALTER TABLE "user"
		ADD CONSTRAINT user_fk_id_backup_email_local_backup_email_domain_id
		FOREIGN KEY (
			id,
			backup_email_local,
			backup_email_domain_id
		)
		REFERENCES personal_email (
			user_id,
			local,
			domain_id
		)
		DEFERRABLE INITIALLY IMMEDIATE;
		"#
	)
	.execute(&mut *connection)
	.await?;

	// add user id as a foreign key
	query!(
		r#"
		ALTER TABLE "user"
		ADD CONSTRAINT user_fk_id_backup_phone_country_code_backup_phone_number
		FOREIGN KEY (
			id,
			backup_phone_country_code,
			backup_phone_number
		)
		REFERENCES user_phone_number (
			user_id,
			country_code,
			number
		)
		DEFERRABLE INITIALLY IMMEDIATE;
		"#
	)
	.execute(&mut *connection)
	.await?;

	query!(
		r#"
		INSERT INTO
			phone_number_country_code
		VALUES
			($$AF$$, $$93$$, $$Afghanistan$$),
			($$AX$$, $$358$$, $$Aland Islands$$),
			($$AL$$, $$355$$, $$Albania$$),
			($$DZ$$, $$213$$, $$Algeria$$),
			($$AS$$, $$1684$$, $$American Samoa$$),
			($$AD$$, $$376$$, $$Andorra$$),
			($$AO$$, $$244$$, $$Angola$$),
			($$AI$$, $$1264$$, $$Anguilla$$),
			($$AQ$$, $$672$$, $$Antarctica$$),
			($$AG$$, $$1268$$, $$Antigua and Barbuda$$),
			($$AR$$, $$54$$, $$Argentina$$),
			($$AM$$, $$374$$, $$Armenia$$),
			($$AW$$, $$297$$, $$Aruba$$),
			($$AU$$, $$61$$, $$Australia$$),
			($$AT$$, $$43$$, $$Austria$$),
			($$AZ$$, $$994$$, $$Azerbaijan$$),
			($$BS$$, $$1242$$, $$Bahamas$$),
			($$BH$$, $$973$$, $$Bahrain$$),
			($$BD$$, $$880$$, $$Bangladesh$$),
			($$BB$$, $$1246$$, $$Barbados$$),
			($$BY$$, $$375$$, $$Belarus$$),
			($$BE$$, $$32$$, $$Belgium$$),
			($$BZ$$, $$501$$, $$Belize$$),
			($$BJ$$, $$229$$, $$Benin$$),
			($$BM$$, $$1441$$, $$Bermuda$$),
			($$BT$$, $$975$$, $$Bhutan$$),
			($$BO$$, $$591$$, $$Bolivia$$),
			($$BQ$$, $$599$$, $$Bonaire, Sint Eustatius and Saba$$),
			($$BA$$, $$387$$, $$Bosnia and Herzegovina$$),
			($$BW$$, $$267$$, $$Botswana$$),
			($$BV$$, $$55$$, $$Bouvet Island$$),
			($$BR$$, $$55$$, $$Brazil$$),
			($$IO$$, $$246$$, $$British Indian Ocean Territory$$),
			($$BN$$, $$673$$, $$Brunei Darussalam$$),
			($$BG$$, $$359$$, $$Bulgaria$$),
			($$BF$$, $$226$$, $$Burkina Faso$$),
			($$BI$$, $$257$$, $$Burundi$$),
			($$KH$$, $$855$$, $$Cambodia$$),
			($$CM$$, $$237$$, $$Cameroon$$),
			($$CA$$, $$1$$, $$Canada$$),
			($$CV$$, $$238$$, $$Cape Verde$$),
			($$KY$$, $$1345$$, $$Cayman Islands$$),
			($$CF$$, $$236$$, $$Central African Republic$$),
			($$TD$$, $$235$$, $$Chad$$),
			($$CL$$, $$56$$, $$Chile$$),
			($$CN$$, $$86$$, $$China$$),
			($$CX$$, $$61$$, $$Christmas Island$$),
			($$CC$$, $$672$$, $$Cocos (Keeling) Islands$$),
			($$CO$$, $$57$$, $$Colombia$$),
			($$KM$$, $$269$$, $$Comoros$$),
			($$CG$$, $$242$$, $$Congo$$),
			($$CD$$, $$242$$, $$Congo, Democratic Republic of the Congo$$),
			($$CK$$, $$682$$, $$Cook Islands$$),
			($$CR$$, $$506$$, $$Costa Rica$$),
			($$CI$$, $$225$$, $$Cote D'Ivoire$$),
			($$HR$$, $$385$$, $$Croatia$$),
			($$CU$$, $$53$$, $$Cuba$$),
			($$CW$$, $$599$$, $$Curacao$$),
			($$CY$$, $$357$$, $$Cyprus$$),
			($$CZ$$, $$420$$, $$Czech Republic$$),
			($$DK$$, $$45$$, $$Denmark$$),
			($$DJ$$, $$253$$, $$Djibouti$$),
			($$DM$$, $$1767$$, $$Dominica$$),
			($$DO$$, $$1809$$, $$Dominican Republic$$),
			($$EC$$, $$593$$, $$Ecuador$$),
			($$EG$$, $$20$$, $$Egypt$$),
			($$SV$$, $$503$$, $$El Salvador$$),
			($$GQ$$, $$240$$, $$Equatorial Guinea$$),
			($$ER$$, $$291$$, $$Eritrea$$),
			($$EE$$, $$372$$, $$Estonia$$),
			($$ET$$, $$251$$, $$Ethiopia$$),
			($$FK$$, $$500$$, $$Falkland Islands (Malvinas)$$),
			($$FO$$, $$298$$, $$Faroe Islands$$),
			($$FJ$$, $$679$$, $$Fiji$$),
			($$FI$$, $$358$$, $$Finland$$),
			($$FR$$, $$33$$, $$France$$),
			($$GF$$, $$594$$, $$French Guiana$$),
			($$PF$$, $$689$$, $$French Polynesia$$),
			($$TF$$, $$262$$, $$French Southern Territories$$),
			($$GA$$, $$241$$, $$Gabon$$),
			($$GM$$, $$220$$, $$Gambia$$),
			($$GE$$, $$995$$, $$Georgia$$),
			($$DE$$, $$49$$, $$Germany$$),
			($$GH$$, $$233$$, $$Ghana$$),
			($$GI$$, $$350$$, $$Gibraltar$$),
			($$GR$$, $$30$$, $$Greece$$),
			($$GL$$, $$299$$, $$Greenland$$),
			($$GD$$, $$1473$$, $$Grenada$$),
			($$GP$$, $$590$$, $$Guadeloupe$$),
			($$GU$$, $$1671$$, $$Guam$$),
			($$GT$$, $$502$$, $$Guatemala$$),
			($$GG$$, $$44$$, $$Guernsey$$),
			($$GN$$, $$224$$, $$Guinea$$),
			($$GW$$, $$245$$, $$Guinea-Bissau$$),
			($$GY$$, $$592$$, $$Guyana$$),
			($$HT$$, $$509$$, $$Haiti$$),
			($$HM$$, $$0$$, $$Heard Island and Mcdonald Islands$$),
			($$VA$$, $$39$$, $$Holy See (Vatican City State)$$),
			($$HN$$, $$504$$, $$Honduras$$),
			($$HK$$, $$852$$, $$Hong Kong$$),
			($$HU$$, $$36$$, $$Hungary$$),
			($$IS$$, $$354$$, $$Iceland$$),
			($$IN$$, $$91$$, $$India$$),
			($$ID$$, $$62$$, $$Indonesia$$),
			($$IR$$, $$98$$, $$Iran, Islamic Republic of$$),
			($$IQ$$, $$964$$, $$Iraq$$),
			($$IE$$, $$353$$, $$Ireland$$),
			($$IM$$, $$44$$, $$Isle of Man$$),
			($$IL$$, $$972$$, $$Israel$$),
			($$IT$$, $$39$$, $$Italy$$),
			($$JM$$, $$1876$$, $$Jamaica$$),
			($$JP$$, $$81$$, $$Japan$$),
			($$JE$$, $$44$$, $$Jersey$$),
			($$JO$$, $$962$$, $$Jordan$$),
			($$KZ$$, $$7$$, $$Kazakhstan$$),
			($$KE$$, $$254$$, $$Kenya$$),
			($$KI$$, $$686$$, $$Kiribati$$),
			($$KP$$, $$850$$, $$Korea, Democratic People's Republic of$$),
			($$KR$$, $$82$$, $$Korea, Republic of$$),
			($$XK$$, $$381$$, $$Kosovo$$),
			($$KW$$, $$965$$, $$Kuwait$$),
			($$KG$$, $$996$$, $$Kyrgyzstan$$),
			($$LA$$, $$856$$, $$Lao People's Democratic Republic$$),
			($$LV$$, $$371$$, $$Latvia$$),
			($$LB$$, $$961$$, $$Lebanon$$),
			($$LS$$, $$266$$, $$Lesotho$$),
			($$LR$$, $$231$$, $$Liberia$$),
			($$LY$$, $$218$$, $$Libyan Arab Jamahiriya$$),
			($$LI$$, $$423$$, $$Liechtenstein$$),
			($$LT$$, $$370$$, $$Lithuania$$),
			($$LU$$, $$352$$, $$Luxembourg$$),
			($$MO$$, $$853$$, $$Macao$$),
			($$MK$$, $$389$$, $$Macedonia, the Former Yugoslav Republic of$$),
			($$MG$$, $$261$$, $$Madagascar$$),
			($$MW$$, $$265$$, $$Malawi$$),
			($$MY$$, $$60$$, $$Malaysia$$),
			($$MV$$, $$960$$, $$Maldives$$),
			($$ML$$, $$223$$, $$Mali$$),
			($$MT$$, $$356$$, $$Malta$$),
			($$MH$$, $$692$$, $$Marshall Islands$$),
			($$MQ$$, $$596$$, $$Martinique$$),
			($$MR$$, $$222$$, $$Mauritania$$),
			($$MU$$, $$230$$, $$Mauritius$$),
			($$YT$$, $$269$$, $$Mayotte$$),
			($$MX$$, $$52$$, $$Mexico$$),
			($$FM$$, $$691$$, $$Micronesia, Federated States of$$),
			($$MD$$, $$373$$, $$Moldova, Republic of$$),
			($$MC$$, $$377$$, $$Monaco$$),
			($$MN$$, $$976$$, $$Mongolia$$),
			($$ME$$, $$382$$, $$Montenegro$$),
			($$MS$$, $$1664$$, $$Montserrat$$),
			($$MA$$, $$212$$, $$Morocco$$),
			($$MZ$$, $$258$$, $$Mozambique$$),
			($$MM$$, $$95$$, $$Myanmar$$),
			($$NA$$, $$264$$, $$Namibia$$),
			($$NR$$, $$674$$, $$Nauru$$),
			($$NP$$, $$977$$, $$Nepal$$),
			($$NL$$, $$31$$, $$Netherlands$$),
			($$AN$$, $$599$$, $$Netherlands Antilles$$),
			($$NC$$, $$687$$, $$New Caledonia$$),
			($$NZ$$, $$64$$, $$New Zealand$$),
			($$NI$$, $$505$$, $$Nicaragua$$),
			($$NE$$, $$227$$, $$Niger$$),
			($$NG$$, $$234$$, $$Nigeria$$),
			($$NU$$, $$683$$, $$Niue$$),
			($$NF$$, $$672$$, $$Norfolk Island$$),
			($$MP$$, $$1670$$, $$Northern Mariana Islands$$),
			($$NO$$, $$47$$, $$Norway$$),
			($$OM$$, $$968$$, $$Oman$$),
			($$PK$$, $$92$$, $$Pakistan$$),
			($$PW$$, $$680$$, $$Palau$$),
			($$PS$$, $$970$$, $$Palestinian Territory, Occupied$$),
			($$PA$$, $$507$$, $$Panama$$),
			($$PG$$, $$675$$, $$Papua New Guinea$$),
			($$PY$$, $$595$$, $$Paraguay$$),
			($$PE$$, $$51$$, $$Peru$$),
			($$PH$$, $$63$$, $$Philippines$$),
			($$PN$$, $$64$$, $$Pitcairn$$),
			($$PL$$, $$48$$, $$Poland$$),
			($$PT$$, $$351$$, $$Portugal$$),
			($$PR$$, $$1787$$, $$Puerto Rico$$),
			($$QA$$, $$974$$, $$Qatar$$),
			($$RE$$, $$262$$, $$Reunion$$),
			($$RO$$, $$40$$, $$Romania$$),
			($$RU$$, $$70$$, $$Russian Federation$$),
			($$RW$$, $$250$$, $$Rwanda$$),
			($$BL$$, $$590$$, $$Saint Barthelemy$$),
			($$SH$$, $$290$$, $$Saint Helena$$),
			($$KN$$, $$1869$$, $$Saint Kitts and Nevis$$),
			($$LC$$, $$1758$$, $$Saint Lucia$$),
			($$MF$$, $$590$$, $$Saint Martin$$),
			($$PM$$, $$508$$, $$Saint Pierre and Miquelon$$),
			($$VC$$, $$1784$$, $$Saint Vincent and the Grenadines$$),
			($$WS$$, $$684$$, $$Samoa$$),
			($$SM$$, $$378$$, $$San Marino$$),
			($$ST$$, $$239$$, $$Sao Tome and Principe$$),
			($$SA$$, $$966$$, $$Saudi Arabia$$),
			($$SN$$, $$221$$, $$Senegal$$),
			($$RS$$, $$381$$, $$Serbia$$),
			($$CS$$, $$381$$, $$Serbia and Montenegro$$),
			($$SC$$, $$248$$, $$Seychelles$$),
			($$SL$$, $$232$$, $$Sierra Leone$$),
			($$SG$$, $$65$$, $$Singapore$$),
			($$SX$$, $$1$$, $$Sint Maarten$$),
			($$SK$$, $$421$$, $$Slovakia$$),
			($$SI$$, $$386$$, $$Slovenia$$),
			($$SB$$, $$677$$, $$Solomon Islands$$),
			($$SO$$, $$252$$, $$Somalia$$),
			($$ZA$$, $$27$$, $$South Africa$$),
			($$GS$$, $$500$$, $$South Georgia and the South Sandwich Islands$$),
			($$SS$$, $$211$$, $$South Sudan$$),
			($$ES$$, $$34$$, $$Spain$$),
			($$LK$$, $$94$$, $$Sri Lanka$$),
			($$SD$$, $$249$$, $$Sudan$$),
			($$SR$$, $$597$$, $$Suriname$$),
			($$SJ$$, $$47$$, $$Svalbard and Jan Mayen$$),
			($$SZ$$, $$268$$, $$Swaziland$$),
			($$SE$$, $$46$$, $$Sweden$$),
			($$CH$$, $$41$$, $$Switzerland$$),
			($$SY$$, $$963$$, $$Syrian Arab Republic$$),
			($$TW$$, $$886$$, $$Taiwan, Province of China$$),
			($$TJ$$, $$992$$, $$Tajikistan$$),
			($$TZ$$, $$255$$, $$Tanzania, United Republic of$$),
			($$TH$$, $$66$$, $$Thailand$$),
			($$TL$$, $$670$$, $$Timor-Leste$$),
			($$TG$$, $$228$$, $$Togo$$),
			($$TK$$, $$690$$, $$Tokelau$$),
			($$TO$$, $$676$$, $$Tonga$$),
			($$TT$$, $$1868$$, $$Trinidad and Tobago$$),
			($$TN$$, $$216$$, $$Tunisia$$),
			($$TR$$, $$90$$, $$Turkey$$),
			($$TM$$, $$7370$$, $$Turkmenistan$$),
			($$TC$$, $$1649$$, $$Turks and Caicos Islands$$),
			($$TV$$, $$688$$, $$Tuvalu$$),
			($$UG$$, $$256$$, $$Uganda$$),
			($$UA$$, $$380$$, $$Ukraine$$),
			($$AE$$, $$971$$, $$United Arab Emirates$$),
			($$GB$$, $$44$$, $$United Kingdom$$),
			($$US$$, $$1$$, $$United States$$),
			($$UM$$, $$1$$, $$United States Minor Outlying Islands$$),
			($$UY$$, $$598$$, $$Uruguay$$),
			($$UZ$$, $$998$$, $$Uzbekistan$$),
			($$VU$$, $$678$$, $$Vanuatu$$),
			($$VE$$, $$58$$, $$Venezuela$$),
			($$VN$$, $$84$$, $$Viet Nam$$),
			($$VG$$, $$1284$$, $$Virgin Islands, British$$),
			($$VI$$, $$1340$$, $$Virgin Islands, U.s.$$),
			($$WF$$, $$681$$, $$Wallis and Futuna$$),
			($$EH$$, $$212$$, $$Western Sahara$$),
			($$YE$$, $$967$$, $$Yemen$$),
			($$ZM$$, $$260$$, $$Zambia$$),
			($$ZW$$, $$263$$, $$Zimbabwe$$);
		"#
	)
	.execute(&mut *connection)
	.await?;

	Ok(())
}

pub async fn get_user_by_username_email_or_phone_number(
	connection: &mut <Database as sqlx::Database>::Connection,
	user_id: &str,
) -> Result<Option<User>, sqlx::Error> {
	let user = query!(
		r#"
		SELECT
			"user".id as "id: Uuid",
			"user".username,
			"user".password,
			"user".first_name,
			"user".last_name,
			"user".dob,
			"user".bio,
			"user".location,
			"user".created,
			"user".backup_email_local,
			"user".backup_email_domain_id as "backup_email_domain_id: Uuid",
			"user".backup_phone_country_code,
			"user".backup_phone_number
		FROM
			"user"
		LEFT JOIN
			personal_email
		ON
			personal_email.user_id = "user".id
		LEFT JOIN
			business_email
		ON
			business_email.user_id = "user".id
		LEFT JOIN
			domain
		ON
			domain.id = personal_email.domain_id OR
			domain.id = business_email.domain_id
		LEFT JOIN
			user_phone_number
		ON
			user_phone_number.user_id = "user".id
		LEFT JOIN
			phone_number_country_code
		ON
			phone_number_country_code.country_code = user_phone_number.country_code
		WHERE
			"user".username = $1 OR
			CONCAT(personal_email.local, '@', domain.name) = $1 OR
			CONCAT(business_email.local, '@', domain.name) = $1 OR
			CONCAT('+', phone_number_country_code.phone_code, user_phone_number.number) = $1;
		"#,
		user_id
	)
	.fetch_optional(&mut *connection)
	.await?
	.map(|row| User {
		id: row.id,
		username: row.username,
		password: row.password,
		first_name: row.first_name,
		last_name: row.last_name,
		dob: row.dob.map(|dob| dob as u64),
		bio: row.bio,
		location: row.location,
		created: row.created as u64,
		backup_email_local: row.backup_email_local,
		backup_email_domain_id: row.backup_email_domain_id,
		backup_phone_country_code: row.backup_phone_country_code,
		backup_phone_number: row.backup_phone_number,
	});

	Ok(user)
}

pub async fn get_user_by_email(
	connection: &mut <Database as sqlx::Database>::Connection,
	email: &str,
) -> Result<Option<User>, sqlx::Error> {
	let user = query!(
		r#"
		SELECT
			"user".id as "id: Uuid",
			"user".username,
			"user".password,
			"user".first_name,
			"user".last_name,
			"user".dob,
			"user".bio,
			"user".location,
			"user".created,
			"user".backup_email_local,
			"user".backup_email_domain_id as "backup_email_domain_id: Uuid",
			"user".backup_phone_country_code,
			"user".backup_phone_number
		FROM
			"user"
		LEFT JOIN
			personal_email
		ON
			personal_email.user_id = "user".id
		LEFT JOIN
			business_email
		ON
			business_email.user_id = "user".id
		LEFT JOIN
			domain
		ON
			domain.id = personal_email.domain_id OR
			domain.id = business_email.domain_id
		WHERE
			CONCAT(personal_email.local, '@', domain.name) = $1 OR
			CONCAT(business_email.local, '@', domain.name) = $1;
		"#,
		email
	)
	.fetch_optional(&mut *connection)
	.await?
	.map(|row| User {
		id: row.id,
		username: row.username,
		password: row.password,
		first_name: row.first_name,
		last_name: row.last_name,
		dob: row.dob.map(|dob| dob as u64),
		bio: row.bio,
		location: row.location,
		created: row.created as u64,
		backup_email_local: row.backup_email_local,
		backup_email_domain_id: row.backup_email_domain_id,
		backup_phone_country_code: row.backup_phone_country_code,
		backup_phone_number: row.backup_phone_number,
	});

	Ok(user)
}

pub async fn get_user_by_phone_number(
	connection: &mut <Database as sqlx::Database>::Connection,
	country_code: &str,
	phone_number: &str,
) -> Result<Option<User>, sqlx::Error> {
	let user = query!(
		r#"
		SELECT
			"user".id as "id: Uuid",
			"user".username,
			"user".password,
			"user".first_name,
			"user".last_name,
			"user".dob,
			"user".bio,
			"user".location,
			"user".created,
			"user".backup_email_local,
			"user".backup_email_domain_id as "backup_email_domain_id: Uuid",
			"user".backup_phone_country_code,
			"user".backup_phone_number
		FROM
			"user"
		INNER JOIN
			user_phone_number
		ON
			"user".id = user_phone_number.user_id
		WHERE
			user_phone_number.country_code = $1 AND
			user_phone_number.number = $2;
		"#,
		country_code,
		phone_number
	)
	.fetch_optional(&mut *connection)
	.await?
	.map(|row| User {
		id: row.id,
		username: row.username,
		password: row.password,
		first_name: row.first_name,
		last_name: row.last_name,
		dob: row.dob.map(|dob| dob as u64),
		bio: row.bio,
		location: row.location,
		created: row.created as u64,
		backup_email_local: row.backup_email_local,
		backup_email_domain_id: row.backup_email_domain_id,
		backup_phone_country_code: row.backup_phone_country_code,
		backup_phone_number: row.backup_phone_number,
	});

	Ok(user)
}

pub async fn get_user_by_username(
	connection: &mut <Database as sqlx::Database>::Connection,
	username: &str,
) -> Result<Option<User>, sqlx::Error> {
	let user = query!(
		r#"
		SELECT
			"user".id as "id: Uuid",
			"user".username,
			"user".password,
			"user".first_name,
			"user".last_name,
			"user".dob,
			"user".bio,
			"user".location,
			"user".created,
			"user".backup_email_local,
			"user".backup_email_domain_id as "backup_email_domain_id: Uuid",
			"user".backup_phone_country_code,
			"user".backup_phone_number
		FROM
			"user"
		WHERE
			username = $1;
		"#,
		username
	)
	.fetch_optional(&mut *connection)
	.await?
	.map(|row| User {
		id: row.id,
		username: row.username,
		password: row.password,
		first_name: row.first_name,
		last_name: row.last_name,
		dob: row.dob.map(|dob| dob as u64),
		bio: row.bio,
		location: row.location,
		created: row.created as u64,
		backup_email_local: row.backup_email_local,
		backup_email_domain_id: row.backup_email_domain_id,
		backup_phone_country_code: row.backup_phone_country_code,
		backup_phone_number: row.backup_phone_number,
	});

	Ok(user)
}

pub async fn get_user_by_user_id(
	connection: &mut <Database as sqlx::Database>::Connection,
	user_id: &Uuid,
) -> Result<Option<User>, sqlx::Error> {
	let user = query!(
		r#"
		SELECT
			"user".id as "id: Uuid",
			"user".username,
			"user".password,
			"user".first_name,
			"user".last_name,
			"user".dob,
			"user".bio,
			"user".location,
			"user".created,
			"user".backup_email_local,
			"user".backup_email_domain_id as "backup_email_domain_id: Uuid",
			"user".backup_phone_country_code,
			"user".backup_phone_number
		FROM
			"user"
		WHERE
			id = $1;
		"#,
		user_id as _
	)
	.fetch_optional(&mut *connection)
	.await?
	.map(|row| User {
		id: row.id,
		username: row.username,
		password: row.password,
		first_name: row.first_name,
		last_name: row.last_name,
		dob: row.dob.map(|dob| dob as u64),
		bio: row.bio,
		location: row.location,
		created: row.created as u64,
		backup_email_local: row.backup_email_local,
		backup_email_domain_id: row.backup_email_domain_id,
		backup_phone_country_code: row.backup_phone_country_code,
		backup_phone_number: row.backup_phone_number,
	});

	Ok(user)
}

pub async fn generate_new_user_id(
	connection: &mut <Database as sqlx::Database>::Connection,
) -> Result<Uuid, sqlx::Error> {
	loop {
		let uuid = Uuid::new_v4();

		let exists = query!(
			r#"
			SELECT
				*
			FROM
				"user"
			WHERE
				id = $1;
			"#,
			uuid as _
		)
		.fetch_optional(&mut *connection)
		.await?
		.is_some();

		if !exists {
			break Ok(uuid);
		}
	}
}

pub async fn get_god_user_id(
	connection: &mut <Database as sqlx::Database>::Connection,
) -> Result<Option<Uuid>, sqlx::Error> {
	let uuid = query!(
		r#"
		SELECT
			id as "id: Uuid"
		FROM
			"user"
		ORDER BY
			created
		LIMIT 1;
		"#
	)
	.fetch_optional(&mut *connection)
	.await?
	.map(|row| row.id);

	Ok(uuid)
}

pub async fn set_personal_user_to_be_signed_up(
	connection: &mut <Database as sqlx::Database>::Connection,
	username: &str,
	password: &str,
	(first_name, last_name): (&str, &str),

	email_local: Option<&str>,
	email_domain_id: Option<&Uuid>,
	backup_phone_country_code: Option<&str>,
	backup_phone_number: Option<&str>,

	otp_hash: &str,
	otp_expiry: u64,
) -> Result<(), sqlx::Error> {
	query!(
		r#"
		INSERT INTO
			user_to_sign_up
		VALUES
			(
				$1,
				'personal',
				
				$2,
				$3,
				$4,
				
				$5,
				$6,
				
				$7,
				$8,
				
				NULL,
				NULL,
				NULL,
				
				$9,
				$10
			)
		ON CONFLICT(username) DO UPDATE SET
			account_type = 'personal',

			password = EXCLUDED.password,
			first_name = EXCLUDED.first_name,
			last_name = EXCLUDED.last_name,
			
			backup_email_local = EXCLUDED.backup_email_local,
			backup_email_domain_id = EXCLUDED.backup_email_domain_id,

			backup_phone_country_code = EXCLUDED.backup_phone_country_code,
			backup_phone_number = EXCLUDED.backup_phone_number,
			
			business_email_local = NULL,
			business_domain_name = NULL,
			business_name = NULL,
			
			otp_hash = EXCLUDED.otp_hash,
			otp_expiry = EXCLUDED.otp_expiry;
		"#,
		username,
		password,
		first_name,
		last_name,
		email_local,
		email_domain_id as _,
		backup_phone_country_code,
		backup_phone_number,
		otp_hash,
		otp_expiry as i64
	)
	.execute(&mut *connection)
	.await?;

	Ok(())
}

pub async fn set_business_user_to_be_signed_up(
	connection: &mut <Database as sqlx::Database>::Connection,
	username: &str,
	password: &str,
	(first_name, last_name): (&str, &str),

	backup_email_local: Option<&str>,
	backup_email_domain_id: Option<&Uuid>,
	backup_phone_country_code: Option<&str>,
	backup_phone_number: Option<&str>,

	business_email_local: &str,
	business_domain_name: &str,
	business_name: &str,

	otp_hash: &str,
	otp_expiry: u64,
) -> Result<(), sqlx::Error> {
	query!(
		r#"
		INSERT INTO
			user_to_sign_up
		VALUES
			(
				$1,
				'business',
				
				$2,
				$3,
				$4,
				
				$5,
				$6,
				
				$7,
				$8,
				
				$9,
				$10,
				$11,
				
				$12,
				$13
			)
		ON CONFLICT(username) DO UPDATE SET
			account_type = 'business',

			password = EXCLUDED.password,
			first_name = EXCLUDED.first_name,
			last_name = EXCLUDED.last_name,
			
			backup_email_local = EXCLUDED.backup_email_local,
			backup_email_domain_id = EXCLUDED.backup_email_domain_id,

			backup_phone_country_code = EXCLUDED.backup_phone_country_code,
			backup_phone_number = EXCLUDED.backup_phone_number,
			
			business_email_local = EXCLUDED.business_email_local,
			business_domain_name = EXCLUDED.business_domain_name,
			business_name = EXCLUDED.business_name,
			
			otp_hash = EXCLUDED.otp_hash,
			otp_expiry = EXCLUDED.otp_expiry;
		"#,
		username,
		password,
		first_name,
		last_name,
		backup_email_local,
		backup_email_domain_id as _,
		backup_phone_country_code,
		backup_phone_number,
		business_email_local,
		business_domain_name,
		business_name,
		otp_hash,
		otp_expiry as i64
	)
	.execute(&mut *connection)
	.await?;

	Ok(())
}

pub async fn get_user_to_sign_up_by_username(
	connection: &mut <Database as sqlx::Database>::Connection,
	username: &str,
) -> Result<Option<UserToSignUp>, sqlx::Error> {
	let user = query!(
		r#"
		SELECT
			username,
			account_type as "account_type: ResourceOwnerType",
			password,
			first_name,
			last_name,
			backup_email_local,
			backup_email_domain_id as "backup_email_domain_id: Uuid",
			backup_phone_country_code,
			backup_phone_number,
			business_email_local,
			business_domain_name,
			business_name,
			otp_hash,
			otp_expiry
		FROM
			user_to_sign_up
		WHERE
			username = $1;
		"#,
		username
	)
	.fetch_optional(&mut *connection)
	.await?
	.map(|row| UserToSignUp {
		username: row.username,
		account_type: row.account_type,
		password: row.password,
		first_name: row.first_name,
		last_name: row.last_name,
		backup_email_local: row.backup_email_local,
		backup_email_domain_id: row.backup_email_domain_id,
		backup_phone_country_code: row.backup_phone_country_code,
		backup_phone_number: row.backup_phone_number,
		business_email_local: row.business_email_local,
		business_domain_name: row.business_domain_name,
		business_name: row.business_name,
		otp_hash: row.otp_hash,
		otp_expiry: row.otp_expiry as u64,
	});

	Ok(user)
}

pub async fn get_user_to_sign_up_by_phone_number(
	connection: &mut <Database as sqlx::Database>::Connection,
	country_code: &str,
	phone_number: &str,
) -> Result<Option<UserToSignUp>, sqlx::Error> {
	let sign_up = query!(
		r#"
		SELECT
			username,
			account_type as "account_type: ResourceOwnerType",
			password,
			first_name,
			last_name,
			backup_email_local,
			backup_email_domain_id as "backup_email_domain_id: Uuid",
			backup_phone_country_code,
			backup_phone_number,
			business_email_local,
			business_domain_name,
			business_name,
			otp_hash,
			otp_expiry
		FROM
			user_to_sign_up
		WHERE
			backup_phone_country_code = $1 AND
			backup_phone_number = $2;
		"#,
		country_code,
		phone_number
	)
	.fetch_optional(&mut *connection)
	.await?
	.map(|row| UserToSignUp {
		username: row.username,
		account_type: row.account_type,
		password: row.password,
		first_name: row.first_name,
		last_name: row.last_name,
		backup_email_local: row.backup_email_local,
		backup_email_domain_id: row.backup_email_domain_id,
		backup_phone_country_code: row.backup_phone_country_code,
		backup_phone_number: row.backup_phone_number,
		business_email_local: row.business_email_local,
		business_domain_name: row.business_domain_name,
		business_name: row.business_name,
		otp_hash: row.otp_hash,
		otp_expiry: row.otp_expiry as u64,
	});

	Ok(sign_up)
}

pub async fn get_user_to_sign_up_by_email(
	connection: &mut <Database as sqlx::Database>::Connection,
	email: &str,
) -> Result<Option<UserToSignUp>, sqlx::Error> {
	let sign_up = query!(
		r#"
		SELECT
			user_to_sign_up.username,
			user_to_sign_up.account_type as "account_type: ResourceOwnerType",
			user_to_sign_up.password,
			user_to_sign_up.first_name,
			user_to_sign_up.last_name,
			user_to_sign_up.backup_email_local,
			user_to_sign_up.backup_email_domain_id as "backup_email_domain_id: Uuid",
			user_to_sign_up.backup_phone_country_code,
			user_to_sign_up.backup_phone_number,
			user_to_sign_up.business_email_local,
			user_to_sign_up.business_domain_name,
			user_to_sign_up.business_name,
			user_to_sign_up.otp_hash,
			user_to_sign_up.otp_expiry
		FROM
			user_to_sign_up
		INNER JOIN
			domain
		ON
			domain.id = user_to_sign_up.backup_email_domain_id
		WHERE
			CONCAT(user_to_sign_up.backup_email_local, '@', domain.name) = $1;
		"#,
		email
	)
	.fetch_optional(&mut *connection)
	.await?
	.map(|row| UserToSignUp {
		username: row.username,
		account_type: row.account_type,
		password: row.password,
		first_name: row.first_name,
		last_name: row.last_name,
		backup_email_local: row.backup_email_local,
		backup_email_domain_id: row.backup_email_domain_id,
		backup_phone_country_code: row.backup_phone_country_code,
		backup_phone_number: row.backup_phone_number,
		business_email_local: row.business_email_local,
		business_domain_name: row.business_domain_name,
		business_name: row.business_name,
		otp_hash: row.otp_hash,
		otp_expiry: row.otp_expiry as u64,
	});

	Ok(sign_up)
}

pub async fn get_user_to_sign_up_by_business_name(
	connection: &mut <Database as sqlx::Database>::Connection,
	business_name: &str,
) -> Result<Option<UserToSignUp>, sqlx::Error> {
	let sign_up = query!(
		r#"
		SELECT
			username,
			account_type as "account_type: ResourceOwnerType",
			password,
			first_name,
			last_name,
			backup_email_local,
			backup_email_domain_id as "backup_email_domain_id: Uuid",
			backup_phone_country_code,
			backup_phone_number,
			business_email_local,
			business_domain_name,
			business_name,
			otp_hash,
			otp_expiry
		FROM
			user_to_sign_up
		WHERE
			business_name = $1;
		"#,
		business_name
	)
	.fetch_optional(&mut *connection)
	.await?
	.map(|row| UserToSignUp {
		username: row.username,
		account_type: row.account_type,
		password: row.password,
		first_name: row.first_name,
		last_name: row.last_name,
		backup_email_local: row.backup_email_local,
		backup_email_domain_id: row.backup_email_domain_id,
		backup_phone_country_code: row.backup_phone_country_code,
		backup_phone_number: row.backup_phone_number,
		business_email_local: row.business_email_local,
		business_domain_name: row.business_domain_name,
		business_name: row.business_name,
		otp_hash: row.otp_hash,
		otp_expiry: row.otp_expiry as u64,
	});

	Ok(sign_up)
}

pub async fn get_user_to_sign_up_by_business_domain_name(
	connection: &mut <Database as sqlx::Database>::Connection,
	business_domain_name: &str,
) -> Result<Option<UserToSignUp>, sqlx::Error> {
	let sign_up = query!(
		r#"
		SELECT
			username,
			account_type as "account_type: ResourceOwnerType",
			password,
			first_name,
			last_name,
			backup_email_local,
			backup_email_domain_id as "backup_email_domain_id: Uuid",
			backup_phone_country_code,
			backup_phone_number,
			business_email_local,
			business_domain_name,
			business_name,
			otp_hash,
			otp_expiry
		FROM
			user_to_sign_up
		WHERE
			business_domain_name = $1;
		"#,
		business_domain_name
	)
	.fetch_optional(&mut *connection)
	.await?
	.map(|row| UserToSignUp {
		username: row.username,
		account_type: row.account_type,
		password: row.password,
		first_name: row.first_name,
		last_name: row.last_name,
		backup_email_local: row.backup_email_local,
		backup_email_domain_id: row.backup_email_domain_id,
		backup_phone_country_code: row.backup_phone_country_code,
		backup_phone_number: row.backup_phone_number,
		business_email_local: row.business_email_local,
		business_domain_name: row.business_domain_name,
		business_name: row.business_name,
		otp_hash: row.otp_hash,
		otp_expiry: row.otp_expiry as u64,
	});

	Ok(sign_up)
}

pub async fn update_user_to_sign_up_with_otp(
	connection: &mut <Database as sqlx::Database>::Connection,
	username: &str,
	verification_token: &str,
	token_expiry: u64,
) -> Result<(), sqlx::Error> {
	query!(
		r#"
		UPDATE
			user_to_sign_up
		SET
			otp_hash = $1,
			otp_expiry = $2
		WHERE
			username = $3;
		"#,
		verification_token,
		token_expiry as i64,
		username
	)
	.execute(&mut *connection)
	.await
	.map(|_| ())
}

pub async fn add_personal_email_to_be_verified_for_user(
	connection: &mut <Database as sqlx::Database>::Connection,
	email_local: &str,
	domain_id: &Uuid,
	user_id: &Uuid,
	verification_token: &str,
	token_expiry: u64,
) -> Result<(), sqlx::Error> {
	query!(
		r#"
		INSERT INTO
			user_unverified_personal_email
		VALUES
			($1, $2, $3, $4, $5)
		ON CONFLICT(local, domain_id) DO UPDATE SET
			user_id = EXCLUDED.user_id,
			verification_token_hash = EXCLUDED.verification_token_hash,
			verification_token_expiry = EXCLUDED.verification_token_expiry;
		"#,
		email_local,
		domain_id as _,
		user_id as _,
		verification_token,
		token_expiry as i64
	)
	.execute(&mut *connection)
	.await?;

	Ok(())
}

pub async fn add_phone_number_to_be_verified_for_user(
	connection: &mut <Database as sqlx::Database>::Connection,
	country_code: &str,
	phone_number: &str,
	user_id: &Uuid,
	verification_token: &str,
	token_expiry: u64,
) -> Result<(), sqlx::Error> {
	query!(
		r#"
		INSERT INTO
			user_unverified_phone_number
		VALUES
			($1, $2, $3, $4, $5)
		ON CONFLICT(country_code, phone_number) DO UPDATE SET
			user_id = EXCLUDED.user_id,
			verification_token_hash = EXCLUDED.verification_token_hash,
			verification_token_expiry = EXCLUDED.verification_token_expiry;
		"#,
		country_code,
		phone_number,
		user_id as _,
		verification_token,
		token_expiry as i64
	)
	.execute(&mut *connection)
	.await?;

	Ok(())
}

pub async fn get_personal_email_to_be_verified_for_user(
	connection: &mut <Database as sqlx::Database>::Connection,
	user_id: &Uuid,
	email: &str,
) -> Result<Option<PersonalEmailToBeVerified>, sqlx::Error> {
	let email = query!(
		r#"
		SELECT
			user_unverified_personal_email.local,
			user_unverified_personal_email.domain_id as "domain_id: Uuid",
			user_unverified_personal_email.user_id as "user_id: Uuid",
			user_unverified_personal_email.verification_token_hash,
			user_unverified_personal_email.verification_token_expiry
		FROM
			user_unverified_personal_email
		INNER JOIN
			domain
		ON
			domain.id = user_unverified_personal_email.domain_id
		WHERE
			user_id = $1 AND
			CONCAT(local, '@', domain.name) = $2;
		"#,
		user_id as _,
		email
	)
	.fetch_optional(&mut *connection)
	.await?
	.map(|row| PersonalEmailToBeVerified {
		local: row.local,
		domain_id: row.domain_id,
		user_id: row.user_id,
		verification_token_hash: row.verification_token_hash,
		verification_token_expiry: row.verification_token_expiry as u64,
	});

	Ok(email)
}

pub async fn get_personal_email_to_be_verified_by_email(
	connection: &mut <Database as sqlx::Database>::Connection,
	email: &str,
) -> Result<Option<PersonalEmailToBeVerified>, sqlx::Error> {
	let email = query!(
		r#"
		SELECT
			user_unverified_personal_email.local,
			user_unverified_personal_email.domain_id as "domain_id: Uuid",
			user_unverified_personal_email.user_id as "user_id: Uuid",
			user_unverified_personal_email.verification_token_hash,
			user_unverified_personal_email.verification_token_expiry
		FROM
			user_unverified_personal_email
		INNER JOIN
			domain
		ON
			domain.id = user_unverified_personal_email.domain_id
		WHERE
			CONCAT(local, '@', domain.name) = $1;
		"#,
		email
	)
	.fetch_optional(&mut *connection)
	.await?
	.map(|row| PersonalEmailToBeVerified {
		local: row.local,
		domain_id: row.domain_id,
		user_id: row.user_id,
		verification_token_hash: row.verification_token_hash,
		verification_token_expiry: row.verification_token_expiry as u64,
	});

	Ok(email)
}

pub async fn delete_personal_email_to_be_verified_for_user(
	connection: &mut <Database as sqlx::Database>::Connection,
	user_id: &Uuid,
	email_local: &str,
	domain_id: &Uuid,
) -> Result<(), sqlx::Error> {
	query!(
		r#"
		DELETE FROM
			user_unverified_personal_email
		WHERE
			user_id = $1 AND
			local = $2 AND
			domain_id = $3;
		"#,
		user_id as _,
		email_local,
		domain_id as _
	)
	.execute(&mut *connection)
	.await?;

	Ok(())
}

pub async fn get_phone_number_to_be_verified_for_user(
	connection: &mut <Database as sqlx::Database>::Connection,
	user_id: &Uuid,
	country_code: &str,
	phone_number: &str,
) -> Result<Option<PhoneNumberToBeVerified>, sqlx::Error> {
	let phone_number = query!(
		r#"
		SELECT
			user_unverified_phone_number.country_code,
			user_unverified_phone_number.phone_number,
			user_unverified_phone_number.user_id as "user_id: Uuid",
			user_unverified_phone_number.verification_token_hash,
			user_unverified_phone_number.verification_token_expiry
		FROM
			user_unverified_phone_number
		INNER JOIN
			phone_number_country_code
		ON
			user_unverified_phone_number.country_code = phone_number_country_code.country_code
		WHERE
			user_id = $1 AND
			user_unverified_phone_number.country_code = $2 AND
			user_unverified_phone_number.phone_number = $3;
		"#,
		user_id as _,
		country_code,
		phone_number
	)
	.fetch_optional(&mut *connection)
	.await?
	.map(|row| PhoneNumberToBeVerified {
		country_code: row.country_code,
		phone_number: row.phone_number,
		user_id: row.user_id,
		verification_token_hash: row.verification_token_hash,
		verification_token_expiry: row.verification_token_expiry as u64,
	});

	Ok(phone_number)
}

pub async fn get_phone_number_to_be_verified_by_phone_number(
	connection: &mut <Database as sqlx::Database>::Connection,
	country_code: &str,
	phone_number: &str,
) -> Result<Option<PhoneNumberToBeVerified>, sqlx::Error> {
	let phone_number = query!(
		r#"
		SELECT
			country_code,
			phone_number,
			user_id as "user_id: Uuid",
			verification_token_hash,
			verification_token_expiry
		FROM
			user_unverified_phone_number
		WHERE
			country_code = $1 AND
			phone_number = $2;
		"#,
		country_code,
		phone_number
	)
	.fetch_optional(&mut *connection)
	.await?
	.map(|row| PhoneNumberToBeVerified {
		country_code: row.country_code,
		phone_number: row.phone_number,
		user_id: row.user_id,
		verification_token_hash: row.verification_token_hash,
		verification_token_expiry: row.verification_token_expiry as u64,
	});

	Ok(phone_number)
}

pub async fn delete_phone_number_to_be_verified_for_user(
	connection: &mut <Database as sqlx::Database>::Connection,
	user_id: &Uuid,
	country_code: &str,
	phone_number: &str,
) -> Result<(), sqlx::Error> {
	query!(
		r#"
		DELETE FROM
			user_unverified_phone_number
		WHERE
			user_id = $1 AND
			country_code = $2 AND
			phone_number = $3;
		"#,
		user_id as _,
		country_code,
		phone_number
	)
	.execute(&mut *connection)
	.await?;

	Ok(())
}

pub async fn add_personal_email_for_user(
	connection: &mut <Database as sqlx::Database>::Connection,
	user_id: &Uuid,
	email_local: &str,
	domain_id: &Uuid,
) -> Result<(), sqlx::Error> {
	query!(
		r#"
		INSERT INTO
			personal_email
		VALUES
			($1, $2, $3);
		"#,
		user_id as _,
		email_local,
		domain_id as _
	)
	.execute(&mut *connection)
	.await?;

	Ok(())
}

pub async fn add_business_email_for_user(
	connection: &mut <Database as sqlx::Database>::Connection,
	user_id: &Uuid,
	email_local: &str,
	domain_id: &Uuid,
) -> Result<(), sqlx::Error> {
	query!(
		r#"
		INSERT INTO
			business_email
		VALUES
			($1, $2, $3);
		"#,
		user_id as _,
		email_local,
		domain_id as _
	)
	.execute(&mut *connection)
	.await?;

	Ok(())
}

pub async fn delete_user_to_be_signed_up(
	connection: &mut <Database as sqlx::Database>::Connection,
	username: &str,
) -> Result<(), sqlx::Error> {
	query!(
		r#"
		DELETE FROM
			user_to_sign_up
		WHERE
			username = $1;
		"#,
		username,
	)
	.execute(&mut *connection)
	.await?;

	Ok(())
}

pub async fn create_user(
	connection: &mut <Database as sqlx::Database>::Connection,
	user_id: &Uuid,
	username: &str,
	password: &str,
	(first_name, last_name): (&str, &str),
	created: u64,

	backup_email_local: Option<&str>,
	backup_email_domain_id: Option<&Uuid>,

	backup_phone_country_code: Option<&str>,
	backup_phone_number: Option<&str>,
) -> Result<(), sqlx::Error> {
	query!(
		r#"
		INSERT INTO
			"user"
		VALUES
			(
				$1,
				$2,
				$3,
				$4,
				$5,
				NULL,
				NULL,
				NULL,
				$6,
				
				$7,
				$8,
				
				$9,
				$10
			);
		"#,
		user_id as _,
		username,
		password,
		first_name,
		last_name,
		created as i64,
		backup_email_local,
		backup_email_domain_id as _,
		backup_phone_country_code,
		backup_phone_number
	)
	.execute(&mut *connection)
	.await?;

	Ok(())
}

pub async fn add_user_login(
	connection: &mut <Database as sqlx::Database>::Connection,
	login_id: &Uuid,
	refresh_token: &str,
	token_expiry: u64,
	user_id: &Uuid,
	last_login: u64,
	last_activity: u64,
) -> Result<(), sqlx::Error> {
	query!(
		r#"
		INSERT INTO
			user_login
		VALUES
			($1, $2, $3, $4, $5, $6);
		"#,
		login_id as _,
		refresh_token,
		token_expiry as i64,
		user_id as _,
		last_login as i64,
		last_activity as i64
	)
	.execute(&mut *connection)
	.await?;

	Ok(())
}

pub async fn get_user_login(
	connection: &mut <Database as sqlx::Database>::Connection,
	login_id: &Uuid,
) -> Result<Option<UserLogin>, sqlx::Error> {
	let login = query!(
		r#"
		SELECT
			login_id as "login_id: Uuid",
			refresh_token,
			token_expiry,
			user_id as "user_id: Uuid",
			last_login,
			last_activity
		FROM
			user_login
		WHERE
			login_id = $1;
		"#,
		login_id as _
	)
	.fetch_optional(&mut *connection)
	.await?
	.map(|row| UserLogin {
		login_id: row.login_id,
		refresh_token: row.refresh_token,
		token_expiry: row.token_expiry as u64,
		user_id: row.user_id,
		last_login: row.last_login as u64,
		last_activity: row.last_activity as u64,
	});

	Ok(login)
}

pub async fn get_user_login_for_user(
	connection: &mut <Database as sqlx::Database>::Connection,
	login_id: &Uuid,
	user_id: &Uuid,
) -> Result<Option<UserLogin>, sqlx::Error> {
	let row = query!(
		r#"
		SELECT
			login_id as "login_id: Uuid",
			refresh_token,
			token_expiry,
			user_id as "user_id: Uuid",
			last_login,
			last_activity
		FROM
			user_login
		WHERE
			login_id = $1 AND
			user_id = $2;
		"#,
		login_id as _,
		user_id as _,
	)
	.fetch_optional(&mut *connection)
	.await?
	.map(|row| UserLogin {
		login_id: row.login_id,
		refresh_token: row.refresh_token,
		token_expiry: row.token_expiry as u64,
		user_id: row.user_id,
		last_login: row.last_login as u64,
		last_activity: row.last_activity as u64,
	});

	Ok(row)
}

pub async fn generate_new_login_id(
	connection: &mut <Database as sqlx::Database>::Connection,
) -> Result<Uuid, sqlx::Error> {
	loop {
		let uuid = Uuid::new_v4();

		let exists = query!(
			r#"
			SELECT
				*
			FROM
				user_login
			WHERE
				login_id = $1;
			"#,
			uuid as _
		)
		.fetch_optional(&mut *connection)
		.await?
		.is_some();

		if !exists {
			break Ok(uuid);
		}
	}
}

pub async fn get_all_logins_for_user(
	connection: &mut <Database as sqlx::Database>::Connection,
	user_id: &Uuid,
) -> Result<Vec<UserLogin>, sqlx::Error> {
	let rows = query!(
		r#"
		SELECT
			login_id as "login_id: Uuid",
			refresh_token,
			token_expiry,
			user_id as "user_id: Uuid",
			last_login,
			last_activity
		FROM
			user_login
		WHERE
			user_id = $1;
		"#,
		user_id as _
	)
	.fetch_all(&mut *connection)
	.await?
	.into_iter()
	.map(|row| UserLogin {
		login_id: row.login_id,
		refresh_token: row.refresh_token,
		token_expiry: row.token_expiry as u64,
		user_id: row.user_id,
		last_login: row.last_login as u64,
		last_activity: row.last_activity as u64,
	})
	.collect();

	Ok(rows)
}

pub async fn get_login_for_user_with_refresh_token(
	connection: &mut <Database as sqlx::Database>::Connection,
	user_id: &Uuid,
	refresh_token: &str,
) -> Result<Option<UserLogin>, sqlx::Error> {
	let login = query!(
		r#"
		SELECT
			login_id as "login_id: Uuid",
			refresh_token,
			token_expiry,
			user_id as "user_id: Uuid",
			last_login,
			last_activity
		FROM
			user_login
		WHERE
			user_id = $1 AND
			refresh_token = $2;
		"#,
		user_id as _,
		refresh_token,
	)
	.fetch_optional(&mut *connection)
	.await?
	.map(|row| UserLogin {
		login_id: row.login_id,
		refresh_token: row.refresh_token,
		token_expiry: row.token_expiry as u64,
		user_id: row.user_id,
		last_login: row.last_login as u64,
		last_activity: row.last_activity as u64,
	});

	Ok(login)
}

pub async fn delete_user_login_by_id(
	connection: &mut <Database as sqlx::Database>::Connection,
	login_id: &Uuid,
	user_id: &Uuid,
) -> Result<(), sqlx::Error> {
	query!(
		r#"
		DELETE FROM
			user_login
		WHERE
			login_id = $1 AND
			user_id = $2;
		"#,
		login_id as _,
		user_id as _,
	)
	.execute(&mut *connection)
	.await
	.map(|_| ())
}

pub async fn set_login_expiry(
	connection: &mut <Database as sqlx::Database>::Connection,
	login_id: &Uuid,
	last_activity: u64,
	token_expiry: u64,
) -> Result<(), sqlx::Error> {
	query!(
		r#"
		UPDATE
			user_login
		SET
			token_expiry = $1,
			last_activity = $2
		WHERE
			login_id = $3;
		"#,
		token_expiry as i64,
		last_activity as i64,
		login_id as _,
	)
	.execute(&mut *connection)
	.await?;

	Ok(())
}

pub async fn update_user_data(
	connection: &mut <Database as sqlx::Database>::Connection,
	user_id: &Uuid,
	first_name: Option<&str>,
	last_name: Option<&str>,
	dob: Option<u64>,
	bio: Option<&str>,
	location: Option<&str>,
) -> Result<(), sqlx::Error> {
	if let Some(first_name) = first_name {
		query!(
			r#"
			UPDATE
				"user"
			SET
				first_name = $1
			WHERE
				id = $2;
			"#,
			first_name,
			user_id as _,
		)
		.execute(&mut *connection)
		.await?;
	}
	if let Some(last_name) = last_name {
		query!(
			r#"
			UPDATE
				"user"
			SET
				last_name = $1
			WHERE
				id = $2;
			"#,
			last_name,
			user_id as _,
		)
		.execute(&mut *connection)
		.await?;
	}
	if let Some(dob) = dob {
		query!(
			r#"
			UPDATE
				"user"
			SET
				dob = $1
			WHERE
				id = $2;
			"#,
			dob as i64,
			user_id as _,
		)
		.execute(&mut *connection)
		.await?;
	}
	if let Some(bio) = bio {
		query!(
			r#"
			UPDATE
				"user"
			SET
				bio = $1
			WHERE
				id = $2;
			"#,
			bio,
			user_id as _,
		)
		.execute(&mut *connection)
		.await?;
	}
	if let Some(location) = location {
		query!(
			r#"
			UPDATE
				"user"
			SET
				location = $1
			WHERE
				id = $2;
			"#,
			location,
			user_id as _,
		)
		.execute(&mut *connection)
		.await?;
	}

	Ok(())
}

pub async fn update_user_password(
	connection: &mut <Database as sqlx::Database>::Connection,
	user_id: &Uuid,
	password: &str,
) -> Result<(), sqlx::Error> {
	query!(
		r#"
		UPDATE
			"user"
		SET
			password = $1
		WHERE
			id = $2;
		"#,
		password,
		user_id as _,
	)
	.execute(&mut *connection)
	.await?;

	Ok(())
}

pub async fn update_backup_email_for_user(
	connection: &mut <Database as sqlx::Database>::Connection,
	user_id: &Uuid,
	email_local: &str,
	domain_id: &Uuid,
) -> Result<(), sqlx::Error> {
	query!(
		r#"
		UPDATE
			"user"
		SET
			backup_email_local = $1,
			backup_email_domain_id = $2
		WHERE
			id = $3;
		"#,
		email_local,
		domain_id as _,
		user_id as _,
	)
	.execute(&mut *connection)
	.await?;

	Ok(())
}

pub async fn update_backup_phone_number_for_user(
	connection: &mut <Database as sqlx::Database>::Connection,
	user_id: &Uuid,
	country_code: &str,
	phone_number: &str,
) -> Result<(), sqlx::Error> {
	query!(
		r#"
		UPDATE
			"user"
		SET
			backup_phone_country_code = $1,
			backup_phone_number = $2
		WHERE
			id = $3;
		"#,
		country_code,
		phone_number,
		user_id as _,
	)
	.execute(&mut *connection)
	.await?;

	Ok(())
}

pub async fn add_password_reset_request(
	connection: &mut <Database as sqlx::Database>::Connection,
	user_id: &Uuid,
	token_hash: &str,
	token_expiry: u64,
) -> Result<(), sqlx::Error> {
	query!(
		r#"
		INSERT INTO
			password_reset_request
		VALUES
			($1, $2, $3)
		ON CONFLICT(user_id) DO UPDATE SET
			token = EXCLUDED.token,
			token_expiry = EXCLUDED.token_expiry;
		"#,
		user_id as _,
		token_hash,
		token_expiry as i64
	)
	.execute(&mut *connection)
	.await?;

	Ok(())
}

pub async fn get_password_reset_request_for_user(
	connection: &mut <Database as sqlx::Database>::Connection,
	user_id: &Uuid,
) -> Result<Option<PasswordResetRequest>, sqlx::Error> {
	let reset = query!(
		r#"
		SELECT
			user_id as "user_id: Uuid",
			token,
			token_expiry
		FROM
			password_reset_request
		WHERE
			user_id = $1;
		"#,
		user_id as _,
	)
	.fetch_optional(&mut *connection)
	.await?
	.map(|row| PasswordResetRequest {
		user_id: row.user_id,
		token: row.token,
		token_expiry: row.token_expiry as u64,
	});

	Ok(reset)
}

pub async fn delete_password_reset_request_for_user(
	connection: &mut <Database as sqlx::Database>::Connection,
	user_id: &Uuid,
) -> Result<(), sqlx::Error> {
	query!(
		r#"
		DELETE FROM
			password_reset_request
		WHERE
			user_id = $1;
		"#,
		user_id as _,
	)
	.execute(&mut *connection)
	.await?;

	Ok(())
}

pub async fn get_all_workspaces_for_user(
	connection: &mut <Database as sqlx::Database>::Connection,
	user_id: &Uuid,
) -> Result<Vec<Workspace>, sqlx::Error> {
	query_as!(
		Workspace,
		r#"
		SELECT DISTINCT
<<<<<<< HEAD
			workspace.id,
			workspace.name::TEXT as "name!: _",
			workspace.super_admin_id,
=======
			workspace.id as "id: _",
			workspace.name::TEXT as "name!: _",
			workspace.super_admin_id as "super_admin_id: _",
>>>>>>> 9bb70fa3
			workspace.active
		FROM
			workspace
		LEFT JOIN
			workspace_user
		ON
			workspace.id = workspace_user.workspace_id
		WHERE
			workspace.super_admin_id = $1 OR
			workspace_user.user_id = $1;
		"#,
		user_id as _,
	)
	.fetch_all(&mut *connection)
	.await
}

pub async fn get_phone_country_by_country_code(
	connection: &mut <Database as sqlx::Database>::Connection,
	country_code: &str,
) -> Result<Option<PhoneCountryCode>, sqlx::Error> {
	query_as!(
		PhoneCountryCode,
		r#"
		SELECT
			*
		FROM
			phone_number_country_code
		WHERE
			country_code = $1;
		"#,
		country_code
	)
	.fetch_optional(&mut *connection)
	.await
}

pub async fn add_phone_number_for_user(
	connection: &mut <Database as sqlx::Database>::Connection,
	user_id: &Uuid,
	phone_country_code: &str,
	phone_number: &str,
) -> Result<(), sqlx::Error> {
	query!(
		r#"
		INSERT INTO
			user_phone_number
		VALUES
			($1, $2, $3);
		"#,
		user_id as _,
		phone_country_code,
		phone_number
	)
	.execute(&mut *connection)
	.await
	.map(|_| ())
}

pub async fn get_personal_emails_for_user(
	connection: &mut <Database as sqlx::Database>::Connection,
	user_id: &Uuid,
) -> Result<Vec<String>, sqlx::Error> {
	let rows = query!(
		r#"
		SELECT
			CONCAT(personal_email.local, '@', domain.name) as "email!: String"
		FROM
			personal_email
		INNER JOIN
			domain
		ON
			personal_email.domain_id = domain.id
		WHERE
			personal_email.user_id = $1;
		"#,
		user_id as _,
	)
	.fetch_all(&mut *connection)
	.await?
	.into_iter()
	.map(|row| row.email)
	.collect();

	Ok(rows)
}

pub async fn get_personal_email_count_for_domain_id(
	connection: &mut <Database as sqlx::Database>::Connection,
	domain_id: &Uuid,
) -> Result<u64, sqlx::Error> {
	query!(
		r#"
		SELECT
			COUNT(personal_email.domain_id) as "count!: i64"
		FROM
			personal_email
		WHERE
			personal_email.domain_id = $1;
		"#,
		domain_id as _,
	)
	.fetch_one(&mut *connection)
	.await
	.map(|row| row.count as u64)
}

pub async fn get_phone_numbers_for_user(
	connection: &mut <Database as sqlx::Database>::Connection,
	user_id: &Uuid,
) -> Result<Vec<UserPhoneNumber>, sqlx::Error> {
	query_as!(
		UserPhoneNumber,
		r#"
		SELECT
			country_code,
			number as "phone_number"
		FROM
			user_phone_number
		WHERE
			user_id = $1;
		"#,
		user_id as _,
	)
	.fetch_all(&mut *connection)
	.await
}

pub async fn get_backup_phone_number_for_user(
	connection: &mut <Database as sqlx::Database>::Connection,
	user_id: &Uuid,
) -> Result<Option<UserPhoneNumber>, sqlx::Error> {
	query!(
		r#"
		SELECT
			"user".backup_phone_country_code as "backup_phone_country_code!",
			"user".backup_phone_number as "backup_phone_number!"
		FROM
			"user"
		WHERE
			"user".id = $1 AND
			"user".backup_phone_number IS NOT NULL AND
			"user".backup_phone_country_code IS NOT NULL;
		"#,
		user_id as _,
	)
	.fetch_optional(&mut *connection)
	.await
	.map(|row| {
		row.map(|row| UserPhoneNumber {
			country_code: row.backup_phone_country_code,
			phone_number: row.backup_phone_number,
		})
	})
}

pub async fn get_backup_email_for_user(
	connection: &mut <Database as sqlx::Database>::Connection,
	user_id: &Uuid,
) -> Result<Option<String>, sqlx::Error> {
	query!(
		r#"
		SELECT
			CONCAT("user".backup_email_local, '@', domain.name) as "email!: String"
		FROM
			"user"
		INNER JOIN
			domain
		ON
			"user".backup_email_domain_id = domain.id
		WHERE
			"user".id = $1;
		"#,
		user_id as _,
	)
	.fetch_optional(&mut *connection)
	.await
	.map(|row| row.map(|row| row.email))
}

pub async fn delete_personal_email_for_user(
	connection: &mut <Database as sqlx::Database>::Connection,
	user_id: &Uuid,
	email_local: &str,
	domain_id: &Uuid,
) -> Result<(), sqlx::Error> {
	query!(
		r#"
		DELETE FROM
			personal_email
		WHERE
			user_id = $1 AND
			local = $2 AND
			domain_id = $3;
		"#,
		user_id as _,
		email_local,
		domain_id as _,
	)
	.execute(&mut *connection)
	.await?;

	Ok(())
}

pub async fn delete_phone_number_for_user(
	connection: &mut <Database as sqlx::Database>::Connection,
	user_id: &Uuid,
	country_code: &str,
	phone_number: &str,
) -> Result<(), sqlx::Error> {
	query!(
		r#"
		DELETE FROM
			user_phone_number
		WHERE
			user_id = $1 AND
			country_code = $2 AND
			number = $3;
		"#,
		user_id as _,
		country_code,
		phone_number
	)
	.execute(&mut *connection)
	.await?;

	Ok(())
}<|MERGE_RESOLUTION|>--- conflicted
+++ resolved
@@ -2419,15 +2419,9 @@
 		Workspace,
 		r#"
 		SELECT DISTINCT
-<<<<<<< HEAD
-			workspace.id,
-			workspace.name::TEXT as "name!: _",
-			workspace.super_admin_id,
-=======
 			workspace.id as "id: _",
 			workspace.name::TEXT as "name!: _",
 			workspace.super_admin_id as "super_admin_id: _",
->>>>>>> 9bb70fa3
 			workspace.active
 		FROM
 			workspace
