--- conflicted
+++ resolved
@@ -22,17 +22,9 @@
 			id BINARY(16) PRIMARY KEY,
 			name VARCHAR(255) NOT NULL,
 			registry VARCHAR(255) NOT NULL DEFAULT "registry.docker.vicara.co",
-<<<<<<< HEAD
 			repository_id BINARY(16) NULL,
 			image_name VARCHAR(512) NULL,
-			image_tag VARCHAR(255) NOT NULL,
-			domain_id BINARY(16) NOT NULL,
-			sub_domain VARCHAR(255) NOT NULL,
-			path VARCHAR(255) NOT NULL DEFAULT "/",
-			/* TODO change port to port array, and take image from docker_registry_repository */
-			persistence BOOL NOT NULL,
-			datacenter VARCHAR(255) NOT NULL,
-			UNIQUE (domain_id, sub_domain, path),
+			image_tag VARCHAR(255) NOT NULL
 			CONSTRAINT CHECK 
 			(			
 				(
@@ -48,11 +40,6 @@
 				)
 			)	
 			);
-=======
-			image_name VARCHAR(512) NOT NULL,
-			image_tag VARCHAR(255) NOT NULL
-		);
->>>>>>> 31f493e4
 		"#
 	)
 	.execute(&mut *transaction)
@@ -69,8 +56,6 @@
 	)
 	.execute(&mut *transaction)
 	.await?;
-<<<<<<< HEAD
-=======
 
 	query!(
 		r#"
@@ -89,7 +74,6 @@
 	.execute(&mut *transaction)
 	.await?;
 
->>>>>>> 31f493e4
 	// change this table to deployment id and port as unique
 	query!(
 		r#"
@@ -170,14 +154,6 @@
 	)
 	.execute(&mut *transaction)
 	.await?;
-<<<<<<< HEAD
-	// CREATE TABLE IF NOT EXISTS deployment_machine_type ( id BINARY(16)
-	// PRIMARY KEY, name VARCHAR(100) NOT NULL UNIQUE, cpu_count SMALLINT
-	// UNSIGNED NOT NULL, memory_count FLOAT UNSIGNED NOT NULL,yer_gpu_type(id)
-	// );
-=======
-
->>>>>>> 31f493e4
 	query!(
 		r#"
 		CREATE TABLE IF NOT EXISTS deployment_upgrade_path (
@@ -338,23 +314,19 @@
 	image_name: Option<&str>,
 	image_tag: &str,
 ) -> Result<(), sqlx::Error> {
-<<<<<<< HEAD
 	if repository_id.is_none() {
 		query!(
 			r#"
 			INSERT INTO
 				deployment
 			VALUES
-				(?, ?, ?, NULL, ?, ?, ?, ?, ?, false, 'india');
+				(?, ?, ?, NULL, ?, ?);
 			"#,
 			deployment_id,
 			name,
 			registry,
 			image_name.unwrap(),
-			image_tag,
-			domain_id,
-			sub_domain,
-			path
+			image_tag
 		)
 		.execute(connection)
 		.await
@@ -365,39 +337,18 @@
 			INSERT INTO
 				deployment
 			VALUES
-				(?, ?, ?, ?, NULL, ?, ?, ?, ?, false, 'india');
+				(?, ?, ?, ?, NULL, ?);
 			"#,
 			deployment_id,
 			name,
 			registry,
 			repository_id.unwrap(),
-			image_tag,
-			domain_id,
-			sub_domain,
-			path
+			image_tag
 		)
 		.execute(connection)
 		.await
 		.map(|_| ())
 	}
-=======
-	query!(
-		r#"
-		INSERT INTO
-			deployment
-		VALUES
-			(?, ?, ?, ?, ?);
-		"#,
-		deployment_id,
-		name,
-		registry,
-		image_name,
-		image_tag
-	)
-	.execute(connection)
-	.await
-	.map(|_| ())
->>>>>>> 31f493e4
 }
 pub async fn get_deployments_by_image_name_and_tag_for_organisation(
 	connection: &mut Transaction<'_, MySql>,
@@ -649,12 +600,8 @@
 	.await
 	.map(|_| ())
 }
-<<<<<<< HEAD
-pub async fn insert_deployment_environment_variables(
-=======
 
 pub async fn insert_deployment_environment_variable(
->>>>>>> 31f493e4
 	connection: &mut Transaction<'_, MySql>,
 	deployment_id: &[u8],
 	name: &str,
@@ -675,8 +622,6 @@
 	.await
 	.map(|_| ())
 }
-<<<<<<< HEAD
-=======
 
 pub async fn insert_deployment_entry_point(
 	connection: &mut Transaction<'_, MySql>,
@@ -702,7 +647,6 @@
 	.map(|_| ())
 }
 
->>>>>>> 31f493e4
 // function to return list of ports
 pub async fn get_ports_for_deployment(
 	connection: &mut Transaction<'_, MySql>,
