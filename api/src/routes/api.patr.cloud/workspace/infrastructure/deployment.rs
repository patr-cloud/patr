use api_macros::closure_as_pinned_box;
use api_models::utils::Uuid;
use eve_rs::{App as EveApp, AsError, Context, NextHandler};
use serde_json::{json, Map, Value};

use crate::{
	app::{create_eve_app, App},
	db,
	error,
	models::rbac::{self, permissions},
	pin_fn,
	service::{self, kubernetes},
	utils::{
		constants::request_keys,
		validator,
		Error,
		ErrorData,
		EveContext,
		EveMiddleware,
	},
};

/// # Description
/// This function is used to create a sub app for every endpoint listed. It
/// creates an eve app which binds the endpoint with functions.
///
/// # Arguments
/// * `app` - an object of type [`App`] which contains all the configuration of
///   api including the
/// database connections.
///
/// # Returns
/// this function returns `EveApp<EveContext, EveMiddleware, App, ErrorData>`
/// containing context, middleware, object of [`App`] and Error
///
/// [`App`]: App
pub fn create_sub_app(
	app: &App,
) -> EveApp<EveContext, EveMiddleware, App, ErrorData> {
	let mut app = create_eve_app(app);

	// List all deployments
	app.get(
		"/",
		[
			EveMiddleware::ResourceTokenAuthenticator(
				permissions::workspace::deployment::LIST,
				closure_as_pinned_box!(|mut context| {
					let workspace_id =
						context.get_param(request_keys::WORKSPACE_ID).unwrap();
					let workspace_id = Uuid::parse_str(workspace_id)
						.status(400)
						.body(error!(WRONG_PARAMETERS).to_string())?;

					let resource = db::get_resource_by_id(
						context.get_database_connection(),
						&workspace_id,
					)
					.await?;

					if resource.is_none() {
						context
							.status(404)
							.json(error!(RESOURCE_DOES_NOT_EXIST));
					}

					Ok((context, resource))
				}),
			),
			EveMiddleware::CustomFunction(pin_fn!(list_deployments)),
		],
	);

	// Create a new deployment
	app.post(
		"/",
		[
			EveMiddleware::ResourceTokenAuthenticator(
				permissions::workspace::deployment::CREATE,
				closure_as_pinned_box!(|mut context| {
					let workspace_id_string =
						context.get_param(request_keys::WORKSPACE_ID).unwrap();
					let workspace_id = Uuid::parse_str(workspace_id_string)
						.status(400)
						.body(error!(WRONG_PARAMETERS).to_string())?;

					let resource = db::get_resource_by_id(
						context.get_database_connection(),
						&workspace_id,
					)
					.await?;

					if resource.is_none() {
						context
							.status(404)
							.json(error!(RESOURCE_DOES_NOT_EXIST));
					}

					Ok((context, resource))
				}),
			),
			EveMiddleware::CustomFunction(pin_fn!(create_deployment)),
		],
	);

	// Get info about a deployment
	app.get(
		"/:deploymentId/",
		[
			EveMiddleware::ResourceTokenAuthenticator(
				permissions::workspace::deployment::INFO,
				closure_as_pinned_box!(|mut context| {
					let deployment_id_string =
						context.get_param(request_keys::DEPLOYMENT_ID).unwrap();
					let deployment_id = Uuid::parse_str(deployment_id_string)
						.status(400)
						.body(error!(WRONG_PARAMETERS).to_string())?;

					let resource = db::get_resource_by_id(
						context.get_database_connection(),
						&deployment_id,
					)
					.await?;

					if resource.is_none() {
						context
							.status(404)
							.json(error!(RESOURCE_DOES_NOT_EXIST));
					}

					Ok((context, resource))
				}),
			),
			EveMiddleware::CustomFunction(pin_fn!(get_deployment_info)),
		],
	);

	// start a deployment
	app.post(
		"/:deploymentId/start",
		[
			EveMiddleware::ResourceTokenAuthenticator(
				permissions::workspace::deployment::EDIT,
				closure_as_pinned_box!(|mut context| {
					let deployment_id_string =
						context.get_param(request_keys::DEPLOYMENT_ID).unwrap();
					let deployment_id = Uuid::parse_str(deployment_id_string)
						.status(400)
						.body(error!(WRONG_PARAMETERS).to_string())?;

					let resource = db::get_resource_by_id(
						context.get_database_connection(),
						&deployment_id,
					)
					.await?;

					if resource.is_none() {
						context
							.status(404)
							.json(error!(RESOURCE_DOES_NOT_EXIST));
					}

					Ok((context, resource))
				}),
			),
			EveMiddleware::CustomFunction(pin_fn!(start_deployment)),
		],
	);

	// stop the deployment
	app.post(
		"/:deploymentId/stop",
		[
			EveMiddleware::ResourceTokenAuthenticator(
				permissions::workspace::deployment::EDIT,
				closure_as_pinned_box!(|mut context| {
					let deployment_id_string =
						context.get_param(request_keys::DEPLOYMENT_ID).unwrap();
					let deployment_id = Uuid::parse_str(deployment_id_string)
						.status(400)
						.body(error!(WRONG_PARAMETERS).to_string())?;

					let resource = db::get_resource_by_id(
						context.get_database_connection(),
						&deployment_id,
					)
					.await?;

					if resource.is_none() {
						context
							.status(404)
							.json(error!(RESOURCE_DOES_NOT_EXIST));
					}

					Ok((context, resource))
				}),
			),
			EveMiddleware::CustomFunction(pin_fn!(stop_deployment)),
		],
	);

	// get logs for the deployment
	app.get(
		"/:deploymentId/logs",
		[
			EveMiddleware::ResourceTokenAuthenticator(
				permissions::workspace::deployment::INFO,
				closure_as_pinned_box!(|mut context| {
					let deployment_id_string =
						context.get_param(request_keys::DEPLOYMENT_ID).unwrap();
					let deployment_id = Uuid::parse_str(deployment_id_string)
						.status(400)
						.body(error!(WRONG_PARAMETERS).to_string())?;

					let resource = db::get_resource_by_id(
						context.get_database_connection(),
						&deployment_id,
					)
					.await?;

					if resource.is_none() {
						context
							.status(404)
							.json(error!(RESOURCE_DOES_NOT_EXIST));
					}

					Ok((context, resource))
				}),
			),
			EveMiddleware::CustomFunction(pin_fn!(get_logs)),
		],
	);

<<<<<<< HEAD
=======
	// get list of environment variables for deployment
	app.get(
		"/:deploymentId/environment-variables",
		[
			EveMiddleware::ResourceTokenAuthenticator(
				permissions::workspace::deployment::INFO,
				closure_as_pinned_box!(|mut context| {
					let deployment_id_string =
						context.get_param(request_keys::DEPLOYMENT_ID).unwrap();
					let deployment_id = Uuid::parse_str(deployment_id_string)
						.status(400)
						.body(error!(WRONG_PARAMETERS).to_string())?;

					let resource = db::get_resource_by_id(
						context.get_database_connection(),
						&deployment_id,
					)
					.await?;

					if resource.is_none() {
						context
							.status(404)
							.json(error!(RESOURCE_DOES_NOT_EXIST));
					}

					Ok((context, resource))
				}),
			),
			EveMiddleware::CustomFunction(pin_fn!(get_environment_variables)),
		],
	);

	// set environment variables for deployment
	app.put(
		"/:deploymentId/environment-variables",
		[
			EveMiddleware::ResourceTokenAuthenticator(
				permissions::workspace::deployment::EDIT,
				closure_as_pinned_box!(|mut context| {
					let deployment_id_string =
						context.get_param(request_keys::DEPLOYMENT_ID).unwrap();
					let deployment_id = Uuid::parse_str(deployment_id_string)
						.status(400)
						.body(error!(WRONG_PARAMETERS).to_string())?;

					let resource = db::get_resource_by_id(
						context.get_database_connection(),
						&deployment_id,
					)
					.await?;

					if resource.is_none() {
						context
							.status(404)
							.json(error!(RESOURCE_DOES_NOT_EXIST));
					}

					Ok((context, resource))
				}),
			),
			EveMiddleware::CustomFunction(pin_fn!(set_environment_variables)),
		],
	);

	// set horizontal scale for the deployment
	app.put(
		"/:deploymentId/horizontal-scale",
		[
			EveMiddleware::ResourceTokenAuthenticator(
				permissions::workspace::deployment::EDIT,
				closure_as_pinned_box!(|mut context| {
					let deployment_id_string =
						context.get_param(request_keys::DEPLOYMENT_ID).unwrap();
					let deployment_id = Uuid::parse_str(deployment_id_string)
						.status(400)
						.body(error!(WRONG_PARAMETERS).to_string())?;

					let resource = db::get_resource_by_id(
						context.get_database_connection(),
						&deployment_id,
					)
					.await?;

					if resource.is_none() {
						context
							.status(404)
							.json(error!(RESOURCE_DOES_NOT_EXIST));
					}

					Ok((context, resource))
				}),
			),
			EveMiddleware::CustomFunction(pin_fn!(set_horizontal_scale)),
		],
	);

	// set machine type of the deployment
	app.put(
		"/:deploymentId/machine-type",
		[
			EveMiddleware::ResourceTokenAuthenticator(
				permissions::workspace::deployment::EDIT,
				closure_as_pinned_box!(|mut context| {
					let deployment_id_string =
						context.get_param(request_keys::DEPLOYMENT_ID).unwrap();
					let deployment_id = Uuid::parse_str(deployment_id_string)
						.status(400)
						.body(error!(WRONG_PARAMETERS).to_string())?;

					let resource = db::get_resource_by_id(
						context.get_database_connection(),
						&deployment_id,
					)
					.await?;

					if resource.is_none() {
						context
							.status(404)
							.json(error!(RESOURCE_DOES_NOT_EXIST));
					}

					Ok((context, resource))
				}),
			),
			EveMiddleware::CustomFunction(pin_fn!(set_machine_type)),
		],
	);

>>>>>>> 2b52e613
	// Delete a deployment
	app.delete(
		"/:deploymentId/",
		[
			EveMiddleware::ResourceTokenAuthenticator(
				permissions::workspace::deployment::DELETE,
				closure_as_pinned_box!(|mut context| {
					let deployment_id_string =
						context.get_param(request_keys::DEPLOYMENT_ID).unwrap();
					let deployment_id = Uuid::parse_str(deployment_id_string)
						.status(400)
						.body(error!(WRONG_PARAMETERS).to_string())?;

					let resource = db::get_resource_by_id(
						context.get_database_connection(),
						&deployment_id,
					)
					.await?;

					if resource.is_none() {
						context
							.status(404)
							.json(error!(RESOURCE_DOES_NOT_EXIST));
					}

					Ok((context, resource))
				}),
			),
			EveMiddleware::CustomFunction(pin_fn!(delete_deployment)),
		],
	);

<<<<<<< HEAD
=======
	// get domain cname and value of deployment
	app.get(
		"/:deploymentId/domain-dns-records",
		[
			EveMiddleware::ResourceTokenAuthenticator(
				permissions::workspace::deployment::INFO,
				closure_as_pinned_box!(|mut context| {
					let deployment_id_string =
						context.get_param(request_keys::DEPLOYMENT_ID).unwrap();
					let deployment_id = Uuid::parse_str(deployment_id_string)
						.status(400)
						.body(error!(WRONG_PARAMETERS).to_string())?;

					let resource = db::get_resource_by_id(
						context.get_database_connection(),
						&deployment_id,
					)
					.await?;

					if resource.is_none() {
						context
							.status(404)
							.json(error!(RESOURCE_DOES_NOT_EXIST));
					}

					Ok((context, resource))
				}),
			),
			EveMiddleware::CustomFunction(pin_fn!(get_domain_dns_records)),
		],
	);

	// update domain in the deployment
	app.put(
		"/:deploymentId/domain",
		[
			EveMiddleware::ResourceTokenAuthenticator(
				permissions::workspace::deployment::INFO,
				closure_as_pinned_box!(|mut context| {
					let deployment_id_string =
						context.get_param(request_keys::DEPLOYMENT_ID).unwrap();
					let deployment_id = Uuid::parse_str(deployment_id_string)
						.status(400)
						.body(error!(WRONG_PARAMETERS).to_string())?;

					let resource = db::get_resource_by_id(
						context.get_database_connection(),
						&deployment_id,
					)
					.await?;

					if resource.is_none() {
						context
							.status(404)
							.json(error!(RESOURCE_DOES_NOT_EXIST));
					}

					Ok((context, resource))
				}),
			),
			EveMiddleware::CustomFunction(pin_fn!(set_domain_name)),
		],
	);

	// get deployment validation status
	app.get(
		"/:deploymentId/domain-validated",
		[
			EveMiddleware::ResourceTokenAuthenticator(
				permissions::workspace::deployment::INFO,
				closure_as_pinned_box!(|mut context| {
					let workspace_id_string =
						context.get_param(request_keys::WORKSPACE_ID).unwrap();
					let workspace_id = Uuid::parse_str(workspace_id_string)
						.status(400)
						.body(error!(WRONG_PARAMETERS).to_string())?;

					let resource = db::get_resource_by_id(
						context.get_database_connection(),
						&workspace_id,
					)
					.await?;

					if resource.is_none() {
						context
							.status(404)
							.json(error!(RESOURCE_DOES_NOT_EXIST));
					}

					Ok((context, resource))
				}),
			),
			EveMiddleware::CustomFunction(pin_fn!(is_domain_validated)),
		],
	);

>>>>>>> 2b52e613
	// get data center recommendation on the basis of distance
	app.get(
		"/:deploymentId/recommended-data-center",
		[
			EveMiddleware::ResourceTokenAuthenticator(
				permissions::workspace::deployment::INFO,
				closure_as_pinned_box!(|mut context| {
					let workspace_id_string =
						context.get_param(request_keys::WORKSPACE_ID).unwrap();
					let workspace_id = Uuid::parse_str(workspace_id_string)
						.status(400)
						.body(error!(WRONG_PARAMETERS).to_string())?;

					let resource = db::get_resource_by_id(
						context.get_database_connection(),
						&workspace_id,
					)
					.await?;

					if resource.is_none() {
						context
							.status(404)
							.json(error!(RESOURCE_DOES_NOT_EXIST));
					}

					Ok((context, resource))
				}),
			),
			EveMiddleware::CustomFunction(pin_fn!(get_recommended_data_center)),
		],
	);

	app
}

/// # Description
/// This function is used to list of all the deployments present with the user
/// required inputs:
/// workspaceId in url
///
/// # Arguments
/// * `context` - an object of [`EveContext`] containing the request, response,
///   database connection, body,
/// state and other things
/// * ` _` -  an object of type [`NextHandler`] which is used to call the
///   function
///
/// # Returns
/// this function returns a `Result<EveContext, Error>` containing an object of
/// [`EveContext`] or an error output:
/// ```
/// {
///    success:
///    deployments: []
/// }
/// ```
///
/// [`EveContext`]: EveContext
/// [`NextHandler`]: NextHandler
async fn list_deployments(
	mut context: EveContext,
	_: NextHandler<EveContext, ErrorData>,
) -> Result<EveContext, Error> {
	let workspace_id =
		Uuid::parse_str(context.get_param(request_keys::WORKSPACE_ID).unwrap())
			.unwrap();
	let deployments = db::get_deployments_for_workspace(
		context.get_database_connection(),
		&workspace_id,
	)
	.await?
	.into_iter()
	.filter_map(|deployment| {
		let mut map = Map::new();

		map.insert(request_keys::SUCCESS.to_string(), Value::Bool(true));
		if deployment.registry == "registry.patr.cloud" {
			map.insert(
				request_keys::REPOSITORY_ID.to_string(),
				Value::String(deployment.repository_id?.to_string()),
			);
		} else {
			map.insert(
				request_keys::IMAGE_NAME.to_string(),
				Value::String(deployment.image_name?),
			);
		}
		if let Some(domain_name) = deployment.domain_name {
			map.insert(
				request_keys::DOMAIN_NAME.to_string(),
				Value::String(domain_name),
			);
		}
		map.insert(
			request_keys::DEPLOYMENT_ID.to_string(),
			Value::String(deployment.id.to_string()),
		);
		map.insert(
			request_keys::NAME.to_string(),
			Value::String(deployment.name),
		);
		map.insert(
			request_keys::REGISTRY.to_string(),
			Value::String(deployment.registry),
		);
		map.insert(
			request_keys::IMAGE_TAG.to_string(),
			Value::String(deployment.image_tag),
		);
		map.insert(
			request_keys::STATUS.to_string(),
			Value::String(deployment.status.to_string()),
		);
		map.insert(
			request_keys::REGION.to_string(),
			Value::String(deployment.region),
		);
		map.insert(
			request_keys::HORIZONTAL_SCALE.to_string(),
			Value::Number(deployment.horizontal_scale.into()),
		);
		map.insert(
			request_keys::MACHINE_TYPE.to_string(),
			Value::String(deployment.machine_type.to_string()),
		);
		Some(Value::Object(map))
	})
	.collect::<Vec<_>>();

	context.json(json!({
		request_keys::SUCCESS: true,
		request_keys::DEPLOYMENTS: deployments
	}));
	Ok(context)
}

/// # Description
/// This function is used to create a new deployment
/// required inputs
/// auth token in the header
/// workspace id in parameter
/// ```
/// {
///    name: ,
///    registry: ,
///    repositoryId: ,
///    imageName: ,
///    imageTag: ,
///    region: ,
///    domainName: ,
///    horizontalScale: ,
///    machineType:
/// }
/// ```
/// # Arguments
/// * `context` - an object of [`EveContext`] containing the request, response,
///   database connection, body,
/// state and other things
/// * ` _` -  an object of type [`NextHandler`] which is used to call the
///   function
///
/// # Returns
/// this function returns a `Result<EveContext, Error>` containing an object of
/// [`EveContext`] or an error output:
/// ```
/// {
///    success:
///    deploymentId:
/// }
/// ```
///
/// [`EveContext`]: EveContext
/// [`NextHandler`]: NextHandler
async fn create_deployment(
	mut context: EveContext,
	_: NextHandler<EveContext, ErrorData>,
) -> Result<EveContext, Error> {
	let workspace_id =
		Uuid::parse_str(context.get_param(request_keys::WORKSPACE_ID).unwrap())
			.unwrap();
	let body = context.get_body_object().clone();

	let name = body
		.get(request_keys::NAME)
		.map(|value| value.as_str())
		.flatten()
		.status(400)
		.body(error!(WRONG_PARAMETERS).to_string())?
		.trim();

	let registry = body
		.get(request_keys::REGISTRY)
		.map(|value| value.as_str())
		.flatten()
		.status(400)
		.body(error!(WRONG_PARAMETERS).to_string())?;

	let repository_id = body
		.get(request_keys::REPOSITORY_ID)
		.map(|value| {
			value
				.as_str()
				.map(|value| Uuid::parse_str(value).ok())
				.flatten()
				.status(400)
				.body(error!(WRONG_PARAMETERS).to_string())
		})
		.transpose()?;

	let image_name = body
		.get(request_keys::IMAGE_NAME)
		.map(|value| {
			value
				.as_str()
				.status(400)
				.body(error!(WRONG_PARAMETERS).to_string())
		})
		.transpose()?;

	let image_tag = body
		.get(request_keys::IMAGE_TAG)
		.map(|value| value.as_str())
		.flatten()
		.status(400)
		.body(error!(WRONG_PARAMETERS).to_string())?;

	let region = body
		.get(request_keys::REGION)
		.map(|value| value.as_str())
		.flatten()
		.status(400)
		.body(error!(WRONG_PARAMETERS).to_string())?;

	let domain_name = body
		.get(request_keys::DOMAIN_NAME)
		.map(|value| {
			value
				.as_str()
				.status(400)
				.body(error!(WRONG_PARAMETERS).to_string())
		})
		.transpose()?
		.filter(|domain_name| !domain_name.is_empty());

	let horizontal_scale = body
		.get(request_keys::HORIZONTAL_SCALE)
		.map(|value| match value {
			Value::Number(number) => {
				if number.is_u64() {
					number.as_u64()
				} else if number.is_i64() {
					number
						.as_i64()
						.map(|number| {
							if number > 0 {
								Some(number as u64)
							} else {
								None
							}
						})
						.flatten()
				} else {
					None
				}
			}
			Value::String(number) => number.parse::<u64>().ok(),
			_ => None,
		})
		.flatten()
		.map(|number| {
			if number > 0 && number < 256 {
				Some(number)
			} else {
				None
			}
		})
		.flatten()
		.status(400)
		.body(error!(WRONG_PARAMETERS).to_string())?;

	let machine_type = body
		.get(request_keys::MACHINE_TYPE)
		.map(|value| value.as_str())
		.flatten()
		.map(|machine_type| machine_type.parse().ok())
		.flatten()
		.status(400)
		.body(error!(WRONG_PARAMETERS).to_string())?;

	let user_id = context.get_token_data().unwrap().user.id.clone();

	let config = context.get_state().config.clone();

	let deployment_id = service::create_deployment_in_workspace(
		context.get_database_connection(),
		&workspace_id,
		name,
		registry,
		repository_id.as_ref(),
		image_name,
		image_tag,
		region,
		domain_name,
		horizontal_scale,
		&machine_type,
		&user_id,
		&config,
	)
	.await?;

	let start_deployment_on_create = false; // TODO get this as a parameter

	if start_deployment_on_create {
		// if service::deployment::deployment::check_if_image_exists_in_registry(
		// 	connection,
		// 	registry,
		// 	repository_id,
		// 	image_name,
		// 	image_tag,
		// )
		// .await?
		// {
		// 	service::update_deployment(connection, deployment_id, &config)
		// 		.await?;
		// }
	}

	let _ = service::get_deployment_metrics(
		context.get_database_connection(),
		"A new deployment has been created",
	)
	.await;

	context.json(json!({
		request_keys::SUCCESS: true,
		request_keys::DEPLOYMENT_ID: hex::encode(deployment_id.as_bytes())
	}));
	Ok(context)
}

/// # Description
/// This function is used to get the information about a specific deployment
/// required inputs:
/// auth token in the authorization headers
/// example: Authorization: <insert authToken>
/// DeploymentId in url
///
/// # Arguments
/// * `context` - an object of [`EveContext`] containing the request, response,
///   database connection, body,
/// state and other things
/// * ` _` -  an object of type [`NextHandler`] which is used to call the
///   function
///
/// # Returns
/// this function returns a `Result<EveContext, Error>` containing an object of
/// [`EveContext`] or an error output:
/// ```
/// {
///     success: true or false,
///     deployment:
///     {
///         id: ,
///         name: ,
///         registry: ,
///         imageName: ,
///         imageTag: ,
///         domainName: ,
///         horizontalScale: ,
///         machineType:
///     }
/// }
/// ```
/// [`EveContext`]: EveContext
/// [`NextHandler`]: NextHandler
async fn get_deployment_info(
	mut context: EveContext,
	_: NextHandler<EveContext, ErrorData>,
) -> Result<EveContext, Error> {
	let deployment_id = Uuid::parse_str(
		context.get_param(request_keys::DEPLOYMENT_ID).unwrap(),
	)
	.unwrap();
	let deployment = db::get_deployment_by_id(
		context.get_database_connection(),
		&deployment_id,
	)
	.await?
	.status(404)
	.body(error!(RESOURCE_DOES_NOT_EXIST).to_string())?;

	let mut response = Map::new();

	response.insert(request_keys::SUCCESS.to_string(), Value::Bool(true));
	if deployment.registry == "registry.patr.cloud" {
		response.insert(
			request_keys::REPOSITORY_ID.to_string(),
			Value::String(deployment.repository_id.status(500)?.to_string()),
		);
	} else {
		response.insert(
			request_keys::IMAGE_NAME.to_string(),
			Value::String(deployment.image_name.status(500)?),
		);
	}
	if let Some(domain_name) = deployment.domain_name {
		response.insert(
			request_keys::DOMAIN_NAME.to_string(),
			Value::String(domain_name),
		);
	}
	response.insert(
		request_keys::DEPLOYMENT_ID.to_string(),
		Value::String(deployment.id.to_string()),
	);
	response.insert(
		request_keys::NAME.to_string(),
		Value::String(deployment.name),
	);
	response.insert(
		request_keys::REGISTRY.to_string(),
		Value::String(deployment.registry),
	);
	response.insert(
		request_keys::IMAGE_TAG.to_string(),
		Value::String(deployment.image_tag),
	);

	let config = context.get_state().config.clone();
	let status = kubernetes::get_kubernetes_deployment_status(
		context.get_database_connection(),
		&deployment_id,
		&config,
	)
	.await?;
	response.insert(
		request_keys::STATUS.to_string(),
		Value::String(status.to_string()),
	);
	response.insert(
		request_keys::REGION.to_string(),
		Value::String(deployment.region),
	);
	response.insert(
		request_keys::HORIZONTAL_SCALE.to_string(),
		Value::Number(deployment.horizontal_scale.into()),
	);
	response.insert(
		request_keys::MACHINE_TYPE.to_string(),
		Value::String(deployment.machine_type.to_string()),
	);

	context.json(Value::Object(response));
	Ok(context)
}

/// # Description
/// This function is used to start a deployment
/// required inputs:
/// deploymentId in the url
///
/// # Arguments
/// * `context` - an object of [`EveContext`] containing the request, response,
///   database connection, body,
/// state and other things
/// * ` _` -  an object of type [`NextHandler`] which is used to call the next
///   function
///
/// # Returns
/// this function returns a `Result<EveContext, Error>` containing an object of
/// [`EveContext`] or an error output:
/// ```
/// {
///    success: true or false
/// }
/// ```
///
/// [`EveContext`]: EveContext
/// [`NextHandler`]: NextHandler
async fn start_deployment(
	mut context: EveContext,
	_: NextHandler<EveContext, ErrorData>,
) -> Result<EveContext, Error> {
	let deployment_id = Uuid::parse_str(
		context.get_param(request_keys::DEPLOYMENT_ID).unwrap(),
	)
	.unwrap();

	// start the container running the image, if doesn't exist
	let config = context.get_state().config.clone();
	service::start_deployment(
		context.get_database_connection(),
		&deployment_id,
		&config,
	)
	.await?;

	context.json(json!({
		request_keys::SUCCESS: true
	}));
	Ok(context)
}

/// # Description
/// This function is used to stop a deployment
/// required inputs:
/// deploymentId in the url
///
/// # Arguments
/// * `context` - an object of [`EveContext`] containing the request, response,
///   database connection, body,
/// state and other things
/// * ` _` -  an object of type [`NextHandler`] which is used to call the next
///   function
///
/// # Returns
/// this function returns a `Result<EveContext, Error>` containing an object of
/// [`EveContext`] or an error output:
/// ```
/// {
///    success: true or false
/// }
/// ```
///
/// [`EveContext`]: EveContext
/// [`NextHandler`]: NextHandler
async fn stop_deployment(
	mut context: EveContext,
	_: NextHandler<EveContext, ErrorData>,
) -> Result<EveContext, Error> {
	let deployment_id = Uuid::parse_str(
		context.get_param(request_keys::DEPLOYMENT_ID).unwrap(),
	)
	.unwrap();

	// stop the running container, if it exists
	let config = context.get_state().config.clone();
	service::stop_deployment(
		context.get_database_connection(),
		&deployment_id,
		&config,
	)
	.await?;

	context.json(json!({
		request_keys::SUCCESS: true
	}));
	Ok(context)
}

/// # Description
/// This function is used to get the logs of a deployment
/// required inputs:
/// deploymentId in the url
///
/// # Arguments
/// * `context` - an object of [`EveContext`] containing the request, response,
///   database connection, body,
/// state and other things
/// * ` _` -  an object of type [`NextHandler`] which is used to call the next
///   function
///
/// # Returns
/// this function returns a `Result<EveContext, Error>` containing an object of
/// [`EveContext`] or an error output:
/// ```
/// {
///    success: true or false
/// }
/// ```
///
/// [`EveContext`]: EveContext
/// [`NextHandler`]: NextHandler
async fn get_logs(
	mut context: EveContext,
	_: NextHandler<EveContext, ErrorData>,
) -> Result<EveContext, Error> {
	let deployment_id = Uuid::parse_str(
		context.get_param(request_keys::DEPLOYMENT_ID).unwrap(),
	)
	.unwrap();

	// stop the running container, if it exists
	let logs = service::get_deployment_container_logs(
		context.get_database_connection(),
		&deployment_id,
	)
	.await?;

	context.json(json!({
		request_keys::SUCCESS: true,
		request_keys::LOGS: logs,
	}));
	Ok(context)
}

/// # Description
/// This function is used to delete deployment
/// required inputs:
/// deploymentId in the url
///
/// # Arguments
/// * `context` - an object of [`EveContext`] containing the request, response,
///   database connection, body,
/// state and other things
/// * ` _` -  an object of type [`NextHandler`] which is used to call the
///   function
///
/// # Returns
/// this function returns a `Result<EveContext, Error>` containing an object of
/// [`EveContext`] or an error output:
/// ```
/// {
///    success: true or false
/// }
/// ```
///
/// [`EveContext`]: EveContext
/// [`NextHandler`]: NextHandler
async fn delete_deployment(
	mut context: EveContext,
	_: NextHandler<EveContext, ErrorData>,
) -> Result<EveContext, Error> {
	let deployment_id = Uuid::parse_str(
		context.get_param(request_keys::DEPLOYMENT_ID).unwrap(),
	)
	.unwrap();

	// stop and delete the container running the image, if it exists
	let config = context.get_state().config.clone();
	service::delete_deployment(
		context.get_database_connection(),
		&deployment_id,
		&config,
	)
	.await?;

	let _ = service::get_deployment_metrics(
		context.get_database_connection(),
		"A deployment has been deleted",
	)
	.await;

	context.json(json!({
		request_keys::SUCCESS: true
	}));
	Ok(context)
}

/// # Description
/// This function is used to get the environment variables for a deployment
/// required inputs:
/// deploymentId in the url
///
/// # Arguments
/// * `context` - an object of [`EveContext`] containing the request, response,
///   database connection, body,
/// state and other things
/// * ` _` -  an object of type [`NextHandler`] which is used to call the
///   function
///
/// # Returns
/// this function returns a `Result<EveContext, Error>` containing an object of
/// [`EveContext`] or an error output:
/// ```
/// {
///    success: true or false
/// }
/// ```
///
/// [`EveContext`]: EveContext
/// [`NextHandler`]: NextHandler
async fn get_environment_variables(
	mut context: EveContext,
	_: NextHandler<EveContext, ErrorData>,
) -> Result<EveContext, Error> {
	let deployment_id = Uuid::parse_str(
		context.get_param(request_keys::DEPLOYMENT_ID).unwrap(),
	)
	.unwrap();

	let env_vars: Map<String, Value> =
		db::get_environment_variables_for_deployment(
			context.get_database_connection(),
			&deployment_id,
		)
		.await?
		.into_iter()
		.map(|(key, value)| (key, Value::String(value)))
		.collect();

	context.json(json!({
		request_keys::SUCCESS: true,
		request_keys::ENVIRONMENT_VARIABLES: env_vars
	}));
	Ok(context)
}

/// # Description
/// This function is used to set the environment variables for a deployment
/// required inputs:
/// deploymentId in the url
///
/// # Arguments
/// * `context` - an object of [`EveContext`] containing the request, response,
///   database connection, body,
/// state and other things
/// * ` _` -  an object of type [`NextHandler`] which is used to call the
///   function
///
/// # Returns
/// this function returns a `Result<EveContext, Error>` containing an object of
/// [`EveContext`] or an error output:
/// ```
/// {
///    success: true or false
/// }
/// ```
///
/// [`EveContext`]: EveContext
/// [`NextHandler`]: NextHandler
async fn set_environment_variables(
	mut context: EveContext,
	_: NextHandler<EveContext, ErrorData>,
) -> Result<EveContext, Error> {
	let deployment_id = Uuid::parse_str(
		context.get_param(request_keys::DEPLOYMENT_ID).unwrap(),
	)
	.unwrap();
	let body = context.get_body_object().clone();

	let env_var_values = body
		.get(request_keys::ENVIRONMENT_VARIABLES)
		.map(|values| values.as_object())
		.flatten()
		.status(400)
		.body(error!(WRONG_PARAMETERS).to_string())?;

	let mut environment_variables = vec![];

	for (key, value) in env_var_values {
		let value = value
			.as_str()
			.status(400)
			.body(error!(WRONG_PARAMETERS).to_string())?;

		environment_variables.push((key.clone(), value.to_string()));
	}

	let config = context.get_state().config.clone();

	service::set_environment_variables_for_deployment(
		context.get_database_connection(),
		&deployment_id,
		&environment_variables,
		&config,
	)
	.await?;

	context.json(json!({
		request_keys::SUCCESS: true
	}));
	Ok(context)
}

/// # Description
/// This function is used to set the horizontal scale for a deployment.
/// Deployments need to be restarted before the changes are applied
/// required inputs:
/// deploymentId in the url
///
/// # Arguments
/// * `context` - an object of [`EveContext`] containing the request, response,
///   database connection, body,
/// state and other things
/// * ` _` -  an object of type [`NextHandler`] which is used to call the
///   function
///
/// # Returns
/// this function returns a `Result<EveContext, Error>` containing an object of
/// [`EveContext`] or an error output:
/// ```
/// {
///    success: true or false
/// }
/// ```
///
/// [`EveContext`]: EveContext
/// [`NextHandler`]: NextHandler
async fn set_horizontal_scale(
	mut context: EveContext,
	_: NextHandler<EveContext, ErrorData>,
) -> Result<EveContext, Error> {
	let deployment_id = Uuid::parse_str(
		context.get_param(request_keys::DEPLOYMENT_ID).unwrap(),
	)
	.unwrap();
	let body = context.get_body_object().clone();

	let horizontal_scale = body
		.get(request_keys::HORIZONTAL_SCALE)
		.map(|value| match value {
			Value::Number(number) => {
				if number.is_u64() {
					number.as_u64()
				} else if number.is_i64() {
					number
						.as_i64()
						.map(|number| {
							if number > 0 {
								Some(number as u64)
							} else {
								None
							}
						})
						.flatten()
				} else {
					None
				}
			}
			Value::String(number) => number.parse::<u64>().ok(),
			_ => None,
		})
		.flatten()
		.map(|number| {
			if number > 0 && number < 256 {
				Some(number)
			} else {
				None
			}
		})
		.flatten()
		.status(400)
		.body(error!(WRONG_PARAMETERS).to_string())?;

	db::set_horizontal_scale_for_deployment(
		context.get_database_connection(),
		&deployment_id,
		horizontal_scale,
	)
	.await?;

	let config = context.get_state().config.clone();

	kubernetes::update_deployment(
		context.get_database_connection(),
		&deployment_id,
		&config,
	)
	.await?;

	context.json(json!({
		request_keys::SUCCESS: true
	}));
	Ok(context)
}

/// # Description
/// This function is used to set the machine type for a deployment.
/// Deployments need to be restarted before the changes are applied
/// required inputs:
/// deploymentId in the url
///
/// # Arguments
/// * `context` - an object of [`EveContext`] containing the request, response,
///   database connection, body,
/// state and other things
/// * ` _` -  an object of type [`NextHandler`] which is used to call the
///   function
///
/// # Returns
/// this function returns a `Result<EveContext, Error>` containing an object of
/// [`EveContext`] or an error output:
/// ```
/// {
///    success: true or false
/// }
/// ```
///
/// [`EveContext`]: EveContext
/// [`NextHandler`]: NextHandler
async fn set_machine_type(
	mut context: EveContext,
	_: NextHandler<EveContext, ErrorData>,
) -> Result<EveContext, Error> {
	let deployment_id = Uuid::parse_str(
		context.get_param(request_keys::DEPLOYMENT_ID).unwrap(),
	)
	.unwrap();
	let body = context.get_body_object().clone();

	let machine_type = body
		.get(request_keys::MACHINE_TYPE)
		.map(|value| value.as_str())
		.flatten()
		.map(|machine_type| machine_type.parse().ok())
		.flatten()
		.status(400)
		.body(error!(WRONG_PARAMETERS).to_string())?;

	db::set_machine_type_for_deployment(
		context.get_database_connection(),
		&deployment_id,
		&machine_type,
	)
	.await?;

	let config = context.get_state().config.clone();

	kubernetes::update_deployment(
		context.get_database_connection(),
		&deployment_id,
		&config,
	)
	.await?;

	context.json(json!({
		request_keys::SUCCESS: true
	}));
	Ok(context)
}

/// # Description
/// This function is used to get the DNS records for the domain
/// required inputs:
/// deploymentId in the url
/// ```
/// {
///     domainName:
/// }
/// ```
///
/// # Arguments
/// * `context` - an object of [`EveContext`] containing the request, response,
///   database connection, body,
/// state and other things
/// * ` _` -  an object of type [`NextHandler`] which is used to call the
///   function
///
/// # Returns
/// this function returns a `Result<EveContext, Error>` containing an object of
/// [`EveContext`] or an error output:
/// ```
/// {
///    success: true or false
///    cnameRecords: [
///         {
///           cname: "domain_name",
///           value: "provider's url"
///         }
///    ]
/// }
/// ```
///
/// [`EveContext`]: EveContext
/// [`NextHandler`]: NextHandler
async fn get_domain_dns_records(
	mut context: EveContext,
	_: NextHandler<EveContext, ErrorData>,
) -> Result<EveContext, Error> {
	let deployment_id = Uuid::parse_str(
		context.get_param(request_keys::DEPLOYMENT_ID).unwrap(),
	)
	.unwrap();

	let config = context.get_state().config.clone();

	let cname_records = service::get_dns_records_for_deployments(
		context.get_database_connection(),
		&deployment_id,
		config,
	)
	.await?
	.into_iter()
	.map(|record| {
		json!({
			request_keys::CNAME: record.cname,
			request_keys::VALUE: record.value
		})
	})
	.collect::<Vec<_>>();

	context.json(json!({
		request_keys::SUCCESS: true,
		request_keys::CNAME_RECORDS: cname_records
	}));
	Ok(context)
}

/// # Description
/// This function is used to set the domain name of the deployment
/// required inputs:
/// deploymentId in the url
/// ```
/// {
///     domainName:
/// }
/// ```
///
/// # Arguments
/// * `context` - an object of [`EveContext`] containing the request, response,
///   database connection, body,
/// state and other things
/// * ` _` -  an object of type [`NextHandler`] which is used to call the
///   function
///
/// # Returns
/// this function returns a `Result<EveContext, Error>` containing an object of
/// [`EveContext`] or an error output:
/// ```
/// {
///    success: true or false
///    cnameRecords: [
///         {
///           cname: "domain_name",
///           value: "provider's url"
///         }
///    ]
/// }
/// ```
///
/// [`EveContext`]: EveContext
/// [`NextHandler`]: NextHandler
async fn set_domain_name(
	mut context: EveContext,
	_: NextHandler<EveContext, ErrorData>,
) -> Result<EveContext, Error> {
	let deployment_id = Uuid::parse_str(
		context.get_param(request_keys::DEPLOYMENT_ID).unwrap(),
	)
	.unwrap();

	let body = context.get_body_object().clone();
	let domain_name = body
		.get(request_keys::DOMAIN_NAME)
		.map(|value| {
			value
				.as_str()
				.status(400)
				.body(error!(WRONG_PARAMETERS).to_string())
		})
		.transpose()?
		.filter(|domain_name| !domain_name.is_empty());

	let user_id = &context.get_token_data().unwrap().user.id;
	let is_god_user = user_id == rbac::GOD_USER_ID.get().unwrap();

	if let Some(domain_name) = domain_name {
		// If the entry point is not valid, OR if (the domain is special and the
		// user is not god user)
		if !validator::is_deployment_entry_point_valid(domain_name) ||
			(validator::is_domain_special(domain_name) && !is_god_user)
		{
			return Err(Error::empty()
				.status(400)
				.body(error!(INVALID_DOMAIN_NAME).to_string()));
		}
	}
	let config = context.get_state().config.clone();

	service::set_domain_for_deployment(
		context.get_database_connection(),
		&config,
		&deployment_id,
		domain_name,
	)
	.await?;

	let _ = service::get_deployment_metrics(
		context.get_database_connection(),
		if domain_name.is_some() {
			"A domain name has been set for a deployment"
		} else {
			"A domain name has been unset for a deployment"
		},
	)
	.await;

	context.json(json!({
		request_keys::SUCCESS: true
	}));
	Ok(context)
}

/// # Description
/// This function is used to get the status of domain set for deployment
/// required inputs:
/// deploymentId in the url
/// ```
/// {
///     domainName:
/// }
/// ```
///
/// # Arguments
/// * `context` - an object of [`EveContext`] containing the request, response,
///   database connection, body,
/// state and other things
/// * ` _` -  an object of type [`NextHandler`] which is used to call the
///   function
///
/// # Returns
/// this function returns a `Result<EveContext, Error>` containing an object of
/// [`EveContext`] or an error output:
/// ```
/// {
///    success: true or false
/// }
/// ```
///
/// [`EveContext`]: EveContext
/// [`NextHandler`]: NextHandler
async fn is_domain_validated(
	mut context: EveContext,
	_: NextHandler<EveContext, ErrorData>,
) -> Result<EveContext, Error> {
	let deployment_id = Uuid::parse_str(
		context.get_param(request_keys::DEPLOYMENT_ID).unwrap(),
	)
	.unwrap();
	let config = context.get_state().config.clone();

	let validated = service::get_domain_validation_status(
		context.get_database_connection(),
		&deployment_id,
		&config,
	)
	.await?;

	context.json(json!({
		request_keys::SUCCESS: true,
		request_keys::VALIDATED: validated,
	}));
	Ok(context)
}

/// # Description
/// This function is used to get the nearest data center for the majority of the
/// users deploymentId in the url
///
/// # Arguments
/// * `context` - an object of [`EveContext`] containing the request, response,
///   database connection, body,
/// state and other things
/// * ` _` -  an object of type [`NextHandler`] which is used to call the
///   function
///
/// # Returns
/// this function returns a `Result<EveContext, Error>` containing an object of
/// [`EveContext`] or an error output:
/// ```
/// {
///    success: true or false,
///    datacenters: []
/// }
/// ```
///
/// [`EveContext`]: EveContext
/// [`NextHandler`]: NextHandler
async fn get_recommended_data_center(
	mut context: EveContext,
	_: NextHandler<EveContext, ErrorData>,
) -> Result<EveContext, Error> {
	let deployment_id = Uuid::parse_str(
		context.get_param(request_keys::DEPLOYMENT_ID).unwrap(),
	)
	.unwrap();

	let deployment = db::get_deployment_by_id(
		context.get_database_connection(),
		&deployment_id,
	)
	.await?
	.status(400)
	.body(error!(WRONG_PARAMETERS).to_string())?;

	let data_center = db::get_recommended_data_center(
		context.get_database_connection(),
		&deployment_id,
	)
	.await?;

	context.json(
		if let Some(data_center) = data_center {
			json!({
				request_keys::SUCCESS: true,
				request_keys::RECOMMENDED_DATA_CENTER: data_center
			})
		} else {
			json!({
				request_keys::SUCCESS: true,
				request_keys::RECOMMENDED_DATA_CENTER: deployment.region
			})
		},
	);
	Ok(context)
}<|MERGE_RESOLUTION|>--- conflicted
+++ resolved
@@ -231,137 +231,6 @@
 		],
 	);
 
-<<<<<<< HEAD
-=======
-	// get list of environment variables for deployment
-	app.get(
-		"/:deploymentId/environment-variables",
-		[
-			EveMiddleware::ResourceTokenAuthenticator(
-				permissions::workspace::deployment::INFO,
-				closure_as_pinned_box!(|mut context| {
-					let deployment_id_string =
-						context.get_param(request_keys::DEPLOYMENT_ID).unwrap();
-					let deployment_id = Uuid::parse_str(deployment_id_string)
-						.status(400)
-						.body(error!(WRONG_PARAMETERS).to_string())?;
-
-					let resource = db::get_resource_by_id(
-						context.get_database_connection(),
-						&deployment_id,
-					)
-					.await?;
-
-					if resource.is_none() {
-						context
-							.status(404)
-							.json(error!(RESOURCE_DOES_NOT_EXIST));
-					}
-
-					Ok((context, resource))
-				}),
-			),
-			EveMiddleware::CustomFunction(pin_fn!(get_environment_variables)),
-		],
-	);
-
-	// set environment variables for deployment
-	app.put(
-		"/:deploymentId/environment-variables",
-		[
-			EveMiddleware::ResourceTokenAuthenticator(
-				permissions::workspace::deployment::EDIT,
-				closure_as_pinned_box!(|mut context| {
-					let deployment_id_string =
-						context.get_param(request_keys::DEPLOYMENT_ID).unwrap();
-					let deployment_id = Uuid::parse_str(deployment_id_string)
-						.status(400)
-						.body(error!(WRONG_PARAMETERS).to_string())?;
-
-					let resource = db::get_resource_by_id(
-						context.get_database_connection(),
-						&deployment_id,
-					)
-					.await?;
-
-					if resource.is_none() {
-						context
-							.status(404)
-							.json(error!(RESOURCE_DOES_NOT_EXIST));
-					}
-
-					Ok((context, resource))
-				}),
-			),
-			EveMiddleware::CustomFunction(pin_fn!(set_environment_variables)),
-		],
-	);
-
-	// set horizontal scale for the deployment
-	app.put(
-		"/:deploymentId/horizontal-scale",
-		[
-			EveMiddleware::ResourceTokenAuthenticator(
-				permissions::workspace::deployment::EDIT,
-				closure_as_pinned_box!(|mut context| {
-					let deployment_id_string =
-						context.get_param(request_keys::DEPLOYMENT_ID).unwrap();
-					let deployment_id = Uuid::parse_str(deployment_id_string)
-						.status(400)
-						.body(error!(WRONG_PARAMETERS).to_string())?;
-
-					let resource = db::get_resource_by_id(
-						context.get_database_connection(),
-						&deployment_id,
-					)
-					.await?;
-
-					if resource.is_none() {
-						context
-							.status(404)
-							.json(error!(RESOURCE_DOES_NOT_EXIST));
-					}
-
-					Ok((context, resource))
-				}),
-			),
-			EveMiddleware::CustomFunction(pin_fn!(set_horizontal_scale)),
-		],
-	);
-
-	// set machine type of the deployment
-	app.put(
-		"/:deploymentId/machine-type",
-		[
-			EveMiddleware::ResourceTokenAuthenticator(
-				permissions::workspace::deployment::EDIT,
-				closure_as_pinned_box!(|mut context| {
-					let deployment_id_string =
-						context.get_param(request_keys::DEPLOYMENT_ID).unwrap();
-					let deployment_id = Uuid::parse_str(deployment_id_string)
-						.status(400)
-						.body(error!(WRONG_PARAMETERS).to_string())?;
-
-					let resource = db::get_resource_by_id(
-						context.get_database_connection(),
-						&deployment_id,
-					)
-					.await?;
-
-					if resource.is_none() {
-						context
-							.status(404)
-							.json(error!(RESOURCE_DOES_NOT_EXIST));
-					}
-
-					Ok((context, resource))
-				}),
-			),
-			EveMiddleware::CustomFunction(pin_fn!(set_machine_type)),
-		],
-	);
-
->>>>>>> 2b52e613
 	// Delete a deployment
 	app.delete(
 		"/:deploymentId/",
@@ -394,105 +263,6 @@
 		],
 	);
 
-<<<<<<< HEAD
-=======
-	// get domain cname and value of deployment
-	app.get(
-		"/:deploymentId/domain-dns-records",
-		[
-			EveMiddleware::ResourceTokenAuthenticator(
-				permissions::workspace::deployment::INFO,
-				closure_as_pinned_box!(|mut context| {
-					let deployment_id_string =
-						context.get_param(request_keys::DEPLOYMENT_ID).unwrap();
-					let deployment_id = Uuid::parse_str(deployment_id_string)
-						.status(400)
-						.body(error!(WRONG_PARAMETERS).to_string())?;
-
-					let resource = db::get_resource_by_id(
-						context.get_database_connection(),
-						&deployment_id,
-					)
-					.await?;
-
-					if resource.is_none() {
-						context
-							.status(404)
-							.json(error!(RESOURCE_DOES_NOT_EXIST));
-					}
-
-					Ok((context, resource))
-				}),
-			),
-			EveMiddleware::CustomFunction(pin_fn!(get_domain_dns_records)),
-		],
-	);
-
-	// update domain in the deployment
-	app.put(
-		"/:deploymentId/domain",
-		[
-			EveMiddleware::ResourceTokenAuthenticator(
-				permissions::workspace::deployment::INFO,
-				closure_as_pinned_box!(|mut context| {
-					let deployment_id_string =
-						context.get_param(request_keys::DEPLOYMENT_ID).unwrap();
-					let deployment_id = Uuid::parse_str(deployment_id_string)
-						.status(400)
-						.body(error!(WRONG_PARAMETERS).to_string())?;
-
-					let resource = db::get_resource_by_id(
-						context.get_database_connection(),
-						&deployment_id,
-					)
-					.await?;
-
-					if resource.is_none() {
-						context
-							.status(404)
-							.json(error!(RESOURCE_DOES_NOT_EXIST));
-					}
-
-					Ok((context, resource))
-				}),
-			),
-			EveMiddleware::CustomFunction(pin_fn!(set_domain_name)),
-		],
-	);
-
-	// get deployment validation status
-	app.get(
-		"/:deploymentId/domain-validated",
-		[
-			EveMiddleware::ResourceTokenAuthenticator(
-				permissions::workspace::deployment::INFO,
-				closure_as_pinned_box!(|mut context| {
-					let workspace_id_string =
-						context.get_param(request_keys::WORKSPACE_ID).unwrap();
-					let workspace_id = Uuid::parse_str(workspace_id_string)
-						.status(400)
-						.body(error!(WRONG_PARAMETERS).to_string())?;
-
-					let resource = db::get_resource_by_id(
-						context.get_database_connection(),
-						&workspace_id,
-					)
-					.await?;
-
-					if resource.is_none() {
-						context
-							.status(404)
-							.json(error!(RESOURCE_DOES_NOT_EXIST));
-					}
-
-					Ok((context, resource))
-				}),
-			),
-			EveMiddleware::CustomFunction(pin_fn!(is_domain_validated)),
-		],
-	);
-
->>>>>>> 2b52e613
 	// get data center recommendation on the basis of distance
 	app.get(
 		"/:deploymentId/recommended-data-center",
@@ -782,10 +552,6 @@
 		.status(400)
 		.body(error!(WRONG_PARAMETERS).to_string())?;
 
-	let user_id = context.get_token_data().unwrap().user.id.clone();
-
-	let config = context.get_state().config.clone();
-
 	let deployment_id = service::create_deployment_in_workspace(
 		context.get_database_connection(),
 		&workspace_id,
@@ -798,8 +564,6 @@
 		domain_name,
 		horizontal_scale,
 		&machine_type,
-		&user_id,
-		&config,
 	)
 	.await?;
 
