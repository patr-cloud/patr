use api_macros::closure_as_pinned_box;
use api_models::{
	models::workspace::{
		infrastructure::{
			deployment::{
				CreateDeploymentRequest,
				CreateDeploymentResponse,
				DeleteDeploymentResponse,
				Deployment,
				DeploymentBuildLog,
				DeploymentRegistry,
				DeploymentStatus,
				GetDeploymentBuildLogsResponse,
				GetDeploymentEventsResponse,
				GetDeploymentInfoResponse,
				GetDeploymentLogsResponse,
				ListDeploymentsResponse,
				ListLinkedURLsResponse,
				PatrRegistry,
				StartDeploymentResponse,
				StopDeploymentResponse,
				UpdateDeploymentRequest,
				UpdateDeploymentResponse,
			},
			managed_urls::{ManagedUrl, ManagedUrlType},
		},
		WorkspaceAuditLog,
	},
	utils::{constants, Uuid},
};
use chrono::Utc;
use eve_rs::{App as EveApp, AsError, Context, NextHandler};

use crate::{
	app::{create_eve_app, App},
	db,
	error,
	models::{
		db_mapping::ManagedUrlType as DbManagedUrlType,
		deployment::DeploymentAuditLog,
		rbac::permissions,
	},
	pin_fn,
	service,
	utils::{
		constants::request_keys,
		Error,
		ErrorData,
		EveContext,
		EveMiddleware,
	},
};

/// # Description
/// This function is used to create a sub app for every endpoint listed. It
/// creates an eve app which binds the endpoint with functions.
///
/// # Arguments
/// * `app` - an object of type [`App`] which contains all the configuration of
///   api including the
/// database connections.
///
/// # Returns
/// this function returns `EveApp<EveContext, EveMiddleware, App, ErrorData>`
/// containing context, middleware, object of [`App`] and Error
///
/// [`App`]: App
pub fn create_sub_app(
	app: &App,
) -> EveApp<EveContext, EveMiddleware, App, ErrorData> {
	let mut app = create_eve_app(app);

	// List all deployments
	app.get(
		"/",
		[
			EveMiddleware::ResourceTokenAuthenticator(
				permissions::workspace::infrastructure::deployment::LIST,
				closure_as_pinned_box!(|mut context| {
					let workspace_id =
						context.get_param(request_keys::WORKSPACE_ID).unwrap();
					let workspace_id = Uuid::parse_str(workspace_id)
						.status(400)
						.body(error!(WRONG_PARAMETERS).to_string())?;

					let resource = db::get_resource_by_id(
						context.get_database_connection(),
						&workspace_id,
					)
					.await?;

					if resource.is_none() {
						context
							.status(404)
							.json(error!(RESOURCE_DOES_NOT_EXIST));
					}

					Ok((context, resource))
				}),
			),
			EveMiddleware::CustomFunction(pin_fn!(list_deployments)),
		],
	);

	// Create a new deployment
	app.post(
		"/",
		[
			EveMiddleware::ResourceTokenAuthenticator(
				permissions::workspace::infrastructure::deployment::CREATE,
				closure_as_pinned_box!(|mut context| {
					let workspace_id_string =
						context.get_param(request_keys::WORKSPACE_ID).unwrap();
					let workspace_id = Uuid::parse_str(workspace_id_string)
						.status(400)
						.body(error!(WRONG_PARAMETERS).to_string())?;

					let resource = db::get_resource_by_id(
						context.get_database_connection(),
						&workspace_id,
					)
					.await?;

					if resource.is_none() {
						context
							.status(404)
							.json(error!(RESOURCE_DOES_NOT_EXIST));
					}

					Ok((context, resource))
				}),
			),
			EveMiddleware::CustomFunction(pin_fn!(create_deployment)),
		],
	);

	// Get info about a deployment
	app.get(
		"/:deploymentId/",
		[
			EveMiddleware::ResourceTokenAuthenticator(
				permissions::workspace::infrastructure::deployment::INFO,
				closure_as_pinned_box!(|mut context| {
					let deployment_id_string =
						context.get_param(request_keys::DEPLOYMENT_ID).unwrap();
					let deployment_id = Uuid::parse_str(deployment_id_string)
						.status(400)
						.body(error!(WRONG_PARAMETERS).to_string())?;

					let resource = db::get_resource_by_id(
						context.get_database_connection(),
						&deployment_id,
					)
					.await?;

					if resource.is_none() {
						context
							.status(404)
							.json(error!(RESOURCE_DOES_NOT_EXIST));
					}

					Ok((context, resource))
				}),
			),
			EveMiddleware::CustomFunction(pin_fn!(get_deployment_info)),
		],
	);

	// start a deployment
	app.post(
		"/:deploymentId/start",
		[
			EveMiddleware::ResourceTokenAuthenticator(
				permissions::workspace::infrastructure::deployment::EDIT,
				closure_as_pinned_box!(|mut context| {
					let deployment_id_string =
						context.get_param(request_keys::DEPLOYMENT_ID).unwrap();
					let deployment_id = Uuid::parse_str(deployment_id_string)
						.status(400)
						.body(error!(WRONG_PARAMETERS).to_string())?;

					let resource = db::get_resource_by_id(
						context.get_database_connection(),
						&deployment_id,
					)
					.await?;

					if resource.is_none() {
						context
							.status(404)
							.json(error!(RESOURCE_DOES_NOT_EXIST));
					}

					Ok((context, resource))
				}),
			),
			EveMiddleware::CustomFunction(pin_fn!(start_deployment)),
		],
	);

	// stop the deployment
	app.post(
		"/:deploymentId/stop",
		[
			EveMiddleware::ResourceTokenAuthenticator(
				permissions::workspace::infrastructure::deployment::EDIT,
				closure_as_pinned_box!(|mut context| {
					let deployment_id_string =
						context.get_param(request_keys::DEPLOYMENT_ID).unwrap();
					let deployment_id = Uuid::parse_str(deployment_id_string)
						.status(400)
						.body(error!(WRONG_PARAMETERS).to_string())?;

					let resource = db::get_resource_by_id(
						context.get_database_connection(),
						&deployment_id,
					)
					.await?;

					if resource.is_none() {
						context
							.status(404)
							.json(error!(RESOURCE_DOES_NOT_EXIST));
					}

					Ok((context, resource))
				}),
			),
			EveMiddleware::CustomFunction(pin_fn!(stop_deployment)),
		],
	);

	// get logs for the deployment
	app.get(
		"/:deploymentId/logs",
		[
			EveMiddleware::ResourceTokenAuthenticator(
				permissions::workspace::infrastructure::deployment::INFO,
				closure_as_pinned_box!(|mut context| {
					let deployment_id_string =
						context.get_param(request_keys::DEPLOYMENT_ID).unwrap();
					let deployment_id = Uuid::parse_str(deployment_id_string)
						.status(400)
						.body(error!(WRONG_PARAMETERS).to_string())?;

					let resource = db::get_resource_by_id(
						context.get_database_connection(),
						&deployment_id,
					)
					.await?;

					if resource.is_none() {
						context
							.status(404)
							.json(error!(RESOURCE_DOES_NOT_EXIST));
					}

					Ok((context, resource))
				}),
			),
			EveMiddleware::CustomFunction(pin_fn!(get_logs)),
		],
	);

	// Delete a deployment
	app.delete(
		"/:deploymentId/",
		[
			EveMiddleware::ResourceTokenAuthenticator(
				permissions::workspace::infrastructure::deployment::DELETE,
				closure_as_pinned_box!(|mut context| {
					let deployment_id_string =
						context.get_param(request_keys::DEPLOYMENT_ID).unwrap();
					let deployment_id = Uuid::parse_str(deployment_id_string)
						.status(400)
						.body(error!(WRONG_PARAMETERS).to_string())?;

					let resource = db::get_resource_by_id(
						context.get_database_connection(),
						&deployment_id,
					)
					.await?;

					if resource.is_none() {
						context
							.status(404)
							.json(error!(RESOURCE_DOES_NOT_EXIST));
					}

					Ok((context, resource))
				}),
			),
			EveMiddleware::CustomFunction(pin_fn!(delete_deployment)),
		],
	);

	// Update a deployment
	app.patch(
		"/:deploymentId/",
		[
			EveMiddleware::ResourceTokenAuthenticator(
				permissions::workspace::infrastructure::deployment::EDIT,
				closure_as_pinned_box!(|mut context| {
					let deployment_id_string =
						context.get_param(request_keys::DEPLOYMENT_ID).unwrap();
					let deployment_id = Uuid::parse_str(deployment_id_string)
						.status(400)
						.body(error!(WRONG_PARAMETERS).to_string())?;

					let resource = db::get_resource_by_id(
						context.get_database_connection(),
						&deployment_id,
					)
					.await?;

					if resource.is_none() {
						context
							.status(404)
							.json(error!(RESOURCE_DOES_NOT_EXIST));
					}

					Ok((context, resource))
				}),
			),
			EveMiddleware::CustomFunction(pin_fn!(update_deployment)),
		],
	);

	// List all linked URLs of a deployment
	app.get(
		"/:deploymentId/managed-urls",
		[
			EveMiddleware::ResourceTokenAuthenticator(
				permissions::workspace::infrastructure::deployment::INFO,
				closure_as_pinned_box!(|mut context| {
					let deployment_id_string =
						context.get_param(request_keys::DEPLOYMENT_ID).unwrap();
					let deployment_id = Uuid::parse_str(deployment_id_string)
						.status(400)
						.body(error!(WRONG_PARAMETERS).to_string())?;

					let resource = db::get_resource_by_id(
						context.get_database_connection(),
						&deployment_id,
					)
					.await?;

					if resource.is_none() {
						context
							.status(404)
							.json(error!(RESOURCE_DOES_NOT_EXIST));
					}

					Ok((context, resource))
				}),
			),
			EveMiddleware::CustomFunction(pin_fn!(list_linked_urls)),
		],
	);

	app.get(
		"/:deploymentId/build-logs",
		[
			EveMiddleware::ResourceTokenAuthenticator(
				permissions::workspace::infrastructure::deployment::LIST,
				closure_as_pinned_box!(|mut context| {
					let deployment_id_string =
						context.get_param(request_keys::DEPLOYMENT_ID).unwrap();
					let deployment_id = Uuid::parse_str(deployment_id_string)
						.status(400)
						.body(error!(WRONG_PARAMETERS).to_string())?;

					let resource = db::get_resource_by_id(
						context.get_database_connection(),
						&deployment_id,
					)
					.await?;

					if resource.is_none() {
						context
							.status(404)
							.json(error!(RESOURCE_DOES_NOT_EXIST));
					}

					Ok((context, resource))
				}),
			),
			EveMiddleware::CustomFunction(pin_fn!(get_build_logs)),
		],
	);

	app.get(
		"/:deploymentId/events",
		[
			EveMiddleware::ResourceTokenAuthenticator(
				permissions::workspace::infrastructure::deployment::LIST,
				closure_as_pinned_box!(|mut context| {
					let deployment_id_string =
						context.get_param(request_keys::DEPLOYMENT_ID).unwrap();
					let deployment_id = Uuid::parse_str(deployment_id_string)
						.status(400)
						.body(error!(WRONG_PARAMETERS).to_string())?;

					let resource = db::get_resource_by_id(
						context.get_database_connection(),
						&deployment_id,
					)
					.await?;

					if resource.is_none() {
						context
							.status(404)
							.json(error!(RESOURCE_DOES_NOT_EXIST));
					}

					Ok((context, resource))
				}),
			),
			EveMiddleware::CustomFunction(pin_fn!(get_build_events)),
		],
	);

	app
}

/// # Description
/// This function is used to list of all the deployments present with the user
/// required inputs:
/// workspaceId in url
///
/// # Arguments
/// * `context` - an object of [`EveContext`] containing the request, response,
///   database connection, body,
/// state and other things
/// * ` _` -  an object of type [`NextHandler`] which is used to call the
///   function
///
/// # Returns
/// this function returns a `Result<EveContext, Error>` containing an object of
/// [`EveContext`] or an error output:
/// ```
/// {
///    success:
///    deployments: []
/// }
/// ```
///
/// [`EveContext`]: EveContext
/// [`NextHandler`]: NextHandler
async fn list_deployments(
	mut context: EveContext,
	_: NextHandler<EveContext, ErrorData>,
) -> Result<EveContext, Error> {
	let request_id = Uuid::new_v4();
	log::trace!("request_id: {} - Listing deployments", request_id);

	let workspace_id =
		Uuid::parse_str(context.get_param(request_keys::WORKSPACE_ID).unwrap())
			.unwrap();

	log::trace!(
		"request_id: {} - Getting deployments from database",
		request_id
	);
	let deployments = db::get_deployments_for_workspace(
		context.get_database_connection(),
		&workspace_id,
	)
	.await?
	.into_iter()
	.filter_map(|deployment| {
		Some(Deployment {
			id: deployment.id,
			name: deployment.name,
			registry: if deployment.registry == constants::PATR_REGISTRY {
				DeploymentRegistry::PatrRegistry {
					registry: PatrRegistry,
					repository_id: deployment.repository_id?,
				}
			} else {
				DeploymentRegistry::ExternalRegistry {
					registry: deployment.registry,
					image_name: deployment.image_name?,
				}
			},
			image_tag: deployment.image_tag,
			status: deployment.status,
			region: deployment.region,
			machine_type: deployment.machine_type,
		})
	})
	.collect();
	log::trace!(
		"request_id: {} - Deployments successfully retreived",
		request_id
	);

	context.success(ListDeploymentsResponse { deployments });
	Ok(context)
}

/// # Description
/// This function is used to create a new deployment
/// required inputs
/// auth token in the header
/// workspace id in parameter
/// ```
/// {
///    name: ,
///    registry: ,
///    repositoryId: ,
///    imageName: ,
///    imageTag: ,
///    region: ,
///    domainName: ,
///    horizontalScale: ,
///    machineType:
/// }
/// ```
/// # Arguments
/// * `context` - an object of [`EveContext`] containing the request, response,
///   database connection, body,
/// state and other things
/// * ` _` -  an object of type [`NextHandler`] which is used to call the
///   function
///
/// # Returns
/// this function returns a `Result<EveContext, Error>` containing an object of
/// [`EveContext`] or an error output:
/// ```
/// {
///    success:
///    deploymentId:
/// }
/// ```
///
/// [`EveContext`]: EveContext
/// [`NextHandler`]: NextHandler
async fn create_deployment(
	mut context: EveContext,
	_: NextHandler<EveContext, ErrorData>,
) -> Result<EveContext, Error> {
	let request_id = Uuid::new_v4();
	log::trace!("request_id: {} - Creating deployment", request_id);
	let workspace_id =
		Uuid::parse_str(context.get_param(request_keys::WORKSPACE_ID).unwrap())
			.unwrap();

	let user_id = context.get_token_data().unwrap().user.id.clone();

	let login_id = context.get_token_data().unwrap().login_id.clone();

	let CreateDeploymentRequest {
		workspace_id: _,
		name,
		registry,
		image_tag,
		region,
		machine_type,
		running_details: deployment_running_details,
		deploy_on_create,
	} = context
		.get_body_as()
		.status(400)
		.body(error!(WRONG_PARAMETERS).to_string())?;
	let name = name.trim();
	let image_tag = image_tag.trim();

	let config = context.get_state().config.clone();

	log::trace!(
		"request_id: {} - Creating the deployment in workspace",
		request_id
	);

	let deployment_audit_log = DeploymentAuditLog {
		user_id: Some(user_id.clone()),
		ip_address: "0.0.0.0".to_string(),
		login_id: Some(login_id.clone()),
		workspace_audit_log_id: db::generate_new_workspace_audit_log_id(
			context.get_database_connection(),
		)
		.await?,
		patr_action: false,
		time_now: Utc::now(),
	};

	let id = service::create_deployment_in_workspace(
		context.get_database_connection(),
		&workspace_id,
		name,
		&registry,
		image_tag,
		&region,
		&machine_type,
		&deployment_running_details,
		&request_id,
		&deployment_audit_log,
	)
	.await?;

	context.commit_database_transaction().await?;

	if deploy_on_create {
		service::queue_create_deployment(
			context.get_database_connection(),
			&workspace_id,
			&id,
			name,
			&registry,
			image_tag,
			&region,
			&machine_type,
			&deployment_running_details,
			&config,
			&request_id,
		)
		.await?;
<<<<<<< HEAD

		log::trace!(
			"request_id: {} - Getting repository details from the database",
			request_id
		);
		let repository_details = db::get_docker_repository_by_id(
			context.get_database_connection(),
			repository_id,
		)
		.await?
		.status(500)?;

		log::trace!(
			"request_id: {} - Getting workspace details from the database",
			request_id
		);
		let workspace_details = db::get_workspace_info(
			context.get_database_connection(),
			&repository_details.workspace_id,
		)
		.await?
		.status(500)?;

		log::trace!(
			"request_id: {} - Checking if the image exists",
			request_id
		);
		if let Some((_, digest)) = tag_details {
			log::trace!("request_id: {} - Image exists", request_id);
			// Push to docr
			let id = id.clone();
			let workspace_id = workspace_details.id.clone();
			let name = name.to_string();
			let image_tag = image_tag.to_string();
			let full_image = format!(
				"{}/{}/{}@{}",
				config.docker_registry.registry_url,
				workspace_details.name,
				repository_details.name,
				digest
			);
			let request_id = request_id.clone();

			db::update_deployment_status(
				context.get_database_connection(),
				&id,
				&DeploymentStatus::Pushed,
			)
			.await?;

			task::spawn(async move {
				log::trace!(
					"request_id: {} - Acquiring database connection",
					request_id
				);
				let mut connection = if let Ok(connection) =
					service::get_app().database.acquire().await
				{
					connection
				} else {
					log::error!("request_id: {} - Unable to acquire a database connection", request_id);
					return;
				};
				log::trace!(
					"request_id: {} - Acquired database connection",
					request_id
				);

				let result = service::push_to_docr(
					&mut connection,
					&id,
					&full_image,
					&config,
					&request_id,
				)
				.await;

				if let Err(e) = result {
					log::error!(
						"Error pushing image to docr: {}",
						e.get_error()
					);
					return;
				}

				// If deploy_on_create is false, then return
				if !deploy_on_create {
					return;
				}

				let connection = service::get_app().database.begin().await;

				let mut connection = if let Ok(connection) = connection {
					connection
				} else {
					log::error!("Unable to acquire a database connection");
					return;
				};

				let workspace_audit_log_id = if let Ok(audit_log_id) =
					db::generate_new_workspace_audit_log_id(&mut connection)
						.await
				{
					audit_log_id
				} else {
					log::error!(
						"Unable to generate a new workspace audit log id"
					);
					// TODO: maybe comment this and use some other alternative?
					return;
				};

				let deployment_audit_log = DeploymentAuditLog {
					user_id: Some(user_id.clone()),
					ip_address: "0.0.0.0".to_string(),
					login_id: Some(login_id.clone()),
					workspace_audit_log_id,
					patr_action: false,
					time_now: Utc::now(),
				};

				let update_kubernetes_result =
					service::update_kubernetes_deployment(
						&mut connection,
						&workspace_id,
						&Deployment {
							id: id.clone(),
							name,
							registry,
							image_tag,
							status: DeploymentStatus::Deploying,
							region,
							machine_type,
						},
						&full_image,
						&running_details,
						&config,
						&request_id,
						&deployment_audit_log,
					)
					.await;

				if let Err(error) = update_kubernetes_result {
					log::error!(
						"request_id: {} - Error updating k8s deployment: {}",
						request_id,
						error.get_error()
					);
					let _ = db::update_deployment_status(
						&mut connection,
						&id,
						&DeploymentStatus::Errored,
					)
					.await
					.map_err(|e| {
						log::error!(
							"request_id: {} - Error updating db status: {}",
							request_id,
							e
						);
					});
				}

				let commit_result = connection.commit().await;

				if let Err(error) = commit_result {
					log::error!(
						"request_id: {} - Error committing transaction: {}",
						request_id,
						error
					);
				}
			});
		}
=======
>>>>>>> 78126ba4
	}

	let _ = service::get_deployment_metrics(
		context.get_database_connection(),
		"A new deployment has been created",
	)
	.await;

	context.success(CreateDeploymentResponse { id });
	Ok(context)
}

/// # Description
/// This function is used to get the information about a specific deployment
/// required inputs:
/// auth token in the authorization headers
/// example: Authorization: <insert authToken>
/// DeploymentId in url
///
/// # Arguments
/// * `context` - an object of [`EveContext`] containing the request, response,
///   database connection, body,
/// state and other things
/// * ` _` -  an object of type [`NextHandler`] which is used to call the
///   function
///
/// # Returns
/// this function returns a `Result<EveContext, Error>` containing an object of
/// [`EveContext`] or an error output:
/// ```
/// {
///     success: true or false,
///     deployment:
///     {
///         id: ,
///         name: ,
///         registry: ,
///         imageName: ,
///         imageTag: ,
///         domainName: ,
///         horizontalScale: ,
///         machineType:
///     }
/// }
/// ```
/// [`EveContext`]: EveContext
/// [`NextHandler`]: NextHandler
async fn get_deployment_info(
	mut context: EveContext,
	_: NextHandler<EveContext, ErrorData>,
) -> Result<EveContext, Error> {
	let request_id = Uuid::new_v4();
	let deployment_id = Uuid::parse_str(
		context.get_param(request_keys::DEPLOYMENT_ID).unwrap(),
	)
	.unwrap();

	log::trace!(
		"request_id: {} - Getting deployment details from the database for deployment: {}",
		request_id,
		deployment_id,
	);
	let (mut deployment, workspace_id, _, running_details) =
		service::get_full_deployment_config(
			context.get_database_connection(),
			&deployment_id,
			&request_id,
		)
		.await?;

	log::trace!("request_id: {} - Checking deployment status", request_id);
	deployment.status = match deployment.status {
		// If it's deploying or running, check with k8s on the actual status
		db_status @ (DeploymentStatus::Deploying |
		DeploymentStatus::Running) => {
			log::trace!(
				"request_id: {} - Deployment is deploying or running",
				request_id
			);
			let config = context.get_state().config.clone();
			let status = service::get_kubernetes_deployment_status(
				context.get_database_connection(),
				&deployment_id,
				workspace_id.as_str(),
				&config,
			)
			.await?;

			if db_status != status {
				log::trace!(
					"request_id: {} - Updating deployment status",
					request_id
				);
				db::update_deployment_status(
					context.get_database_connection(),
					&deployment_id,
					&status,
				)
				.await?;
			}
			status
		}
		status => status, // In all other cases, it is what it is
	};

	context.success(GetDeploymentInfoResponse {
		deployment,
		running_details,
	});
	Ok(context)
}

/// # Description
/// This function is used to start a deployment
/// required inputs:
/// deploymentId in the url
///
/// # Arguments
/// * `context` - an object of [`EveContext`] containing the request, response,
///   database connection, body,
/// state and other things
/// * ` _` -  an object of type [`NextHandler`] which is used to call the next
///   function
///
/// # Returns
/// this function returns a `Result<EveContext, Error>` containing an object of
/// [`EveContext`] or an error output:
/// ```
/// {
///    success: true or false
/// }
/// ```
///
/// [`EveContext`]: EveContext
/// [`NextHandler`]: NextHandler
async fn start_deployment(
	mut context: EveContext,
	_: NextHandler<EveContext, ErrorData>,
) -> Result<EveContext, Error> {
	let request_id = Uuid::new_v4();
	log::trace!("request_id: {} - Start deployment", request_id);

	let user_id = context.get_token_data().unwrap().user.id.clone();

	let login_id = context.get_token_data().unwrap().login_id.clone();

	let deployment_id = Uuid::parse_str(
		context.get_param(request_keys::DEPLOYMENT_ID).unwrap(),
	)
	.unwrap();

	let workspace_audit_log_id = db::generate_new_workspace_audit_log_id(
		context.get_database_connection(),
	)
	.await?;

	let deployment_audit_log = DeploymentAuditLog {
		user_id: Some(user_id.clone()),
		ip_address: "0.0.0.0".to_string(),
		login_id: Some(login_id.clone()),
		workspace_audit_log_id,
		patr_action: false,
		time_now: Utc::now(),
	};

	// start the container running the image, if doesn't exist
	let config = context.get_state().config.clone();
	log::trace!(
		"request_id: {} - Starting deployment with id: {}",
		request_id,
		deployment_id
	);
	let (deployment, workspace_id, _, deployment_running_details) =
		service::get_full_deployment_config(
			context.get_database_connection(),
			&deployment_id,
			&request_id,
		)
		.await?;

	log::trace!("request_id: {} - RabbitMQ to start deployment", request_id);
	service::queue_start_deployment(
		context.get_database_connection(),
		&workspace_id,
		&deployment_id,
		&deployment,
		&deployment_running_details,
		&config,
		&request_id,
		&deployment_audit_log,
	)
	.await?;

	context.success(StartDeploymentResponse {});
	Ok(context)
}

/// # Description
/// This function is used to stop a deployment
/// required inputs:
/// deploymentId in the url
///
/// # Arguments
/// * `context` - an object of [`EveContext`] containing the request, response,
///   database connection, body,
/// state and other things
/// * ` _` -  an object of type [`NextHandler`] which is used to call the next
///   function
///
/// # Returns
/// this function returns a `Result<EveContext, Error>` containing an object of
/// [`EveContext`] or an error output:
/// ```
/// {
///    success: true or false
/// }
/// ```
///
/// [`EveContext`]: EveContext
/// [`NextHandler`]: NextHandler
async fn stop_deployment(
	mut context: EveContext,
	_: NextHandler<EveContext, ErrorData>,
) -> Result<EveContext, Error> {
	let request_id = Uuid::new_v4();
	let deployment_id = Uuid::parse_str(
		context.get_param(request_keys::DEPLOYMENT_ID).unwrap(),
	)
	.unwrap();

<<<<<<< HEAD
	let user_id = context.get_token_data().unwrap().user.id.clone();

	let login_id = context.get_token_data().unwrap().login_id.clone();

	log::trace!("request_id: {} - Stopping deployment", request_id);
=======
	log::trace!(
		"Stopping the deployment with id: {} and request_id: {}",
		deployment_id,
		request_id
	);
>>>>>>> 78126ba4
	// stop the running container, if it exists

	let deployment_audit_log = DeploymentAuditLog {
		user_id: Some(user_id.clone()),
		ip_address: "0.0.0.0".to_string(),
		login_id: Some(login_id.clone()),
		workspace_audit_log_id: db::generate_new_workspace_audit_log_id(
			context.get_database_connection(),
		)
		.await?,
		patr_action: false,
		time_now: Utc::now(),
	};

	let config = context.get_state().config.clone();
	log::trace!("request_id: {} - Getting deployment id from db", request_id);
	let deployment = db::get_deployment_by_id(
		context.get_database_connection(),
		&deployment_id,
	)
	.await?
	.status(404)
	.body(error!(RESOURCE_DOES_NOT_EXIST).to_string())?;

	log::trace!(
		"request_id: {} - queuing stop the deployment request",
		request_id
	);
	service::queue_stop_deployment(
		context.get_database_connection(),
		&deployment.workspace_id,
		&deployment_id,
		&config,
		&request_id,
		&deployment_audit_log,
		true,
	)
	.await?;

	context.success(StopDeploymentResponse {});
	Ok(context)
}

/// # Description
/// This function is used to get the logs of a deployment
/// required inputs:
/// deploymentId in the url
///
/// # Arguments
/// * `context` - an object of [`EveContext`] containing the request, response,
///   database connection, body,
/// state and other things
/// * ` _` -  an object of type [`NextHandler`] which is used to call the next
///   function
///
/// # Returns
/// this function returns a `Result<EveContext, Error>` containing an object of
/// [`EveContext`] or an error output:
/// ```
/// {
///    success: true or false
/// }
/// ```
///
/// [`EveContext`]: EveContext
/// [`NextHandler`]: NextHandler
async fn get_logs(
	mut context: EveContext,
	_: NextHandler<EveContext, ErrorData>,
) -> Result<EveContext, Error> {
	let request_id = Uuid::new_v4();

	let deployment_id = Uuid::parse_str(
		context.get_param(request_keys::DEPLOYMENT_ID).unwrap(),
	)
	.unwrap();
	let config = context.get_state().config.clone();

	log::trace!("request_id: {} - Getting logs", request_id);
	// stop the running container, if it exists
	let logs = service::get_deployment_container_logs(
		context.get_database_connection(),
		&deployment_id,
		&config,
		&request_id,
	)
	.await?;

	context.success(GetDeploymentLogsResponse { logs });
	Ok(context)
}

/// # Description
/// This function is used to delete deployment
/// required inputs:
/// deploymentId in the url
///
/// # Arguments
/// * `context` - an object of [`EveContext`] containing the request, response,
///   database connection, body,
/// state and other things
/// * ` _` -  an object of type [`NextHandler`] which is used to call the
///   function
///
/// # Returns
/// this function returns a `Result<EveContext, Error>` containing an object of
/// [`EveContext`] or an error output:
/// ```
/// {
///    success: true or false
/// }
/// ```
///
/// [`EveContext`]: EveContext
/// [`NextHandler`]: NextHandler
async fn delete_deployment(
	mut context: EveContext,
	_: NextHandler<EveContext, ErrorData>,
) -> Result<EveContext, Error> {
	let request_id = Uuid::new_v4();
	let deployment_id = Uuid::parse_str(
		context.get_param(request_keys::DEPLOYMENT_ID).unwrap(),
	)
	.unwrap();

<<<<<<< HEAD
	let user_id = context.get_token_data().unwrap().user.id.clone();

	let login_id = context.get_token_data().unwrap().login_id.clone();

	let deployment_audit_log = DeploymentAuditLog {
		user_id: Some(user_id.clone()),
		ip_address: "0.0.0.0".to_string(),
		login_id: Some(login_id.clone()),
		workspace_audit_log_id: db::generate_new_workspace_audit_log_id(
			context.get_database_connection(),
		)
		.await?,
		patr_action: false,
		time_now: Utc::now(),
	};

	log::trace!("request_id: {} - Deleting deployment", request_id);
=======
	log::trace!(
		"request_id: {} - Deleting the deployment with id: {}",
		request_id,
		deployment_id
	);
>>>>>>> 78126ba4
	// stop and delete the container running the image, if it exists
	let config = context.get_state().config.clone();
	let deployment = db::get_deployment_by_id(
		context.get_database_connection(),
		&deployment_id,
	)
	.await?
	.status(404)
	.body(error!(RESOURCE_DOES_NOT_EXIST).to_string())?;

	log::trace!("request_id: {} - Queuing delete deployment", request_id);
	service::queue_delete_deployment(
		context.get_database_connection(),
		&deployment.workspace_id,
		&deployment_id,
		&deployment.name,
		&config,
		&request_id,
		&deployment_audit_log,
	)
	.await?;

	let _ = service::get_deployment_metrics(
		context.get_database_connection(),
		"A deployment has been deleted",
	)
	.await;

	context.success(DeleteDeploymentResponse {});
	Ok(context)
}

/// # Description
/// This function is used to update deployment
/// required inputs:
/// deploymentId in the url
///
/// # Arguments
/// * `context` - an object of [`EveContext`] containing the request, response,
///   database connection, body,
/// state and other things
/// * ` _` -  an object of type [`NextHandler`] which is used to call the
///   function
///
/// # Returns
/// this function returns a `Result<EveContext, Error>` containing an object of
/// [`EveContext`] or an error output:
/// ```
/// {
///    success: true or false
/// }
/// ```
///
/// [`EveContext`]: EveContext
/// [`NextHandler`]: NextHandler
async fn update_deployment(
	mut context: EveContext,
	_: NextHandler<EveContext, ErrorData>,
) -> Result<EveContext, Error> {
	let request_id = Uuid::new_v4();
	let deployment_id = Uuid::parse_str(
		context.get_param(request_keys::DEPLOYMENT_ID).unwrap(),
	)
	.unwrap();

	log::trace!(
		"{} - Updating deployment with id: {}",
		request_id,
		deployment_id
	);
	let UpdateDeploymentRequest {
		workspace_id: _,
		deployment_id: _,
		name,
		region,
		machine_type,
		deploy_on_push,
		min_horizontal_scale,
		max_horizontal_scale,
		ports,
		environment_variables,
	} = context
		.get_body_as()
		.status(400)
		.body(error!(WRONG_PARAMETERS).to_string())?;
	let name = name.as_ref().map(|name| name.trim());

	let user_id = context.get_token_data().unwrap().user.id.clone();

	let login_id = context.get_token_data().unwrap().login_id.clone();

	// Is any one value present?
	if name.is_none() &&
		region.is_none() &&
		machine_type.is_none() &&
		deploy_on_push.is_none() &&
		min_horizontal_scale.is_none() &&
		max_horizontal_scale.is_none() &&
		ports.is_none() &&
		environment_variables.is_none()
	{
		return Err(Error::empty()
			.status(400)
			.body(error!(WRONG_PARAMETERS).to_string()));
	}

	let config = context.get_state().config.clone();

	let deployment_audit_log = DeploymentAuditLog {
		user_id: Some(user_id.clone()),
		ip_address: "0.0.0.0".to_string(),
		login_id: Some(login_id.clone()),
		workspace_audit_log_id: db::generate_new_workspace_audit_log_id(
			context.get_database_connection(),
		)
		.await?,
		patr_action: true,
		time_now: Utc::now(),
	};

	let workspace_id = Uuid::parse_str(
		context.get_param(request_keys::WORKSPACE_ID).unwrap(),
	)?;

	service::update_deployment(
		context.get_database_connection(),
		&workspace_id,
		&deployment_id,
		name,
		region.as_ref(),
		machine_type.as_ref(),
		deploy_on_push,
		min_horizontal_scale,
		max_horizontal_scale,
		ports.as_ref(),
		environment_variables.as_ref(),
		&request_id,
		&deployment_audit_log,
	)
	.await?;

	context.commit_database_transaction().await?;

	let (deployment, workspace_id, _, deployment_running_details) =
		service::get_full_deployment_config(
			context.get_database_connection(),
			&deployment_id,
			&request_id,
		)
		.await?;

	match &deployment.status {
		DeploymentStatus::Stopped |
		DeploymentStatus::Deleted |
		DeploymentStatus::Created => {
			// Don't update deployments that are explicitly stopped or deleted
		}
		_ => {
			service::queue_update_deployment(
				context.get_database_connection(),
<<<<<<< HEAD
				&deployment_id,
				&DeploymentStatus::Deploying,
			)
			.await?;

			service::update_kubernetes_deployment(
				context.get_database_connection(),
=======
>>>>>>> 78126ba4
				&workspace_id,
				&deployment_id,
				&deployment.name,
				&deployment.registry,
				&deployment.image_tag,
				&deployment.region,
				&deployment.machine_type,
				&deployment_running_details,
				&config,
				&request_id,
				&deployment_audit_log,
			)
			.await?;
		}
	}

	context.success(UpdateDeploymentResponse {});
	Ok(context)
}

/// # Description
/// This function is used to list linked urls for the deployment
/// required inputs:
/// deploymentId in the url
///
/// # Arguments
/// * `context` - an object of [`EveContext`] containing the request, response,
///   database connection, body,
/// state and other things
/// * ` _` -  an object of type [`NextHandler`] which is used to call the
///   function
///
/// # Returns
/// this function returns a `Result<EveContext, Error>` containing an object of
/// [`EveContext`] or an error output:
/// ```
/// {
///    success: true or false
/// }
/// ```
///
/// [`EveContext`]: EveContext
/// [`NextHandler`]: NextHandler
async fn list_linked_urls(
	mut context: EveContext,
	_: NextHandler<EveContext, ErrorData>,
) -> Result<EveContext, Error> {
	let deployment_id = Uuid::parse_str(
		context.get_param(request_keys::DEPLOYMENT_ID).unwrap(),
	)
	.unwrap();
	let workspace_id = Uuid::parse_str(
		context.get_param(request_keys::WORKSPACE_ID).unwrap(),
	)?;

	let urls = db::get_all_managed_urls_for_deployment(
		context.get_database_connection(),
		&deployment_id,
		&workspace_id,
	)
	.await?
	.into_iter()
	.filter_map(|url| {
		Some(ManagedUrl {
			id: url.id,
			sub_domain: url.sub_domain,
			domain_id: url.domain_id,
			path: url.path,
			url_type: match url.url_type {
				DbManagedUrlType::ProxyToDeployment => {
					ManagedUrlType::ProxyDeployment {
						deployment_id: url.deployment_id?,
						port: url.port? as u16,
					}
				}
				DbManagedUrlType::ProxyToStaticSite => {
					ManagedUrlType::ProxyStaticSite {
						static_site_id: url.static_site_id?,
					}
				}
				DbManagedUrlType::ProxyUrl => {
					ManagedUrlType::ProxyUrl { url: url.url? }
				}
				DbManagedUrlType::Redirect => {
					ManagedUrlType::Redirect { url: url.url? }
				}
			},
		})
	})
	.collect();

	context.success(ListLinkedURLsResponse { urls });
	Ok(context)
}

/// # Description
/// This function is used to get the build logs for a deployment
/// required inputs:
/// deploymentId in the url
///
/// # Arguments
/// * `context` - an object of [`EveContext`] containing the request, response,
///   database connection, body,
/// state and other things
/// * ` _` -  an object of type [`NextHandler`] which is used to call the
///   function
///
/// # Returns
/// this function returns a `Result<EveContext, Error>` containing an object of
/// [`EveContext`] or an error output:
/// ```
/// {
///    success: true or false
/// }
/// ```
///
/// [`EveContext`]: EveContext
/// [`NextHandler`]: NextHandler
async fn get_build_logs(
	mut context: EveContext,
	_: NextHandler<EveContext, ErrorData>,
) -> Result<EveContext, Error> {
	let request_id = Uuid::new_v4();

	let deployment_id = Uuid::parse_str(
		context.get_param(request_keys::DEPLOYMENT_ID).unwrap(),
	)
	.unwrap();

	let workspace_id =
		Uuid::parse_str(context.get_param(request_keys::WORKSPACE_ID).unwrap())
			.unwrap();

	let config = context.get_state().config.clone();

	log::trace!("request_id: {} - Getting build logs", request_id);
	// stop the running container, if it exists
	let logs = service::get_deployment_build_logs(
		context.get_database_connection(),
		&workspace_id,
		&deployment_id,
		&config,
		&request_id,
	)
	.await?
	.into_iter()
	.map(|b_log| DeploymentBuildLog {
		pod: b_log.pod,
		logs: b_log.logs,
	})
	.collect();

	context.success(GetDeploymentBuildLogsResponse { logs });
	Ok(context)
}

/// # Description
/// This function is used to get the build events for a deployment
/// required inputs:
/// deploymentId in the url
///
/// # Arguments
/// * `context` - an object of [`EveContext`] containing the request, response,
///   database connection, body,
/// state and other things
/// * ` _` -  an object of type [`NextHandler`] which is used to call the
///   function
///
/// # Returns
/// this function returns a `Result<EveContext, Error>` containing an object of
/// [`EveContext`] or an error output:
/// ```
/// {
///    success: true or false
/// }
/// ```
///
/// [`EveContext`]: EveContext
/// [`NextHandler`]: NextHandler
async fn get_build_events(
	mut context: EveContext,
	_: NextHandler<EveContext, ErrorData>,
) -> Result<EveContext, Error> {
	let request_id = Uuid::new_v4();

	let deployment_id = Uuid::parse_str(
		context.get_param(request_keys::DEPLOYMENT_ID).unwrap(),
	)
	.unwrap();

	log::trace!(
		"request_id: {} - Checking if the deployment exists or not",
		request_id
	);
	let _ = db::get_deployment_by_id(
		context.get_database_connection(),
		&deployment_id,
	)
	.await?
	.status(404)
	.body(error!(RESOURCE_DOES_NOT_EXIST).to_string())?;

	log::trace!(
		"request_id: {} - Getting the build events from the database",
		request_id
	);
	let build_events = db::get_build_events_for_deployment(
		context.get_database_connection(),
		&deployment_id,
	)
	.await?
	.into_iter()
	.map(|event| WorkspaceAuditLog {
		id: event.id,
		date: event.date,
		ip_address: event.ip_address,
		workspace_id: event.workspace_id,
		user_id: event.user_id,
		login_id: event.login_id,
		resource_id: event.resource_id,
		action: event.action,
		request_id: event.request_id,
		metadata: event.metadata,
		patr_action: event.patr_action,
		request_success: event.success,
	})
	.collect();

	log::trace!(
		"request_id: {} - Build events successfully retreived",
		request_id
	);
	context.success(GetDeploymentEventsResponse { logs: build_events });
	Ok(context)
}<|MERGE_RESOLUTION|>--- conflicted
+++ resolved
@@ -594,8 +594,10 @@
 		&region,
 		&machine_type,
 		&deployment_running_details,
+		&user_id,
+		&login_id,
+		&ip_address,
 		&request_id,
-		&deployment_audit_log,
 	)
 	.await?;
 
@@ -616,183 +618,6 @@
 			&request_id,
 		)
 		.await?;
-<<<<<<< HEAD
-
-		log::trace!(
-			"request_id: {} - Getting repository details from the database",
-			request_id
-		);
-		let repository_details = db::get_docker_repository_by_id(
-			context.get_database_connection(),
-			repository_id,
-		)
-		.await?
-		.status(500)?;
-
-		log::trace!(
-			"request_id: {} - Getting workspace details from the database",
-			request_id
-		);
-		let workspace_details = db::get_workspace_info(
-			context.get_database_connection(),
-			&repository_details.workspace_id,
-		)
-		.await?
-		.status(500)?;
-
-		log::trace!(
-			"request_id: {} - Checking if the image exists",
-			request_id
-		);
-		if let Some((_, digest)) = tag_details {
-			log::trace!("request_id: {} - Image exists", request_id);
-			// Push to docr
-			let id = id.clone();
-			let workspace_id = workspace_details.id.clone();
-			let name = name.to_string();
-			let image_tag = image_tag.to_string();
-			let full_image = format!(
-				"{}/{}/{}@{}",
-				config.docker_registry.registry_url,
-				workspace_details.name,
-				repository_details.name,
-				digest
-			);
-			let request_id = request_id.clone();
-
-			db::update_deployment_status(
-				context.get_database_connection(),
-				&id,
-				&DeploymentStatus::Pushed,
-			)
-			.await?;
-
-			task::spawn(async move {
-				log::trace!(
-					"request_id: {} - Acquiring database connection",
-					request_id
-				);
-				let mut connection = if let Ok(connection) =
-					service::get_app().database.acquire().await
-				{
-					connection
-				} else {
-					log::error!("request_id: {} - Unable to acquire a database connection", request_id);
-					return;
-				};
-				log::trace!(
-					"request_id: {} - Acquired database connection",
-					request_id
-				);
-
-				let result = service::push_to_docr(
-					&mut connection,
-					&id,
-					&full_image,
-					&config,
-					&request_id,
-				)
-				.await;
-
-				if let Err(e) = result {
-					log::error!(
-						"Error pushing image to docr: {}",
-						e.get_error()
-					);
-					return;
-				}
-
-				// If deploy_on_create is false, then return
-				if !deploy_on_create {
-					return;
-				}
-
-				let connection = service::get_app().database.begin().await;
-
-				let mut connection = if let Ok(connection) = connection {
-					connection
-				} else {
-					log::error!("Unable to acquire a database connection");
-					return;
-				};
-
-				let workspace_audit_log_id = if let Ok(audit_log_id) =
-					db::generate_new_workspace_audit_log_id(&mut connection)
-						.await
-				{
-					audit_log_id
-				} else {
-					log::error!(
-						"Unable to generate a new workspace audit log id"
-					);
-					// TODO: maybe comment this and use some other alternative?
-					return;
-				};
-
-				let deployment_audit_log = DeploymentAuditLog {
-					user_id: Some(user_id.clone()),
-					ip_address: "0.0.0.0".to_string(),
-					login_id: Some(login_id.clone()),
-					workspace_audit_log_id,
-					patr_action: false,
-					time_now: Utc::now(),
-				};
-
-				let update_kubernetes_result =
-					service::update_kubernetes_deployment(
-						&mut connection,
-						&workspace_id,
-						&Deployment {
-							id: id.clone(),
-							name,
-							registry,
-							image_tag,
-							status: DeploymentStatus::Deploying,
-							region,
-							machine_type,
-						},
-						&full_image,
-						&running_details,
-						&config,
-						&request_id,
-						&deployment_audit_log,
-					)
-					.await;
-
-				if let Err(error) = update_kubernetes_result {
-					log::error!(
-						"request_id: {} - Error updating k8s deployment: {}",
-						request_id,
-						error.get_error()
-					);
-					let _ = db::update_deployment_status(
-						&mut connection,
-						&id,
-						&DeploymentStatus::Errored,
-					)
-					.await
-					.map_err(|e| {
-						log::error!(
-							"request_id: {} - Error updating db status: {}",
-							request_id,
-							e
-						);
-					});
-				}
-
-				let commit_result = connection.commit().await;
-
-				if let Err(error) = commit_result {
-					log::error!(
-						"request_id: {} - Error committing transaction: {}",
-						request_id,
-						error
-					);
-				}
-			});
-		}
-=======
->>>>>>> 78126ba4
 	}
 
 	let _ = service::get_deployment_metrics(
@@ -982,7 +807,6 @@
 		&deployment_running_details,
 		&config,
 		&request_id,
-		&deployment_audit_log,
 	)
 	.await?;
 
@@ -1023,33 +847,6 @@
 	)
 	.unwrap();
 
-<<<<<<< HEAD
-	let user_id = context.get_token_data().unwrap().user.id.clone();
-
-	let login_id = context.get_token_data().unwrap().login_id.clone();
-
-	log::trace!("request_id: {} - Stopping deployment", request_id);
-=======
-	log::trace!(
-		"Stopping the deployment with id: {} and request_id: {}",
-		deployment_id,
-		request_id
-	);
->>>>>>> 78126ba4
-	// stop the running container, if it exists
-
-	let deployment_audit_log = DeploymentAuditLog {
-		user_id: Some(user_id.clone()),
-		ip_address: "0.0.0.0".to_string(),
-		login_id: Some(login_id.clone()),
-		workspace_audit_log_id: db::generate_new_workspace_audit_log_id(
-			context.get_database_connection(),
-		)
-		.await?,
-		patr_action: false,
-		time_now: Utc::now(),
-	};
-
 	let config = context.get_state().config.clone();
 	log::trace!("request_id: {} - Getting deployment id from db", request_id);
 	let deployment = db::get_deployment_by_id(
@@ -1070,8 +867,6 @@
 		&deployment_id,
 		&config,
 		&request_id,
-		&deployment_audit_log,
-		true,
 	)
 	.await?;
 
@@ -1161,31 +956,11 @@
 	)
 	.unwrap();
 
-<<<<<<< HEAD
-	let user_id = context.get_token_data().unwrap().user.id.clone();
-
-	let login_id = context.get_token_data().unwrap().login_id.clone();
-
-	let deployment_audit_log = DeploymentAuditLog {
-		user_id: Some(user_id.clone()),
-		ip_address: "0.0.0.0".to_string(),
-		login_id: Some(login_id.clone()),
-		workspace_audit_log_id: db::generate_new_workspace_audit_log_id(
-			context.get_database_connection(),
-		)
-		.await?,
-		patr_action: false,
-		time_now: Utc::now(),
-	};
-
-	log::trace!("request_id: {} - Deleting deployment", request_id);
-=======
 	log::trace!(
 		"request_id: {} - Deleting the deployment with id: {}",
 		request_id,
 		deployment_id
 	);
->>>>>>> 78126ba4
 	// stop and delete the container running the image, if it exists
 	let config = context.get_state().config.clone();
 	let deployment = db::get_deployment_by_id(
@@ -1204,7 +979,6 @@
 		&deployment.name,
 		&config,
 		&request_id,
-		&deployment_audit_log,
 	)
 	.await?;
 
@@ -1346,16 +1120,6 @@
 		_ => {
 			service::queue_update_deployment(
 				context.get_database_connection(),
-<<<<<<< HEAD
-				&deployment_id,
-				&DeploymentStatus::Deploying,
-			)
-			.await?;
-
-			service::update_kubernetes_deployment(
-				context.get_database_connection(),
-=======
->>>>>>> 78126ba4
 				&workspace_id,
 				&deployment_id,
 				&deployment.name,
@@ -1366,7 +1130,6 @@
 				&deployment_running_details,
 				&config,
 				&request_id,
-				&deployment_audit_log,
 			)
 			.await?;
 		}
