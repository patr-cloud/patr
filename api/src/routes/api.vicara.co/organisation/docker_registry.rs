--- conflicted
+++ resolved
@@ -191,13 +191,8 @@
 	)
 	.await?;
 
-<<<<<<< HEAD
 	db::create_docker_repository(
-		context.get_mysql_connection(),
-=======
-	db::create_repository(
-		context.get_database_connection(),
->>>>>>> 768d261c
+		context.get_database_connection(),
 		resource_id,
 		&repository,
 		&organisation_id,
