use std::convert::TryInto;

use api_macros::closure_as_pinned_box;
use chrono::naive::serde;
use eve_rs::{App as EveApp, AsError, Context, NextHandler};
use hex::ToHex;
use s3::request;
use serde_json::{json, Value};
use uuid::Uuid;

use crate::{
	app::{create_eve_app, App},
	db,
	error,
	models::{
<<<<<<< HEAD
		db_mapping::{DockerRepository, EnvVariable, VolumeMount},
=======
		db_mapping::{EntryPoint, EnvVariable, VolumeMount},
>>>>>>> 31f493e4
		rbac::{self, permissions},
	},
	pin_fn,
	utils::{
		constants::request_keys,
		Error,
		ErrorData,
		EveContext,
		EveMiddleware,
	},
};

// TODO: create an end point that spins up new container with upgraded path
// storing config data, and spinning up according to it.
// upgrade path

pub fn create_sub_app(
	app: &App,
) -> EveApp<EveContext, EveMiddleware, App, ErrorData> {
	let mut app = create_eve_app(&app);

	// List all deployments
	app.get(
		"/",
		[
			EveMiddleware::ResourceTokenAuthenticator(
				permissions::organisation::deployment::LIST,
				closure_as_pinned_box!(|mut context| {
					let org_id_string = context
						.get_param(request_keys::ORGANISATION_ID)
						.unwrap();
					let organisation_id = hex::decode(&org_id_string)
						.status(400)
						.body(error!(WRONG_PARAMETERS).to_string())?;

					let resource = db::get_resource_by_id(
						context.get_mysql_connection(),
						&organisation_id,
					)
					.await?;

					if resource.is_none() {
						context
							.status(404)
							.json(error!(RESOURCE_DOES_NOT_EXIST));
					}

					Ok((context, resource))
				}),
			),
			EveMiddleware::CustomFunction(pin_fn!(list_deployments)),
		],
	);

	// Create a new deployment
	app.post(
		"/",
		[
			EveMiddleware::ResourceTokenAuthenticator(
				permissions::organisation::deployment::CREATE,
				closure_as_pinned_box!(|mut context| {
					let org_id_string = context
						.get_param(request_keys::ORGANISATION_ID)
						.unwrap();
					let organisation_id = hex::decode(&org_id_string)
						.status(400)
						.body(error!(WRONG_PARAMETERS).to_string())?;

					let resource = db::get_resource_by_id(
						context.get_mysql_connection(),
						&organisation_id,
					)
					.await?;

					if resource.is_none() {
						context
							.status(404)
							.json(error!(RESOURCE_DOES_NOT_EXIST));
					}

					Ok((context, resource))
				}),
			),
			EveMiddleware::CustomFunction(pin_fn!(create_deployment)),
		],
	);

	// Get info about a deployment
	app.get(
		"/:deploymentId/",
		[
			EveMiddleware::ResourceTokenAuthenticator(
				permissions::organisation::deployment::INFO,
				closure_as_pinned_box!(|mut context| {
					let deployment_id_string =
						context.get_param(request_keys::DEPLOYMENT_ID).unwrap();
					let deployment_id = hex::decode(&deployment_id_string)
						.status(400)
						.body(error!(WRONG_PARAMETERS).to_string())?;

					let resource = db::get_resource_by_id(
						context.get_mysql_connection(),
						&deployment_id,
					)
					.await?;

					if resource.is_none() {
						context
							.status(404)
							.json(error!(RESOURCE_DOES_NOT_EXIST));
					}

					Ok((context, resource))
				}),
			),
			EveMiddleware::CustomFunction(pin_fn!(get_deployment_info)),
		],
	);

	// Delete a deployment
	app.get(
		"/:deploymentId/",
		[
			EveMiddleware::ResourceTokenAuthenticator(
				permissions::organisation::deployment::DELETE,
				closure_as_pinned_box!(|mut context| {
					let deployment_id_string =
						context.get_param(request_keys::DEPLOYMENT_ID).unwrap();
					let deployment_id = hex::decode(&deployment_id_string)
						.status(400)
						.body(error!(WRONG_PARAMETERS).to_string())?;

					let resource = db::get_resource_by_id(
						context.get_mysql_connection(),
						&deployment_id,
					)
					.await?;

					if resource.is_none() {
						context
							.status(404)
							.json(error!(RESOURCE_DOES_NOT_EXIST));
					}

					Ok((context, resource))
				}),
			),
			EveMiddleware::CustomFunction(pin_fn!(delete_deployment)),
		],
	);

	// endpoint to create machine type
	app.post(
		"/machine-type",
		[
			EveMiddleware::ResourceTokenAuthenticator(
				permissions::organisation::deployment::CREATE,
				closure_as_pinned_box!(|mut context| {
					let org_id_string = context
						.get_param(request_keys::ORGANISATION_ID)
						.unwrap();
					let organisation_id = hex::decode(&org_id_string)
						.status(400)
						.body(error!(WRONG_PARAMETERS).to_string())?;

					let resource = db::get_resource_by_id(
						context.get_mysql_connection(),
						&organisation_id,
					)
					.await?;

					if resource.is_none() {
						context
							.status(404)
							.json(error!(RESOURCE_DOES_NOT_EXIST));
					}

					Ok((context, resource))
				}),
			),
			EveMiddleware::CustomFunction(pin_fn!(create_machine_type)),
		],
	);

	// endpoint to add in deployment configuration.
	// TODO: can also add in entrypoint information
	app.post(
		"/:deploymentId/config",
		[
			EveMiddleware::ResourceTokenAuthenticator(
				permissions::organisation::deployment::CREATE,
				closure_as_pinned_box!(|mut context| {
					let org_id_string = context
						.get_param(request_keys::ORGANISATION_ID)
						.unwrap();
					let organisation_id = hex::decode(&org_id_string)
						.status(400)
						.body(error!(WRONG_PARAMETERS).to_string())?;

					let resource = db::get_resource_by_id(
						context.get_mysql_connection(),
						&organisation_id,
					)
					.await?;

					if resource.is_none() {
						context
							.status(404)
							.json(error!(RESOURCE_DOES_NOT_EXIST));
					}

					Ok((context, resource))
				}),
			),
			EveMiddleware::CustomFunction(pin_fn!(create_deployment_config)),
		],
	);

	app
}

// TODO: extract port number using `port_id`
async fn list_deployments(
	mut context: EveContext,
	_: NextHandler<EveContext, ErrorData>,
) -> Result<EveContext, Error> {
	let organisation_id =
		hex::decode(context.get_param(request_keys::ORGANISATION_ID).unwrap())
			.unwrap();
	let deployments = db::get_deployments_for_organisation(
		context.get_mysql_connection(),
		&organisation_id,
	)
	.await?
	.into_iter()
	.map(|deployment| {
		json!({
			request_keys::DEPLOYMENT_ID: deployment.id.encode_hex::<String>(),
			request_keys::NAME: deployment.name,
			request_keys::REGISTRY: deployment.registry,
			request_keys::IMAGE_NAME: deployment.image_name,
			request_keys::IMAGE_TAG: deployment.image_tag,
		})
	})
	.collect::<Vec<_>>();

	context.json(json!({
		request_keys::SUCCESS: true,
		request_keys::DEPLOYMENTS: deployments
	}));
	Ok(context)
}

async fn create_deployment(
	mut context: EveContext,
	_: NextHandler<EveContext, ErrorData>,
) -> Result<EveContext, Error> {
	let organisation_id =
		hex::decode(context.get_param(request_keys::ORGANISATION_ID).unwrap())
			.unwrap();
	let body = context.get_body_object().clone();

	let name = body
		.get(request_keys::NAME)
		.map(|value| value.as_str())
		.flatten()
		.status(400)
		.body(error!(WRONG_PARAMETERS).to_string())?;

	let registry = body
		.get(request_keys::REGISTRY)
		.map(|value| value.as_str())
		.flatten()
		.status(400)
		.body(error!(WRONG_PARAMETERS).to_string())?;

	let repository_id = body
		.get(request_keys::REPOSITORY_ID)
		.map(|value| {
			value
				.as_str()
				.status(400)
				.body(error!(WRONG_PARAMETERS).to_string())
		})
		.transpose()?;

	let image_name = body
		.get(request_keys::IMAGE_NAME)
		.map(|value| {
			value
				.as_str()
				.status(400)
				.body(error!(WRONG_PARAMETERS).to_string())
		})
		.transpose()?;

	let image_tag = body
		.get(request_keys::IMAGE_TAG)
		.map(|value| value.as_str())
		.flatten()
		.status(400)
		.body(error!(WRONG_PARAMETERS).to_string())?;

	match registry {
		"registry.docker.vicara.co" | "registry.hub.docker.com" => (),
		_ => {
			Error::as_result()
				.status(400)
				.body(error!(WRONG_PARAMETERS).to_string())?;
		}
	}

	let deployment_id =
		db::generate_new_resource_id(context.get_mysql_connection()).await?;
	let deployment_id = deployment_id.as_bytes();

	db::create_resource(
		context.get_mysql_connection(),
		deployment_id,
		&format!("Deployment: {}", name),
		rbac::RESOURCE_TYPES
			.get()
			.unwrap()
			.get(rbac::resource_types::DEPLOYMENT)
			.unwrap(),
		&organisation_id,
	)
	.await?;
<<<<<<< HEAD

	if registry == "registry.docker.vicara.co" && repository_id.is_none() {
		Error::as_result()
			.status(400)
			.body(error!(WRONG_PARAMETERS).to_string())?;
	} else if registry != "registry.docker.vicara.co" && image_name.is_none() {
		Error::as_result()
			.status(400)
			.body(error!(WRONG_PARAMETERS).to_string())?;
	}
	match registry {
		"registry.docker.vicara.co" => {
			let repository_id = hex::decode(repository_id.unwrap())
				.status(400)
				.body(error!(WRONG_PARAMETERS).to_string())?;

			db::create_deployment(
				context.get_mysql_connection(),
				deployment_id,
				name,
				registry,
				Some(repository_id),
				None,
				image_tag,
				&domain_id,
				sub_domain,
				path,
			)
			.await?;
		}
		_ => {
			db::create_deployment(
				context.get_mysql_connection(),
				deployment_id,
				name,
				registry,
				None,
				image_name,
				image_tag,
				&domain_id,
				sub_domain,
				path,
			)
			.await?;
		}
	}
=======
	db::create_deployment(
		context.get_mysql_connection(),
		deployment_id,
		name,
		registry,
		image_name,
		image_tag,
	)
	.await?;
>>>>>>> 31f493e4

	context.json(json!({
		request_keys::SUCCESS: true,
		request_keys::DEPLOYMENT_ID: deployment_id.encode_hex::<String>()
	}));
	Ok(context)
}

async fn get_deployment_info(
	mut context: EveContext,
	_: NextHandler<EveContext, ErrorData>,
) -> Result<EveContext, Error> {
	let deployment_id =
		hex::decode(context.get_param(request_keys::DEPLOYMENT_ID).unwrap())
			.unwrap();
	let deployment = db::get_deployment_by_id(
		context.get_mysql_connection(),
		&deployment_id,
	)
	.await?
	.status(404)
	.body(error!(RESOURCE_DOES_NOT_EXIST).to_string())?;

	context.json(json!({
		request_keys::SUCCESS: true,
		request_keys::DEPLOYMENT: {
			request_keys::DEPLOYMENT_ID: deployment.id.encode_hex::<String>(),
			request_keys::NAME: deployment.name,
			request_keys::REGISTRY: deployment.registry,
			request_keys::IMAGE_NAME: deployment.image_name,
			request_keys::IMAGE_TAG: deployment.image_tag,
		}
	}));
	Ok(context)
}

async fn delete_deployment(
	mut context: EveContext,
	_: NextHandler<EveContext, ErrorData>,
) -> Result<EveContext, Error> {
	let deployment_id =
		hex::decode(context.get_param(request_keys::DEPLOYMENT_ID).unwrap())
			.unwrap();
	db::get_deployment_by_id(context.get_mysql_connection(), &deployment_id)
		.await?
		.status(404)
		.body(error!(RESOURCE_DOES_NOT_EXIST).to_string())?;

	db::delete_deployment_by_id(context.get_mysql_connection(), &deployment_id)
		.await?;

	// TODO stop and delete the container running the image, if it exists

	context.json(json!({
		request_keys::SUCCESS: true
	}));
	Ok(context)
}

// request body might contain all the config parameters, extract them and add
// them to machine type id| response: `id` of the created machine type
async fn create_machine_type(
	mut context: EveContext,
	_: NextHandler<EveContext, ErrorData>,
) -> Result<EveContext, Error> {
	let body = context.get_body_object().clone();

	let name = body
		.get(request_keys::NAME)
		.map(|value| value.as_str())
		.flatten()
		.status(400)
		.body(error!(WRONG_PARAMETERS).to_string())?;

	let cpu_count = body
		.get(request_keys::CPU_COUNT)
		.map(|value| value.as_u64())
		.flatten()
		.status(400)
		.body(error!(WRONG_PARAMETERS).to_string())?;

	let memory_count = body
		.get(request_keys::MEMORY_COUNT)
		.map(|value| value.as_f64())
		.flatten()
		.status(400)
		.body(error!(WRONG_PARAMETERS).to_string())?;
	// convert to f32
	let memory_count = memory_count as f32;

	let gpu_id = body
		.get(request_keys::GPU_ID)
		.map(|value| value.as_str())
		.flatten()
		.status(400)
		.body(error!(WRONG_PARAMETERS).to_string())?;
	let gpu_id = hex::decode(gpu_id).unwrap();

	// check if the given machine type already exists
	// if yes, get the id from the table. else, add a new machine type
	let is_machine_available = db::get_deployment_machine_type(
		context.get_mysql_connection(),
		&name,
		cpu_count.try_into().unwrap(),
		memory_count,
		&gpu_id,
	)
	.await?;

	// if machine exists, return machine id
	if is_machine_available.is_some() {
		context.json(json!({
			request_keys::MACHINE_ID: is_machine_available.unwrap().id
		}));
		return Ok(context);
	}

	let machine_type_id =
		db::generate_new_resource_id(context.get_mysql_connection())
			.await?
			.as_bytes()
			.to_vec();

	// function to crate a machine type
	db::create_deployment_machine_type(
		context.get_mysql_connection(),
		&machine_type_id,
		name,
		cpu_count.try_into().unwrap(),
		memory_count,
		&gpu_id,
	)
	.await?;

	context.json(json!({ request_keys::MACHINE_ID: &machine_type_id }));
	Ok(context)
}

// function to store port, env variables and mount path
pub async fn create_deployment_config(
	mut context: EveContext,
	_: NextHandler<EveContext, ErrorData>,
) -> Result<EveContext, Error> {
	let deployment_id =
		hex::decode(context.get_param(request_keys::DEPLOYMENT_ID).unwrap())
			.unwrap();
	let body = context.get_body_object().clone();

	// get array of ports
	let ports = body
		.get(request_keys::PORT)
		.map(|values| values.as_array())
		.flatten()
		.status(400)
		.body(error!(WRONG_PARAMETERS).to_string())?;

	let variable_list = body
		.get(request_keys::VARIABLE_LIST)
		.map(|values| values.as_array())
		.flatten()
		.status(400)
		.body(error!(WRONG_PARAMETERS).to_string())?;

	let volume_list = body
		.get(request_keys::VOLUME_LIST)
		.map(|values| values.as_array())
		.flatten()
		.status(400)
		.body(error!(WRONG_PARAMETERS).to_string())?;

	let entry_point_list = body
		.get(request_keys::ENTRY_POINT_LIST)
		.map(|values| values.as_array())
		.flatten()
		.status(400)
		.body(error!(WRONG_PARAMETERS).to_string())?;

	// check if deployment exists.
	let deployment = db::get_deployment_by_id(
		context.get_mysql_connection(),
		&deployment_id,
	)
	.await?;

	// throw resource does not exist if deployment is `none`
	if deployment.is_none() {
		context.status(404).json(error!(RESOURCE_DOES_NOT_EXIST));
		return Ok(context);
	}

	// iterate over port array and add it to port table
	for port_value in ports {
		let port = serde_json::from_value(port_value.to_owned())?;
		db::insert_deployment_port(
			context.get_mysql_connection(),
			&deployment_id,
			port,
		)
		.await?;
	}
	// iterate over variable array and add it to variable table
	for variable_value in variable_list {
		let variable: EnvVariable =
			serde_json::from_value(variable_value.to_owned())?;
		db::insert_deployment_environment_variable(
			context.get_mysql_connection(),
			&deployment_id,
			&variable.name,
			&variable.value,
		)
		.await?;
	}
	// iterate over volume array and add it to volume table
	for volume_value in volume_list {
		let volume: VolumeMount =
			serde_json::from_value(volume_value.to_owned())?;
		db::insert_deployment_volumes(
			context.get_mysql_connection(),
			&deployment_id,
			&volume.name,
			&volume.path,
		)
		.await?;
	}

	// iterate over entry point array and add it to `deployment_entry_point`
	// table
	for entry_value in entry_point_list {
		let entry_point: EntryPoint =
			serde_json::from_value(entry_value.to_owned())?;
		db::insert_deployment_entry_point(
			context.get_mysql_connection(),
			&deployment_id,
			&entry_point.domain_id,
			&entry_point.sub_domain,
			&entry_point.path,
		)
		.await?;
	}

	context.json(json!({
		request_keys::SUCCESS: true,
		request_keys::MESSAGE : "data added successfully"
	}));

	Ok(context)
}<|MERGE_RESOLUTION|>--- conflicted
+++ resolved
@@ -13,11 +13,7 @@
 	db,
 	error,
 	models::{
-<<<<<<< HEAD
-		db_mapping::{DockerRepository, EnvVariable, VolumeMount},
-=======
 		db_mapping::{EntryPoint, EnvVariable, VolumeMount},
->>>>>>> 31f493e4
 		rbac::{self, permissions},
 	},
 	pin_fn,
@@ -346,7 +342,6 @@
 		&organisation_id,
 	)
 	.await?;
-<<<<<<< HEAD
 
 	if registry == "registry.docker.vicara.co" && repository_id.is_none() {
 		Error::as_result()
@@ -393,17 +388,6 @@
 			.await?;
 		}
 	}
-=======
-	db::create_deployment(
-		context.get_mysql_connection(),
-		deployment_id,
-		name,
-		registry,
-		image_name,
-		image_tag,
-	)
-	.await?;
->>>>>>> 31f493e4
 
 	context.json(json!({
 		request_keys::SUCCESS: true,
