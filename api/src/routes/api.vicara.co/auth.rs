use eve_rs::{App as EveApp, AsError, Context, NextHandler};
use hex::ToHex;
use serde_json::{json, Map};

use crate::{
	app::{create_eve_app, App},
	db,
	error,
	models::{
		db_mapping::PreferredRecoveryOption,
		error::{id as ErrorId, message as ErrorMessage},
		rbac::{self, permissions, GOD_USER_ID},
		RegistryToken,
		RegistryTokenAccess,
	},
	pin_fn,
	service,
	utils::{
		constants::{request_keys, ResourceOwnerType},
		get_current_time,
<<<<<<< HEAD
		mailer,
		sms,
=======
>>>>>>> 4e0b5138
		validator,
		Error,
		ErrorData,
		EveContext,
		EveMiddleware,
	},
};

pub fn create_sub_app(
	app: &App,
) -> EveApp<EveContext, EveMiddleware, App, ErrorData> {
	let mut app = create_eve_app(&app);

	app.post(
		"/sign-in",
		[EveMiddleware::CustomFunction(pin_fn!(sign_in))],
	);
	app.post(
		"/sign-up",
		[EveMiddleware::CustomFunction(pin_fn!(sign_up))],
	);
	app.post(
		"/sign-out",
		[
			EveMiddleware::PlainTokenAuthenticator,
			EveMiddleware::CustomFunction(pin_fn!(sign_out)),
		],
	);
	app.post("/join", [EveMiddleware::CustomFunction(pin_fn!(join))]);
	app.get(
		"/access-token",
		[EveMiddleware::CustomFunction(pin_fn!(get_access_token))],
	);
	app.get(
		"/email-valid",
		[EveMiddleware::CustomFunction(pin_fn!(is_email_valid))],
	);
	app.get(
		"/username-valid",
		[EveMiddleware::CustomFunction(pin_fn!(is_username_valid))],
	);
	app.post(
		"/forgot-password",
		[EveMiddleware::CustomFunction(pin_fn!(forgot_password))],
	);
	app.post(
		"/reset-password",
		[EveMiddleware::CustomFunction(pin_fn!(reset_password))],
	);
	app.post(
		"/docker-registry-token",
		[EveMiddleware::CustomFunction(pin_fn!(
			docker_registry_token_endpoint
		))],
	);

	app.post(
		"/list-recovery-options",
		[EveMiddleware::CustomFunction(pin_fn!(
			list_recovery_options
		))],
	);

	app
}

async fn sign_in(
	mut context: EveContext,
	_: NextHandler<EveContext, ErrorData>,
) -> Result<EveContext, Error> {
	let body = context.get_body_object().clone();

	let user_id = body
		.get(request_keys::USER_ID)
		.map(|param| param.as_str())
		.flatten()
		.status(400)
		.body(error!(WRONG_PARAMETERS).to_string())?;

	let password = body
		.get(request_keys::PASSWORD)
		.map(|param| param.as_str())
		.flatten()
		.status(400)
		.body(error!(WRONG_PARAMETERS).to_string())?;

	let user_data = db::get_user_by_username_or_email(
		context.get_database_connection(),
		&user_id,
	)
	.await?
	.status(200)
	.body(error!(USER_NOT_FOUND).to_string())?;

	let success = service::validate_hash(&password, &user_data.password)?;

	if !success {
		context.json(error!(INVALID_PASSWORD));
		return Ok(context);
	}

	let config = context.get_state().config.clone();
	let (jwt, login_id, refresh_token) = service::sign_in_user(
		context.get_database_connection(),
		&user_data.id,
		&config,
	)
	.await?;

	context.json(json!({
		request_keys::SUCCESS: true,
		request_keys::ACCESS_TOKEN: jwt,
		request_keys::REFRESH_TOKEN: refresh_token.to_simple().to_string().to_lowercase(),
		request_keys::LOGIN_ID: login_id.to_simple().to_string().to_lowercase(),
	}));
	Ok(context)
}

async fn sign_up(
	mut context: EveContext,
	_: NextHandler<EveContext, ErrorData>,
) -> Result<EveContext, Error> {
	let body = context.get_body_object().clone();

	let username = body
		.get(request_keys::USERNAME)
		.map(|param| param.as_str())
		.flatten()
		.status(400)
		.body(error!(WRONG_PARAMETERS).to_string())?;

	let password = body
		.get(request_keys::PASSWORD)
		.map(|param| param.as_str())
		.flatten()
		.status(400)
		.body(error!(WRONG_PARAMETERS).to_string())?;

	let account_type = body
		.get(request_keys::ACCOUNT_TYPE)
		.map(|param| param.as_str())
		.flatten()
		.map(|a| a.parse::<ResourceOwnerType>().ok())
		.flatten()
		.status(400)
		.body(error!(WRONG_PARAMETERS).to_string())?;

	let first_name = body
		.get(request_keys::FIRST_NAME)
		.map(|param| param.as_str())
		.flatten()
		.status(400)
		.body(error!(WRONG_PARAMETERS).to_string())?;

	let last_name = body
		.get(request_keys::LAST_NAME)
		.map(|param| param.as_str())
		.flatten()
		.status(400)
		.body(error!(WRONG_PARAMETERS).to_string())?;

	let backup_email = body
		.get(request_keys::BACKUP_EMAIL)
		.map(|param| {
			param
				.as_str()
				.status(400)
				.body(error!(WRONG_PARAMETERS).to_string())
		})
		.transpose()?;

	let backup_phone_country_code = body
		.get(request_keys::BACKUP_PHONE_COUNTRY_CODE)
		.map(|param| {
			param
				.as_str()
				.status(400)
				.body(error!(WRONG_PARAMETERS).to_string())
		})
		.transpose()?;

	let backup_phone_number = body
		.get(request_keys::BACKUP_PHONE_NUMBER)
		.map(|param| {
			param
				.as_str()
				.status(400)
				.body(error!(WRONG_PARAMETERS).to_string())
		})
		.transpose()?;

	let org_email_local = body
		.get(request_keys::ORGANISATION_EMAIL_LOCAL)
		.map(|param| {
			param
				.as_str()
				.status(400)
				.body(error!(WRONG_PARAMETERS).to_string())
		})
		.transpose()?;

	let org_domain_name = body
		.get(request_keys::DOMAIN)
		.map(|param| {
			param
				.as_str()
				.status(400)
				.body(error!(WRONG_PARAMETERS).to_string())
		})
		.transpose()?;

	let organisation_name = body
		.get(request_keys::ORGANISATION_NAME)
		.map(|param| {
			param
				.as_str()
				.status(400)
				.body(error!(WRONG_PARAMETERS).to_string())
		})
		.transpose()?;

	let (user_to_sign_up, otp) = service::create_user_join_request(
		context.get_database_connection(),
		username,
		account_type,
		password,
		(first_name, last_name),
		backup_email,
		backup_phone_country_code,
		backup_phone_number,
		org_email_local,
		org_domain_name,
		organisation_name,
	)
	.await?;

<<<<<<< HEAD
	if let Some(email) = backup_email {
		let config = context.get_state().config.clone();
		let email = email.to_string();

		task::spawn_blocking(|| {
			mailer::send_email_verification_mail(config, email, otp);
		});
	} else if let Some((_country_code, _phone_number)) =
		backup_phone_country_code.zip(backup_phone_number)
	{
		// TODO implement this
		let config = context.get_state().config.clone();
		let backup_phone_number = format!("{}{}", _country_code, _phone_number);
		task::spawn_blocking(|| {
			sms::send_otp_sms(config, backup_phone_number, otp);
		});
		// panic!("Sending OTPs through phone numbers aren't handled yet");
	}
=======
	// send otp
	service::send_user_sign_up_otp(
		context.get_database_connection(),
		user_to_sign_up,
		&otp,
	)
	.await?;
>>>>>>> 4e0b5138

	context.json(json!({
		request_keys::SUCCESS: true
	}));
	Ok(context)
}

async fn sign_out(
	mut context: EveContext,
	_: NextHandler<EveContext, ErrorData>,
) -> Result<EveContext, Error> {
	let login_id =
		hex::decode(context.get_token_data().unwrap().login_id.clone())
			.status(400)
			.body(error!(UNAUTHORIZED).to_string())?;
	let user_id = context.get_token_data().unwrap().user.id.clone();

	db::get_user_login_for_user(
		context.get_database_connection(),
		&login_id,
		&user_id,
	)
	.await?
	.status(200)
	.body(error!(TOKEN_NOT_FOUND).to_string())?;

	db::delete_user_login_by_id(
		context.get_database_connection(),
		&login_id,
		&user_id,
	)
	.await?;

	context.json(json!({
		request_keys::SUCCESS:true,
	}));
	Ok(context)
}

async fn join(
	mut context: EveContext,
	_: NextHandler<EveContext, ErrorData>,
) -> Result<EveContext, Error> {
	let body = context.get_body_object().clone();

	let otp = body
		.get(request_keys::VERIFICATION_TOKEN)
		.map(|param| param.as_str())
		.flatten()
		.status(400)
		.body(error!(WRONG_PARAMETERS).to_string())?;

	let username = body
		.get(request_keys::USERNAME)
		.map(|param| param.as_str())
		.flatten()
		.status(400)
		.body(error!(WRONG_PARAMETERS).to_string())?;

	let config = context.get_state().config.clone();

	let join_user = service::join_user(
		context.get_database_connection(),
		&config,
		otp,
		username,
	)
	.await?;

	service::send_sign_up_complete_notification(
		join_user.welcome_email_to,
		join_user.backup_email_to,
		join_user.backup_phone_number_to,
	)
	.await?;

	context.json(json!({
		request_keys::SUCCESS: true,
		request_keys::ACCESS_TOKEN: join_user.jwt,
		request_keys::REFRESH_TOKEN: join_user.refresh_token.to_simple().to_string().to_lowercase(),
		request_keys::LOGIN_ID: join_user.login_id.to_simple().to_string().to_lowercase(),
	}));
	Ok(context)
}

async fn get_access_token(
	mut context: EveContext,
	_: NextHandler<EveContext, ErrorData>,
) -> Result<EveContext, Error> {
	let refresh_token = context
		.get_header("Authorization")
		.status(400)
		.body(error!(WRONG_PARAMETERS).to_string())?;
	let login_id = context
		.get_param(request_keys::LOGIN_ID)
		.map(|value| hex::decode(value).ok())
		.flatten()
		.status(400)
		.body(error!(WRONG_PARAMETERS).to_string())?;

	let config = context.get_state().config.clone();
	let user_login = service::get_user_login_for_login_id(
		context.get_database_connection(),
		&login_id,
	)
	.await?;
	let success =
		service::validate_hash(&refresh_token, &user_login.refresh_token)?;

	if !success {
		Error::as_result()
			.status(200)
			.body(error!(UNAUTHORIZED).to_string())?;
	}

	let access_token = service::generate_access_token(
		context.get_database_connection(),
		&config,
		&user_login,
	)
	.await?;

	context.json(json!({
		request_keys::SUCCESS: true,
		request_keys::ACCESS_TOKEN: access_token
	}));
	Ok(context)
}

async fn is_email_valid(
	mut context: EveContext,
	_: NextHandler<EveContext, ErrorData>,
) -> Result<EveContext, Error> {
	let query = context.get_request().get_query().clone();

	let email_address = query
		.get(request_keys::EMAIL)
		.status(400)
		.body(error!(WRONG_PARAMETERS).to_string())?;

	let allowed = service::is_email_allowed(
		context.get_database_connection(),
		email_address,
	)
	.await?;

	context.json(json!({
		request_keys::SUCCESS: true,
		request_keys::AVAILABLE: allowed
	}));
	Ok(context)
}

async fn is_username_valid(
	mut context: EveContext,
	_: NextHandler<EveContext, ErrorData>,
) -> Result<EveContext, Error> {
	let query = context.get_request().get_query().clone();

	let username = query
		.get(request_keys::USERNAME)
		.status(400)
		.body(error!(WRONG_PARAMETERS).to_string())?;

	let allowed = service::is_username_allowed(
		context.get_database_connection(),
		username,
	)
	.await?;

	context.json(json!({
		request_keys::SUCCESS: true,
		request_keys::AVAILABLE: allowed
	}));
	Ok(context)
}

async fn forgot_password(
	mut context: EveContext,
	_: NextHandler<EveContext, ErrorData>,
) -> Result<EveContext, Error> {
	let body = context.get_body_object().clone();

	let user_id = body
		.get(request_keys::USER_ID)
		.map(|value| value.as_str())
		.flatten()
		.status(400)
		.body(error!(WRONG_PARAMETERS).to_string())?;

	let preferred_recovery_option = body
		.get(request_keys::PREFERRED_RECOVERY_OPTION)
		.map(|param| param.as_str())
		.flatten()
		.map(|a| a.parse::<PreferredRecoveryOption>().ok())
		.flatten()
		.status(400)
		.body(error!(WRONG_PARAMETERS).to_string())?;

	// service function should take care of otp generation and delivering the
	// otp to the preferred recovery option
	service::forgot_password(
		context.get_database_connection(),
		user_id,
		preferred_recovery_option,
	)
	.await?;

	context.json(json!({
		request_keys::SUCCESS: true
	}));
	Ok(context)
}

async fn reset_password(
	mut context: EveContext,
	_: NextHandler<EveContext, ErrorData>,
) -> Result<EveContext, Error> {
	let body = context.get_body_object().clone();

	let new_password = body
		.get(request_keys::PASSWORD)
		.map(|value| value.as_str())
		.flatten()
		.status(400)
		.body(error!(WRONG_PARAMETERS).to_string())?;
	let token = body
		.get(request_keys::VERIFICATION_TOKEN)
		.map(|value| value.as_str())
		.flatten()
		.status(400)
		.body(error!(WRONG_PARAMETERS).to_string())?;
	let user_id = body
		.get(request_keys::USER_ID)
		.map(|value| value.as_str())
		.flatten()
		.status(400)
		.body(error!(WRONG_PARAMETERS).to_string())?;

	let user = db::get_user_by_username_or_email(
		context.get_database_connection(),
		user_id,
	)
	.await?
	.status(400)
	.body(error!(EMAIL_TOKEN_NOT_FOUND).to_string())?;

	service::reset_password(
		context.get_database_connection(),
		new_password,
		token,
		&user.id,
	)
	.await?;

	service::send_user_reset_password_notification(
		context.get_database_connection(),
		user,
	)
	.await?;

	context.json(json!({
		request_keys::SUCCESS: true
	}));
	Ok(context)
}

async fn docker_registry_token_endpoint(
	context: EveContext,
	next: NextHandler<EveContext, ErrorData>,
) -> Result<EveContext, Error> {
	let query = context.get_request().get_query();

	if query.get(request_keys::SCOPE).is_some() {
		// Authenticating an existing login
		docker_registry_authenticate(context, next).await
	} else {
		// Logging in
		docker_registry_login(context, next).await
	}
}

async fn docker_registry_login(
	mut context: EveContext,
	_: NextHandler<EveContext, ErrorData>,
) -> Result<EveContext, Error> {
	let query = context.get_request().get_query().clone();
	let config = context.get_state().config.clone();

	let _client_id = query
		.get(request_keys::SNAKE_CASE_CLIENT_ID)
		.status(400)
		.body(
			json!({
				request_keys::ERRORS: [{
					request_keys::CODE: ErrorId::UNAUTHORIZED,
					request_keys::MESSAGE: ErrorMessage::INVALID_CLIENT_ID,
					request_keys::DETAIL: []
				}]
			})
			.to_string(),
		)?;

	let _offline_token = query
		.get(request_keys::SNAKE_CASE_OFFLINE_TOKEN)
		.map(|value| {
			value.parse::<bool>().status(400).body(
				json!({
					request_keys::ERRORS: [{
						request_keys::CODE: ErrorId::UNAUTHORIZED,
						request_keys::MESSAGE: ErrorMessage::INVALID_OFFLINE_TOKEN,
						request_keys::DETAIL: []
					}]
				})
				.to_string(),
			)
		})
		.status(400)
		.body(
			json!({
				request_keys::ERRORS: [{
					request_keys::CODE: ErrorId::UNAUTHORIZED,
					request_keys::MESSAGE: ErrorMessage::OFFLINE_TOKEN_NOT_FOUND,
					request_keys::DETAIL: []
				}]
			})
			.to_string(),
		)??;

	let service = query.get(request_keys::SERVICE).status(400).body(
		json!({
			request_keys::ERRORS: [{
				request_keys::CODE: ErrorId::UNAUTHORIZED,
				request_keys::MESSAGE: ErrorMessage::SERVICE_NOT_FOUND,
				request_keys::DETAIL: []
			}]
		})
		.to_string(),
	)?;

	if service != &config.docker_registry.service_name {
		Error::as_result().status(400).body(
			json!({
				request_keys::ERRORS: [{
					request_keys::CODE: ErrorId::UNAUTHORIZED,
					request_keys::MESSAGE: ErrorMessage::INVALID_SERVICE,
					request_keys::DETAIL: []
				}]
			})
			.to_string(),
		)?;
	}

	let authorization = context
		.get_header("Authorization")
		.map(|value| value.replace("Basic ", ""))
		.map(|value| {
			hex::decode(value)
				.ok()
				.map(|value| String::from_utf8(value).ok())
				.flatten()
				.status(400)
				.body(
					json!({
						request_keys::ERRORS: [{
							request_keys::CODE: ErrorId::UNAUTHORIZED,
							request_keys::MESSAGE: ErrorMessage::AUTHORIZATION_PARSE_ERROR,
							request_keys::DETAIL: []
						}]
					})
					.to_string(),
				)
		})
		.status(400)
		.body(
			json!({
				request_keys::ERRORS: [{
					request_keys::CODE: ErrorId::UNAUTHORIZED,
					request_keys::MESSAGE: ErrorMessage::AUTHORIZATION_NOT_FOUND,
					request_keys::DETAIL: []
				}]
			})
			.to_string(),
		)??;

	let mut splitter = authorization.split(':');
	let username = splitter.next().status(400).body(
		json!({
			request_keys::ERRORS: [{
				request_keys::CODE: ErrorId::UNAUTHORIZED,
				request_keys::MESSAGE: ErrorMessage::USERNAME_NOT_FOUND,
				request_keys::DETAIL: []
			}]
		})
		.to_string(),
	)?;
	let password = splitter.next().status(400).body(
		json!({
			request_keys::ERRORS: [{
				request_keys::CODE: ErrorId::UNAUTHORIZED,
				request_keys::MESSAGE: ErrorMessage::PASSWORD_NOT_FOUND,
				request_keys::DETAIL: []
			}]
		})
		.to_string(),
	)?;
	let user =
		db::get_user_by_username(context.get_database_connection(), &username)
			.await?
			.status(401)
			.body(
				json!({
					request_keys::ERRORS: [{
						request_keys::CODE: ErrorId::UNAUTHORIZED,
						request_keys::MESSAGE: ErrorMessage::USER_NOT_FOUND,
						request_keys::DETAIL: []
					}]
				})
				.to_string(),
			)?;

	// TODO API token as password instead of password, for TFA.
	// This will happen once the API token is merged in
	let success = service::validate_hash(password, &user.password)?;

	if !success {
		Error::as_result().status(401).body(
			json!({
				request_keys::ERRORS: [{
					request_keys::CODE: ErrorId::UNAUTHORIZED,
					request_keys::MESSAGE: ErrorMessage::INVALID_PASSWORD,
					request_keys::DETAIL: []
				}]
			})
			.to_string(),
		)?;
	}

	let iat = get_current_time().as_secs();

	let token = RegistryToken::new(
		config.docker_registry.issuer.clone(),
		iat,
		username.to_string(),
		&config,
		vec![],
	)
	.to_string(
		config.docker_registry.private_key.as_ref(),
		config.docker_registry.public_key_der(),
	)?;

	context.json(json!({ request_keys::TOKEN: token }));
	Ok(context)
}

async fn docker_registry_authenticate(
	mut context: EveContext,
	_: NextHandler<EveContext, ErrorData>,
) -> Result<EveContext, Error> {
	let query = context.get_request().get_query().clone();
	let config = context.get_state().config.clone();

	let authorization = context
		.get_header("Authorization")
		.map(|value| value.replace("Basic ", ""))
		.map(|value| {
			hex::decode(value)
				.ok()
				.map(|value| String::from_utf8(value).ok())
				.flatten()
				.status(400)
				.body(
					json!({
						request_keys::ERRORS: [{
							request_keys::CODE: ErrorId::UNAUTHORIZED,
							request_keys::MESSAGE: ErrorMessage::AUTHORIZATION_PARSE_ERROR,
							request_keys::DETAIL: []
						}]
					})
					.to_string(),
				)
		})
		.status(400)
		.body(
			json!({
				request_keys::ERRORS: [{
					request_keys::CODE: ErrorId::UNAUTHORIZED,
					request_keys::MESSAGE: ErrorMessage::AUTHORIZATION_NOT_FOUND,
					request_keys::DETAIL: []
				}]
			})
			.to_string(),
		)??;

	let mut splitter = authorization.split(':');
	let username = splitter.next().status(400).body(
		json!({
			request_keys::ERRORS: [{
				request_keys::CODE: ErrorId::UNAUTHORIZED,
				request_keys::MESSAGE: ErrorMessage::USERNAME_NOT_FOUND,
				request_keys::DETAIL: []
			}]
		})
		.to_string(),
	)?;
	let password = splitter.next().status(400).body(
		json!({
			request_keys::ERRORS: [{
				request_keys::CODE: ErrorId::UNAUTHORIZED,
				request_keys::MESSAGE: ErrorMessage::PASSWORD_NOT_FOUND,
				request_keys::DETAIL: []
			}]
		})
		.to_string(),
	)?;
	let user =
		db::get_user_by_username(context.get_database_connection(), &username)
			.await?
			.status(401)
			.body(
				json!({
					request_keys::ERRORS: [{
						request_keys::CODE: ErrorId::UNAUTHORIZED,
						request_keys::MESSAGE: ErrorMessage::USER_NOT_FOUND,
						request_keys::DETAIL: []
					}]
				})
				.to_string(),
			)?;

	let god_user_id = rbac::GOD_USER_ID.get().unwrap();
	let god_user = db::get_user_by_user_id(
		context.get_database_connection(),
		god_user_id.as_bytes(),
	)
	.await?
	.unwrap();
	// check if user is GOD_USER then return the token
	if username == god_user.username {
		// return token.
		context.json(json!({ request_keys::TOKEN: password }));
		return Ok(context);
	}

	let success = service::validate_hash(password, &user.password)?;

	if !success {
		Error::as_result().status(401).body(
			json!({
				request_keys::ERRORS: [{
					request_keys::CODE: ErrorId::UNAUTHORIZED,
					request_keys::MESSAGE: ErrorMessage::INVALID_PASSWORD,
					request_keys::DETAIL: []
				}]
			})
			.to_string(),
		)?;
	}

	let scope = query.get(request_keys::SCOPE).unwrap();
	let mut splitter = scope.split(':');
	let access_type = splitter.next().status(401).body(
		json!({
			request_keys::ERRORS: [{
				request_keys::CODE: ErrorId::INVALID_REQUEST,
				request_keys::MESSAGE: ErrorMessage::ACCESS_TYPE_NOT_PRESENT,
				request_keys::DETAIL: []
			}]
		})
		.to_string(),
	)?;

	// check if access type is repository
	if access_type != request_keys::REPOSITORY {
		Error::as_result().status(400).body(
			json!({
				request_keys::ERRORS: [{
					request_keys::CODE: ErrorId::INVALID_REQUEST,
					request_keys::MESSAGE: ErrorMessage::INVALID_ACCESS_TYPE,
					request_keys::DETAIL: []
				}]
			})
			.to_string(),
		)?;
	}

	let repo = splitter.next().status(400).body(
		json!({
			request_keys::ERRORS: [{
				request_keys::CODE: ErrorId::INVALID_REQUEST,
				request_keys::MESSAGE: ErrorMessage::REPOSITORY_NOT_PRESENT,
				request_keys::DETAIL: []
			}]
		})
		.to_string(),
	)?;

	let action = splitter.next().status(400).body(
		json!({
			request_keys::ERRORS: [{
				request_keys::CODE: ErrorId::INVALID_REQUEST,
				request_keys::MESSAGE: ErrorMessage::ACTION_NOT_PRESENT,
				request_keys::DETAIL: []
			}]
		})
		.to_string(),
	)?;

	let required_permissions = action
		.split(',')
		.filter_map(|permission| match permission {
			"push" | "tag" => {
				Some(permissions::organisation::docker_registry::PUSH)
			}
			"pull" => Some(permissions::organisation::docker_registry::PULL),
			_ => None,
		})
		.map(String::from)
		.collect::<Vec<_>>();

	let split_array = repo.split('/').map(String::from).collect::<Vec<_>>();
	// reject if split array size is not equal to 2
	if split_array.len() != 2 {
		Error::as_result().status(400).body(
			json!({
				request_keys::ERRORS: [{
					request_keys::CODE: ErrorId::INVALID_REQUEST,
					request_keys::MESSAGE: ErrorMessage::NO_ORGANISATION_OR_REPOSITORY,
					request_keys::DETAIL: []
				}]
			})
			.to_string(),
		)?;
	}

	let org_name = split_array.get(0).unwrap(); // get first index from the vector
	let repo_name = split_array.get(1).unwrap();

	// check if repo name is valid
	let is_repo_name_valid = validator::is_docker_repo_name_valid(&repo_name);
	if !is_repo_name_valid {
		Error::as_result().status(400).body(
			json!({
				request_keys::ERRORS: [{
					request_keys::CODE: ErrorId::INVALID_REQUEST,
					request_keys::MESSAGE: ErrorMessage::INVALID_REPOSITORY_NAME,
					request_keys::DETAIL: []
				}]
			})
			.to_string(),
		)?;
	}
	let org = db::get_organisation_by_name(
		context.get_database_connection(),
		org_name,
	)
	.await?
	.status(400)
	.body(
		json!({
			request_keys::ERRORS: [{
				request_keys::CODE: ErrorId::INVALID_REQUEST,
				request_keys::MESSAGE: ErrorMessage::RESOURCE_DOES_NOT_EXIST,
				request_keys::DETAIL: []
			}]
		})
		.to_string(),
	)?;

	let repository = db::get_repository_by_name(
		context.get_database_connection(),
		&repo_name,
		&org.id,
	)
	.await?
	// reject request if repository does not exist
	.status(400)
	.body(
		json!({
			request_keys::ERRORS: [{
				request_keys::CODE: ErrorId::INVALID_REQUEST,
				request_keys::MESSAGE: ErrorMessage::RESOURCE_DOES_NOT_EXIST,
				request_keys::DETAIL: []
			}]
		})
		.to_string(),
	)?;

	// get repo id inorder to get resource details
	let resource = db::get_resource_by_id(
		context.get_database_connection(),
		&repository.id,
	)
	.await?
	.status(500)
	.body(
		json!({
			request_keys::ERRORS: [{
				request_keys::CODE: ErrorId::SERVER_ERROR,
				request_keys::MESSAGE: ErrorMessage::SERVER_ERROR,
				request_keys::DETAIL: []
			}]
		})
		.to_string(),
	)?;

	if resource.owner_id != org.id {
		log::error!(
			"Resource owner_id is not the same as org id. This is illegal"
		);
		Error::as_result().status(500).body(
			json!({
				request_keys::ERRORS: [{
					request_keys::CODE: ErrorId::SERVER_ERROR,
					request_keys::MESSAGE: ErrorMessage::SERVER_ERROR,
					request_keys::DETAIL: []
				}]
			})
			.to_string(),
		)?;
	}

	let org_id = org.id.encode_hex::<String>();

	// get all org roles for the user using the id
	let user_id = &user.id;
	let user_roles = db::get_all_organisation_roles_for_user(
		context.get_database_connection(),
		&user.id,
	)
	.await?;

	let required_role_for_user = user_roles.get(&org_id).status(500).body(
		json!({
			request_keys::ERRORS: [{
				request_keys::CODE: ErrorId::SERVER_ERROR,
				request_keys::MESSAGE: ErrorMessage::USER_ROLE_NOT_FOUND,
				request_keys::DETAIL: []
			}]
		})
		.to_string(),
	)?;
	let mut approved_permissions = vec![];

	for permission in required_permissions {
		let allowed = {
			if let Some(permissions) = required_role_for_user
				.resource_types
				.get(&resource.resource_type_id)
			{
				permissions.contains(&permission.to_string())
			} else {
				false
			}
		} || {
			if let Some(permissions) =
				required_role_for_user.resources.get(&resource.id)
			{
				permissions.contains(&permission.to_string())
			} else {
				false
			}
		} || {
			required_role_for_user.is_super_admin || {
				let god_user_id = GOD_USER_ID.get().unwrap().as_bytes();
				user_id == god_user_id
			}
		};
		if !allowed {
			continue;
		}

		match permission.as_str() {
			permissions::organisation::docker_registry::PUSH => {
				approved_permissions.push("push".to_string());
			}
			permissions::organisation::docker_registry::PULL => {
				approved_permissions.push("pull".to_string());
			}
			_ => {}
		}
	}

	let iat = get_current_time().as_secs();

	let token = RegistryToken::new(
		config.docker_registry.issuer.clone(),
		iat,
		username.to_string(),
		&config,
		vec![RegistryTokenAccess {
			r#type: access_type.to_string(),
			name: repo.to_string(),
			actions: approved_permissions,
		}],
	)
	.to_string(
		config.docker_registry.private_key.as_ref(),
		config.docker_registry.public_key_der(),
	)?;

	context.json(json!({ request_keys::TOKEN: token }));
	Ok(context)
}

async fn list_recovery_options(
	mut context: EveContext,
	_: NextHandler<EveContext, ErrorData>,
) -> Result<EveContext, Error> {
	let body = context.get_body_object().clone();
	let mut response_map = Map::new();
	// get user id from the body
	let user_id = body
		.get(request_keys::USER_ID)
		.map(|value| value.as_str())
		.flatten()
		.status(400)
		.body(error!(WRONG_PARAMETERS).to_string())?;

	let user = db::get_user_by_username_or_email(
		context.get_database_connection(),
		user_id,
	)
	.await?
	.status(404)
	.body(error!(USER_NOT_FOUND).to_string())?;

	// mask phone number
	if let Some(phone_number) = user.backup_phone_number {
		let phone_number = service::mask_phone_number(&phone_number);
		let country_code = db::get_phone_country_by_country_code(
			context.get_database_connection(),
			&user.backup_phone_country_code.unwrap(),
		)
		.await?
		.status(500)
		.body(error!(INVALID_PHONE_NUMBER).to_string())?;
		response_map.insert(
			request_keys::BACKUP_PHONE_NUMBER.to_string(),
			format!("+{}{}", country_code.phone_code, phone_number).into(),
		);
	}

	if let (Some(backup_email_local), Some(backup_email_domain_id)) =
		(user.backup_email_local, user.backup_email_domain_id)
	{
		let email = format!(
			"{}@{}",
			service::mask_email_local(&backup_email_local),
			db::get_personal_domain_by_id(
				context.get_database_connection(),
				&backup_email_domain_id
			)
			.await?
			.status(500)?
			.name
		);

		response_map
			.insert(request_keys::BACKUP_EMAIL.to_string(), email.into());
	}

	response_map.insert(request_keys::SUCCESS.to_string(), true.into());
	let response = serde_json::to_value(response_map)?;
	context.json(response);
	Ok(context)
}<|MERGE_RESOLUTION|>--- conflicted
+++ resolved
@@ -18,11 +18,6 @@
 	utils::{
 		constants::{request_keys, ResourceOwnerType},
 		get_current_time,
-<<<<<<< HEAD
-		mailer,
-		sms,
-=======
->>>>>>> 4e0b5138
 		validator,
 		Error,
 		ErrorData,
@@ -259,26 +254,6 @@
 	)
 	.await?;
 
-<<<<<<< HEAD
-	if let Some(email) = backup_email {
-		let config = context.get_state().config.clone();
-		let email = email.to_string();
-
-		task::spawn_blocking(|| {
-			mailer::send_email_verification_mail(config, email, otp);
-		});
-	} else if let Some((_country_code, _phone_number)) =
-		backup_phone_country_code.zip(backup_phone_number)
-	{
-		// TODO implement this
-		let config = context.get_state().config.clone();
-		let backup_phone_number = format!("{}{}", _country_code, _phone_number);
-		task::spawn_blocking(|| {
-			sms::send_otp_sms(config, backup_phone_number, otp);
-		});
-		// panic!("Sending OTPs through phone numbers aren't handled yet");
-	}
-=======
 	// send otp
 	service::send_user_sign_up_otp(
 		context.get_database_connection(),
@@ -286,7 +261,6 @@
 		&otp,
 	)
 	.await?;
->>>>>>> 4e0b5138
 
 	context.json(json!({
 		request_keys::SUCCESS: true
