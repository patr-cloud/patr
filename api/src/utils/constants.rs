use std::{fmt::Display, str::FromStr};

use api_macros::version;
use clap::{crate_authors, crate_description, crate_name, crate_version};
use eve_rs::AsError;
use semver::Version;

use crate::{error, utils::Error};

pub const DATABASE_VERSION: Version = version!();

pub const APP_NAME: &str = crate_name!();
pub const APP_VERSION: &str = crate_version!();
pub const APP_AUTHORS: &str = crate_authors!();
pub const APP_ABOUT: &str = crate_description!();

pub const PORTUS_DOCKER_IMAGE: &str = "portus_image:1.0";

#[derive(sqlx::Type, Debug)]
#[sqlx(type_name = "RESOURCE_OWNER_TYPE", rename_all = "lowercase")]
pub enum ResourceOwnerType {
	Personal,
	Organisation,
}

impl Display for ResourceOwnerType {
	fn fmt(&self, f: &mut std::fmt::Formatter<'_>) -> std::fmt::Result {
		match self {
			ResourceOwnerType::Personal => write!(f, "personal"),
			ResourceOwnerType::Organisation => write!(f, "organisation"),
		}
	}
}

impl FromStr for ResourceOwnerType {
	type Err = Error;

	fn from_str(s: &str) -> Result<Self, Self::Err> {
		match s.to_lowercase().as_str() {
			"personal" => Ok(Self::Personal),
			// Disabled for the demo
			//"organisation" => Ok(Self::Organisation),
			_ => Error::as_result()
				.status(500)
				.body(error!(WRONG_PARAMETERS).to_string()),
		}
	}
}

#[allow(dead_code)]
pub mod request_keys {
	pub const USER_ID: &str = "userId";
	pub const USERNAME: &str = "username";
	pub const EMAIL: &str = "email";
	pub const PASSWORD: &str = "password";
	pub const NEW_PASSWORD: &str = "newPassword";
	pub const SUCCESS: &str = "success";
	pub const ERROR: &str = "error";
	pub const ERRORS: &str = "errors";
	pub const MESSAGE: &str = "message";
	pub const ACCESS_TOKEN: &str = "accessToken";
	pub const REFRESH_TOKEN: &str = "refreshToken";
	pub const VERIFICATION_TOKEN: &str = "verificationToken";
	pub const CODE: &str = "code";
	pub const DETAIL: &str = "detail";
	pub const TOKEN: &str = "token";
	pub const AVAILABLE: &str = "available";
	pub const FIRST_NAME: &str = "firstName";
	pub const LAST_NAME: &str = "lastName";
	pub const ACCOUNT_TYPE: &str = "accountType";
	pub const DOMAIN: &str = "domain";
	pub const DOMAIN_ID: &str = "domainId";
	pub const ORGANISATION_NAME: &str = "organisationName";
	pub const ORGANISATION_EMAIL_LOCAL: &str = "organisationEmailLocal";
	pub const BACKUP_EMAIL: &str = "backupEmail";
	pub const EMAILS: &str = "emails";
	pub const BACKUP_PHONE_COUNTRY_CODE: &str = "backupPhoneCountryCode";
	pub const BACKUP_PHONE_NUMBER: &str = "backupPhoneNumber";
	pub const PHONE_NUMBERS: &str = "phoneNumbers";
	pub const COUNTRY_CODE: &str = "countryCode";
	pub const PHONE_NUMBER: &str = "phoneNumber";
	pub const BIRTHDAY: &str = "birthday";
	pub const BIO: &str = "bio";
	pub const LOCATION: &str = "location";
	pub const ORGANISATION_ID: &str = "organisationId";
	pub const ORGANISATIONS: &str = "organisations";
	pub const NAME: &str = "name";
	pub const ACTIVE: &str = "active";
	pub const CREATED: &str = "created";
	pub const DOMAINS: &str = "domains";
	pub const VERIFIED: &str = "verified";
	pub const ID: &str = "id";
	pub const APPLICATIONS: &str = "applications";
	pub const APPLICATION_ID: &str = "applicationId";
	pub const VERSIONS: &str = "versions";
	pub const VERSION: &str = "version";
	pub const ROLE_ID: &str = "roleId";
	pub const ROLES: &str = "roles";
	pub const DESCRIPTION: &str = "description";
	pub const RESOURCE_PERMISSIONS: &str = "resourcePermissions";
	pub const RESOURCE_TYPE_PERMISSIONS: &str = "resourceTypePermissions";
	pub const PERMISSIONS: &str = "permissions";
	pub const PERMISSION_ID: &str = "permissionId";
	pub const RESOURCE: &str = "resource";
	pub const RESOURCE_ID: &str = "resourceId";
	pub const RESOURCE_TYPE_ID: &str = "resourceTypeId";
	pub const RESOURCE_TYPES: &str = "resourceTypes";
	pub const RESOURCE_TYPE: &str = "resourceType";
	pub const LOCAL_PORT: &str = "localPort";
	pub const LOCAL_HOST_NAME: &str = "localHostName";
	pub const EXPOSED_SERVER_PORT: &str = "exposedServerPort";
	pub const SERVER_IP: &str = "serverIp";
	pub const SERVER_USER_NAME: &str = "serverUserName";
	pub const SCRIPT: &str = "script";
	pub const SSH_PORT: &str = "sshPort";
	pub const EXPOSED_PORT: &str = "exposedPort";
	pub const SERVER_SSH_PORT: &str = "serverSSHPort";
	pub const TUNNEL_ID: &str = "tunnelId";
	pub const TUNNELS: &str = "tunnels";
	pub const LOGIN_ID: &str = "loginId";
	pub const SCOPE: &str = "scope";
	pub const SERVICE: &str = "service";
	pub const SNAKE_CASE_CLIENT_ID: &str = "client_id";
	pub const SNAKE_CASE_OFFLINE_TOKEN: &str = "offline_token";
	pub const REPOSITORY: &str = "repository";
	pub const REPOSITORIES: &str = "repositories";
	pub const REPOSITORY_ID: &str = "repositoryId";
	pub const DEPLOYMENT_ID: &str = "deploymentId";
	pub const DEPLOYMENTS: &str = "deployments";
	pub const DEPLOYMENT: &str = "deployment";
	pub const REGISTRY: &str = "registry";
	pub const IMAGE_NAME: &str = "imageName";
	pub const IMAGE_TAG: &str = "imageTag";
	pub const SUB_DOMAIN: &str = "subDomain";
	pub const PATH: &str = "path";
	pub const ENVIRONMENT_VARIABLES: &str = "environmentVariables";
	pub const PERSISTENT_VOLUMES: &str = "volumes";
	pub const EXPOSED_PORTS: &str = "ports";
	pub const UPGRADE_PATH_ID: &str = "upgradePathId";
	pub const UPGRADE_PATHS: &str = "upgradePaths";
	pub const MACHINE_TYPES: &str = "machineTypes";
	pub const ENTRY_POINT_ID: &str = "entryPointId";
	pub const ENTRY_POINTS: &str = "entryPoints";
	pub const ENTRY_POINT_TYPE: &str = "entryPointType";
	pub const PORT: &str = "port";
	pub const PREFERRED_RECOVERY_OPTION: &str = "preferredRecoveryOption";
	pub const URL: &str = "url";
	pub const DEFAULT: &str = "default";
	pub const TOKEN_EXPIRY: &str = "tokenExpiry";
	pub const LAST_LOGIN: &str = "lastLogin";
	pub const LAST_ACTIVITY: &str = "lastActivity";
	pub const LOGINS: &str = "logins";
	pub const STATUS: &str = "status";
	pub const ENGINE: &str = "engine";
	pub const NUM_NODES: &str = "numNodes";
	pub const REGION: &str = "region";
	pub const URI: &str = "uri";
	pub const HOST: &str = "host";
	pub const CREATED_AT: &str = "createdAt";
	pub const DATABASES: &str = "databases";
	pub const DATABASE_PLAN: &str = "databasePlan";
	pub const PUBLIC_CONNECTION: &str = "publicConnection";
	pub const LOGS: &str = "logs";
<<<<<<< HEAD
	pub const DATABASE_NAME: &str = "databaseName";
	pub const DATABASE_ID: &str = "databaseId";
=======
	pub const CNAME: &str = "cname";
	pub const VALUE: &str = "value";
	pub const CNAME_RECORDS: &str = "cnameRecords";
	pub const DOMAIN_NAME: &str = "domainName";
	pub const VALIDATED: &str = "validated";
	pub const HORIZONTAL_SCALE: &str = "horizontalScale";
	pub const MACHINE_TYPE: &str = "machineType";
>>>>>>> 0abb61ab
}<|MERGE_RESOLUTION|>--- conflicted
+++ resolved
@@ -161,10 +161,8 @@
 	pub const DATABASE_PLAN: &str = "databasePlan";
 	pub const PUBLIC_CONNECTION: &str = "publicConnection";
 	pub const LOGS: &str = "logs";
-<<<<<<< HEAD
 	pub const DATABASE_NAME: &str = "databaseName";
 	pub const DATABASE_ID: &str = "databaseId";
-=======
 	pub const CNAME: &str = "cname";
 	pub const VALUE: &str = "value";
 	pub const CNAME_RECORDS: &str = "cnameRecords";
@@ -172,5 +170,4 @@
 	pub const VALIDATED: &str = "validated";
 	pub const HORIZONTAL_SCALE: &str = "horizontalScale";
 	pub const MACHINE_TYPE: &str = "machineType";
->>>>>>> 0abb61ab
 }