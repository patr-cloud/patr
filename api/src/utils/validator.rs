--- conflicted
+++ resolved
@@ -17,17 +17,14 @@
 	static ref DOCKER_REPO_NAME_REGEX: Regex = Regex::new("^[a-z0-9_-]{2,255}$").unwrap();
 	// List of all TLDs supported by ICANN. Updated every week.
 	static ref DOMAIN_TLD_LIST: RwLock<Vec<String>> = RwLock::new(vec![]);
-<<<<<<< HEAD
-	//1-20 characters ([a-zA-Z0-9._-]) long, no _ or . at the beginning, no __ or _. or ._ or .. inside, no _ or . at the end
-	static ref DOMAIN_NAME_REGEX: Regex = Regex::new("^(?=.{1,64}$)(?![_.])(?!.*[_.]{2})[a-zA-Z0-9._-]+(?<![_.])$").unwrap();
-=======
 	// Validate the name of database
 	static ref DATABASE_NAME_REGEX: Regex = Regex::new("^[a-zA-Z][a-zA-Z0-9_]{2,59}$").unwrap();
+	// 2-64 characters long ([a-zA-Z0-9_- .]), cannot begin with a _, -, . or a space, cannot end with a space
+	static ref DEPLOYMENT_NAME_REGEX: Regex = Regex::new("^[a-zA-Z0-9][a-zA-Z0-9_-\\.\\ ]{0,62}[a-zA-Z0-9_-\\.]$").unwrap();
 
 	// Regex for deployment entry point validation
 	// TODO remove after domains get handled through NS
 	static ref DEPLOYMENT_ENTRY_POINT_REGEX: Regex = Regex::new("^([0-9a-zA-Z]+\\.[0-9a-zA-Z]+)*$").unwrap();
->>>>>>> 4897d68e
 }
 
 pub fn is_username_valid(username: &str) -> bool {
@@ -77,7 +74,7 @@
 }
 
 pub fn is_deployment_name_valid(deployment_name: &str) -> bool {
-	DOMAIN_NAME_REGEX.is_match(deployment_name)
+	DEPLOYMENT_NAME_REGEX.is_match(deployment_name)
 }
 
 pub async fn is_domain_name_valid(domain: &str) -> bool {
