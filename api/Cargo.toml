--- conflicted
+++ resolved
@@ -3,11 +3,7 @@
 default-run = "api"
 edition = "2021"
 name = "api"
-<<<<<<< HEAD
-version = "0.7.4"
-=======
 version = "0.8.0"
->>>>>>> 6aa24fdf
 
 [features]
 default = []
