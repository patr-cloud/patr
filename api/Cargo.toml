[package]
authors = ["Rakshith Ravi <rakshith.ravi@vicara.co>"]
default-run = "api"
edition = "2021"
name = "api"
version = "0.5.0"

[features]
default = []
sample-data = []

# See more keys and their definitions at https://doc.rust-lang.org/cargo/reference/manifest.html

[dependencies]
api_macros = { path = "../macros", package = "patr-macros" }
api_models = { path = "../api-models", package = "patr-api-dto" }
argon2 = "0.3.1"
askama = "0.10.3"
async-trait = "0.1.36"
base32 = "0.4.0"
base64 = "0.13.0"
bytes = "1.0.1"
chrono = "0.4.19"
clap = "2.33.3"
cloudflare = "0.9.0"
colored = "2.0.0"
config_rs = { version = "0.11.0", package = "config" }
cron = "0.9.0"
eve-rs = { git = "https://github.com/vicara-hq/eve-rs", branch = "develop" }
futures = "0.3.8"
handlebars = "4.0.0"
hex = "0.4.2"
jsonwebtoken = "7.2.0"
lazy_static = "1.4.0"
lettre = { version = "=0.10.0-rc.3", features = [
  "tokio1",
  "smtp-transport",
  "tokio1-rustls-tls",
] }
lightsail = { git = "https://github.com/awslabs/aws-sdk-rust", tag = "v0.0.16-alpha", package = "aws-sdk-lightsail" }
log = "0.4.8"
num_cpus = "1.13.0"
once_cell = "1.4.1"
openssh = "0.8.1"
rand = "0.8.3"
redis = { version = "0.21.2", features = [
  "tokio-comp",
  "tokio-native-tls-comp",
] }
regex = "1.3.9"
reqwest = { version = "0.11.3", features = ["json", "multipart"] }
<<<<<<< HEAD
rust-s3 = { version = "0.28.0", features = [
  "tokio-rustls-tls",
  "with-tokio",
] }
=======
rust-s3 = { version = "0.27.0", features = ["tokio-rustls-tls", "with-tokio"] }
>>>>>>> c02a4467
semver = "1.0.0"
serde = { version = "1.0.114", features = ["serde_derive"] }
serde_json = "1.0.57"
sha2 = "0.10.0"
shiplift = "0.7"
sqlx = { version = "0.5", features = [
  "postgres",
  "runtime-tokio-rustls",
  "offline",
  "ipnetwork",
  "bigdecimal",
  "uuid"
] }
tokio = { version = "1", features = ["full"] }
trust-dns-client = "0.20"
serde_qs = "0.8.4"

[dependencies.log4rs]
default-features = false
features = [
  "console_appender",
  "rolling_file_appender",
  "compound_policy",
  "fixed_window_roller",
  "size_trigger",
  "background_rotation",
  "threshold_filter",
  "gzip",
]
version = "1"<|MERGE_RESOLUTION|>--- conflicted
+++ resolved
@@ -13,7 +13,7 @@
 
 [dependencies]
 api_macros = { path = "../macros", package = "patr-macros" }
-api_models = { path = "../api-models", package = "patr-api-dto" }
+api_models = { path = "../api-models", package = "patr-api-dto", features = ["server"] }
 argon2 = "0.3.1"
 askama = "0.10.3"
 async-trait = "0.1.36"
@@ -49,14 +49,10 @@
 ] }
 regex = "1.3.9"
 reqwest = { version = "0.11.3", features = ["json", "multipart"] }
-<<<<<<< HEAD
 rust-s3 = { version = "0.28.0", features = [
   "tokio-rustls-tls",
   "with-tokio",
 ] }
-=======
-rust-s3 = { version = "0.27.0", features = ["tokio-rustls-tls", "with-tokio"] }
->>>>>>> c02a4467
 semver = "1.0.0"
 serde = { version = "1.0.114", features = ["serde_derive"] }
 serde_json = "1.0.57"
