[package]
authors = ["Rakshith Ravi <rakshith.ravi@vicara.co>"]
default-run = "api"
edition = "2021"
name = "api"
version = "0.6.0"

[features]
default = []
sample-data = []

# See more keys and their definitions at https://doc.rust-lang.org/cargo/reference/manifest.html

[dependencies]
api_macros = { path = "../macros", package = "patr-macros" }
api_models = { path = "../api-models", package = "patr-api-dto", features = [
  "server",
] }
argon2 = "0.4.0"
askama = "0.11.1"
async-trait = "0.1.36"
async_zip = "0.0.3"
aws-config = "0.3.0"
aws-sdk-s3 = "0.3.0"
aws-types = { version = "0.3.0", features = ["hardcoded-credentials"] }
base32 = "0.4.0"
base64 = "0.13.0"
bytes = "1.0.1"
chrono = "0.4.19"
clap = { version = "3.1.6", features = ["cargo"] }
cloudflare = { git = "https://github.com/vicara-hq/cloudflare-rs" }
colored = "2.0.0"
config_rs = { version = "0.12.0", package = "config" }
cron = "0.10.0"
eve-rs = { git = "https://github.com/vicara-hq/eve-rs", branch = "develop" }
futures = "0.3.8"
handlebars = "4.0.0"
hex = "0.4.2"
http = "0.2.5"
jsonwebtoken = "8.0.1"
k8s-openapi = { version = "0.14.0", default-features = true, features = [
  "v1_21",
] } # Kube-rs depends on k8s-openapi
kube = { version = "0.70.0", default-features = true, features = [
  "derive",
  "runtime",
] } # Library for talking to Kubernetes API
lapin = "2.0.1"
lazy_static = "1.4.0"
lettre = { version = "=0.10.0-rc.3", features = [
  "tokio1",
  "smtp-transport",
  "tokio1-rustls-tls",
] }
lightsail = { git = "https://github.com/awslabs/aws-sdk-rust", tag = "v0.0.16-alpha", package = "aws-sdk-lightsail" }
log = "0.4.8"
num-traits = "0.2.14"
num_cpus = "1.13.0"
once_cell = "1.4.1"
openssh = "0.8.1"
rand = "0.8.3"
redis = { version = "0.21.2", features = [
  "tokio-comp",
  "tokio-native-tls-comp",
] }
regex = "1.3.9"
reqwest = { version = "0.11.3", features = ["json", "multipart"] }
rust-s3 = { version = "0.30.0", features = ["tokio-rustls-tls", "with-tokio"] }
semver = "1.0.0"
serde = { version = "1.0.114", features = ["serde_derive"] }
serde_json = "1.0.57"
serde_qs = "0.9.1"
sha2 = "0.10.0"
shiplift = "0.7"
sqlx = { version = "0.5", features = [
  "bigdecimal",
  "chrono",
  "ipnetwork",
  "json",
  "offline",
  "postgres",
  "runtime-tokio-rustls",
  "time",
  "uuid",
] }
tokio = { version = "1", features = ["full"] }
<<<<<<< HEAD
trust-dns-client = "0.20"
serde_qs = "0.8.4"
octocrab = "0.15.4"
=======
trust-dns-client = "0.21.1"
>>>>>>> 4e26a8bb

[dependencies.log4rs]
default-features = false
features = [
  "console_appender",
  "rolling_file_appender",
  "compound_policy",
  "fixed_window_roller",
  "size_trigger",
  "background_rotation",
  "threshold_filter",
  "gzip",
]
version = "1.0.0"<|MERGE_RESOLUTION|>--- conflicted
+++ resolved
@@ -84,13 +84,10 @@
   "uuid",
 ] }
 tokio = { version = "1", features = ["full"] }
-<<<<<<< HEAD
 trust-dns-client = "0.20"
 serde_qs = "0.8.4"
 octocrab = "0.15.4"
-=======
 trust-dns-client = "0.21.1"
->>>>>>> 4e26a8bb
 
 [dependencies.log4rs]
 default-features = false
