{
	"port": 3000,
	"bindAddress": "127.0.0.1",
	"basePath": "/",
	"passwordPepper": "keyboard cat",
	"jwtSecret": "keyboard cat",
	"s3": {
		"endpoint": "s3.localhost",
		"region": "sample-region",
		"bucket": "sample-bucket",
		"key": "key123",
		"secret": "secret123"
	},
	"database": {
		"host": "localhost",
		"port": 3306,
		"user": "root",
		"password": "database",
		"database": "api",
		"connectionLimit": 10
	},
	"mongodb": {
		"host": "localhost",
		"port": 27017,
		"user": "root",
		"password": "mongodb",
		"database": "api",
		"connectionLimit": 10
	},
	"redis": {
		"host": "localhost",
		"port": 6379,
		"user": null,
		"password": null,
		"database": 0,
		"connectionLimit": 10,
		"secure": false
	},
	"email": {
		"host": "smtp.example.com",
		"port": 587,
		"secure": true,
		"username": "no-reply@example.com",
		"from": "no-reply@example.com",
		"password": "password"
	},
	"twilio": {
		"username": "<example-user-name>",
		"accessToken": "<ACCESS-TOKEN-HHERE>",
		"fromNumber": "+0123456789"
	},
	"cloudflare": {
		"accountId": "<example-account-id>",
		"accountEmail": "account@example.com",
		"apiToken": "<example-api-token>"
	},
	"dockerRegistry": {
		"serviceName": "Deployer Registry Service",
		"issuer": "localhost:3000",
		"registryUrl": "localhost:5000",
		"privateKey": "",
		"publicKey": "",
		"publicKeyDer": "",
		"authorizationHeader": "auth key"
	},
	"ssh": {
		"hostName": "nginx.patr.cloud",
		"host": "127.0.0.1",
		"port": 22,
		"username": "root",
		"keyFile": "~/.ssh/id_rsa"
	},
	"digitalocean": {
		"apiKey": "key",
		"registry": "test"
	},
	"kubernetes": {
		"certificateAuthorityData": "",
		"clusterName": "",
		"clusterUrl": "",
		"authName": "",
		"authUsername": "",
		"authToken": "",
<<<<<<< HEAD
		"contextName": "",
		"certIssuer": "letsencrypt-staging"
=======
		"contextName": ""
>>>>>>> e74c7670
	}
}<|MERGE_RESOLUTION|>--- conflicted
+++ resolved
@@ -81,11 +81,7 @@
 		"authName": "",
 		"authUsername": "",
 		"authToken": "",
-<<<<<<< HEAD
 		"contextName": "",
 		"certIssuer": "letsencrypt-staging"
-=======
-		"contextName": ""
->>>>>>> e74c7670
 	}
 }